--- conflicted
+++ resolved
@@ -115,11 +115,7 @@
     <<: *timeout
     key: "test-notebooks"
     depends_on: "runner-3_6"
-<<<<<<< HEAD
-    parallelism: 53
-=======
-    parallelism: 54
->>>>>>> e2d16c75
+    parallelism: 55
     command: ".buildkite/steps/test-demo-notebooks.sh"
     plugins:
       <<: *plugins
