--- conflicted
+++ resolved
@@ -81,16 +81,11 @@
 
   - wait
 
-<<<<<<< HEAD
   - label: ":docker: publish image"
     plugins:
       docker-compose#v3.1.0:
         push:
           - stellargraph:index.docker.io/stellargraph/stellargraph:${IMAGE_TAG}
-=======
-  - label: ":docker: publish docker images"
-    command: ".buildkite/steps/manage-images.sh publish-images"
-    branches: "develop feature/*"
 
   # Analyse the results of the testing, e.g. failures. This is not part of the testing, and has
   # explicit dependencies, so can be listed after all of the `wait` steps and publishings, so that
@@ -102,5 +97,4 @@
     depends_on:
       - "python_3_6"
       - "python_3_7"
-    allow_dependency_failure: true
->>>>>>> b93459d7
+    allow_dependency_failure: true