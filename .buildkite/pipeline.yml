---
steps:
  - label: ":python: 3.6"
    key: "python_3_6"
    command: ".buildkite/steps/script.sh"
    plugins:
      docker#v3.2.0:
        image: "python:3.6-slim"
        environment:
          - PYTHONDONTWRITEBYTECODE=1
          - GIT_BRANCH=$BUILDKITE_BRANCH
          - COVERALLS_REPO_TOKEN
          - BUILDKITE_BUILD_NUMBER
          - BUILDKITE_BRANCH
          - AWS_LOGS_BUCKET
          # for coveralls-python, to send more metadata to coveralls.io
          - BUILDKITE
          - BUILDKITE_PULL_REQUEST
          - BUILDKITE_JOB_ID
    agents:
      queue: "t2medium"

  - label: ":python: 3.7"
    key: "python_3_7"
    command: ".buildkite/steps/script.sh"
    plugins:
      docker#v3.2.0:
        image: "python:3.7-slim"
        environment:
          - PYTHONDONTWRITEBYTECODE=1
          - GIT_BRANCH=$BUILDKITE_BRANCH
          - COVERALLS_REPO_TOKEN
          - BUILDKITE_BUILD_NUMBER
          - BUILDKITE_BRANCH
          - AWS_LOGS_BUCKET
          # for coveralls-python, to send more metadata to coveralls.io
          - BUILDKITE
          - BUILDKITE_PULL_REQUEST
          - BUILDKITE_JOB_ID
    agents:
      queue: "t2medium"

  - label: ":python-black: format"
    plugins:
      docker#v3.2.0:
        image: "stellargraph/black"
        command: ["--check", "stellargraph", "tests"]
        environment:
          - PYTHONDONTWRITEBYTECODE=1

  - label: ":shell: format"
    plugins:
      docker#v3.2.0:
        image: "mvdan/shfmt:v2.6.4"
        command: ["-d", "-i", "2", "-ci", "-sr", "."]

  - label: ":shell: shellcheck"
    command: 'find ./ -type f -name "*.sh" -print0 | xargs -0 shellcheck --color=always'
    plugins:
      docker#v3.2.0:
        image: "koalaman/shellcheck-alpine:stable"

  - label: ":docker: :hadolint: lint Dockerfiles"
    plugins:
      docker#v3.4.0:
        image: "stellargraph/hadolint:snapshot"

<<<<<<< HEAD
  - label: ":prettier::yaml::markdown: format YAML, Markdown"
    plugins:
      docker#v3.4.0:
        image: "stellargraph/prettier:${BIGDATA_DOCKER_TAG-snapshot}"
        command: [
            "--check",
            "--prose-wrap=preserve",
            "**/*.md",
=======
  - label: ":prettier::yaml: format YAML"
    plugins:
      docker#v3.4.0:
        image: "stellargraph/prettier:snapshot"
        command: [
            "--check",
>>>>>>> 458e46ad
            "**/*.yml",
            "**/*.yaml",
            # not valid YAML because of jinja templating
            "!meta.yaml",
          ]

  - label: ":yaml::lint-roller: lint YAML"
    plugins:
      docker#v3.4.0:
<<<<<<< HEAD
        image: "stellargraph/yamllint:${BIGDATA_DOCKER_TAG-snapshot}"
=======
        image: "stellargraph/yamllint:snapshot"
>>>>>>> 458e46ad

  - label: ":copyright: check copyright headers"
    command: ".buildkite/steps/check-copyright-headers.sh"

  - label: ":docker: build image"
    plugins:
      docker-compose#v3.1.0:
        build:
          - stellargraph
        image-repository: index.docker.io/stellargraph/stellargraph
        # Caching can cause packages to be pinned to old (possibly-vulnerable) versions for long
        # periods.  Setting `REFRESH_BUILD=true` allows for builds (e.g. scheduled builds) to start
        # from scratch and refresh the caches.
        no-cache: ${REFRESH_BUILD-false}
        cache-from:
          - stellargraph:index.docker.io/stellargraph/stellargraph:${IMAGE_TAG}
          - stellargraph:index.docker.io/stellargraph/stellargraph:latest
    agents:
      queue: "t2medium"

  - wait

  - label: ":docker: publish image"
    plugins:
      docker-compose#v3.1.0:
        push:
          - stellargraph:index.docker.io/stellargraph/stellargraph:${IMAGE_TAG}

  # Analyse the results of the testing, e.g. failures. This is not part of the testing, and has
  # explicit dependencies, so can be listed after all of the `wait` steps and publishings, so that
  # it runs in parallel with them.
  - label: ":memo: annotate with junit"
    plugins:
      junit-annotate#v1.7.0:
        artifacts: junit-*.xml
    depends_on:
      - "python_3_6"
      - "python_3_7"
    allow_dependency_failure: true<|MERGE_RESOLUTION|>--- conflicted
+++ resolved
@@ -65,23 +65,14 @@
       docker#v3.4.0:
         image: "stellargraph/hadolint:snapshot"
 
-<<<<<<< HEAD
-  - label: ":prettier::yaml::markdown: format YAML, Markdown"
-    plugins:
-      docker#v3.4.0:
-        image: "stellargraph/prettier:${BIGDATA_DOCKER_TAG-snapshot}"
-        command: [
-            "--check",
-            "--prose-wrap=preserve",
-            "**/*.md",
-=======
   - label: ":prettier::yaml: format YAML"
     plugins:
       docker#v3.4.0:
         image: "stellargraph/prettier:snapshot"
         command: [
             "--check",
->>>>>>> 458e46ad
+            "--prose-wrap=preserve",
+            "**/*.md",
             "**/*.yml",
             "**/*.yaml",
             # not valid YAML because of jinja templating
@@ -91,11 +82,7 @@
   - label: ":yaml::lint-roller: lint YAML"
     plugins:
       docker#v3.4.0:
-<<<<<<< HEAD
-        image: "stellargraph/yamllint:${BIGDATA_DOCKER_TAG-snapshot}"
-=======
         image: "stellargraph/yamllint:snapshot"
->>>>>>> 458e46ad
 
   - label: ":copyright: check copyright headers"
     command: ".buildkite/steps/check-copyright-headers.sh"
