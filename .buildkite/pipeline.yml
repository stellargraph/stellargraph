---
compose-config: &compose-config
  config:
    - docker-compose.yml
    - .buildkite/docker-compose.yml

plugins: &plugins
  stellargraph/github-merged-pr#develop:
    mode: checkout

steps:
  - label: ":python: 3.6"
    key: "python_3_6"
    command: ".buildkite/steps/script.sh"
    plugins:
      <<: *plugins
      docker-compose#v3.1.0:
        <<: *compose-config
        run: runner-3.6
    agents:
      queue: "t2medium"

  - label: ":python: 3.7"
    key: "python_3_7"
    command: ".buildkite/steps/script.sh"
    plugins:
      <<: *plugins
      docker-compose#v3.1.0:
        <<: *compose-config
        run: runner-3.7
    agents:
      queue: "t2medium"

  - label: ":python-black: format"
    plugins:
      <<: *plugins
      docker#v3.4.0:
        image: "stellargraph/black:snapshot"

  - label: ":shell: format"
    plugins:
<<<<<<< HEAD
      <<: *plugins
      docker#v3.2.0:
=======
      docker#v3.4.0:
>>>>>>> 69dac010
        image: "mvdan/shfmt:v2.6.4"
        command: ["-d", "-i", "2", "-ci", "-sr", "."]

  - label: ":shell: shellcheck"
    command: 'find ./ -type f -name "*.sh" -print0 | xargs -0 shellcheck --color=always'
    plugins:
<<<<<<< HEAD
      <<: *plugins
      docker#v3.2.0:
=======
      docker#v3.4.0:
>>>>>>> 69dac010
        image: "koalaman/shellcheck-alpine:stable"

  - label: ":docker: :hadolint: lint Dockerfiles"
    plugins:
      <<: *plugins
      docker#v3.4.0:
        image: "stellargraph/hadolint:snapshot"

  - label: ":docker: format Dockerfiles"
    plugins:
      <<: *plugins
      docker#v3.4.0:
        image: "stellargraph/dockerfile-utils:snapshot"

  - label: ":prettier::yaml: format YAML"
    plugins:
      <<: *plugins
      docker#v3.4.0:
        image: "stellargraph/prettier:snapshot"
        command: [
            "--check",
            "**/*.yml",
            "**/*.yaml",
            # not valid YAML because of jinja templating
            "!meta.yaml",
          ]

  - label: ":yaml::lint-roller: lint YAML"
    plugins:
      <<: *plugins
      docker#v3.4.0:
        image: "stellargraph/yamllint:snapshot"

  - label: ":copyright: check copyright headers"
    command: ".buildkite/steps/check-copyright-headers.sh"

  - label: ":space_invader: check whitespace"
    command: "scripts/whitespace.sh --ci"

  - label: ":docker: build image"
    plugins:
      <<: *plugins
      docker-compose#v3.1.0:
        <<: *compose-config
        build:
          - stellargraph
        image-repository: index.docker.io/stellargraph/stellargraph
        # Caching can cause packages to be pinned to old (possibly-vulnerable) versions for long
        # periods.  Setting `REFRESH_BUILD=true` allows for builds (e.g. scheduled builds) to start
        # from scratch and refresh the caches.
        no-cache: ${REFRESH_BUILD-false}
        cache-from:
          - stellargraph:index.docker.io/stellargraph/stellargraph:${IMAGE_TAG}
          - stellargraph:index.docker.io/stellargraph/stellargraph:latest
    agents:
      queue: "t2medium"

  - wait

  - label: ":docker: publish image"
    plugins:
      <<: *plugins
      docker-compose#v3.1.0:
        <<: *compose-config
        push:
          - stellargraph:index.docker.io/stellargraph/stellargraph:${IMAGE_TAG}

  # Analyse the results of the testing, e.g. failures. This is not part of the testing, and has
  # explicit dependencies, so can be listed after all of the `wait` steps and publishings, so that
  # it runs in parallel with them.
  - label: ":memo: annotate with junit"
    plugins:
      <<: *plugins
      junit-annotate#v1.7.0:
        artifacts: junit-*.xml
    depends_on:
      - "python_3_6"
      - "python_3_7"
    allow_dependency_failure: true<|MERGE_RESOLUTION|>--- conflicted
+++ resolved
@@ -39,24 +39,16 @@
 
   - label: ":shell: format"
     plugins:
-<<<<<<< HEAD
       <<: *plugins
-      docker#v3.2.0:
-=======
       docker#v3.4.0:
->>>>>>> 69dac010
         image: "mvdan/shfmt:v2.6.4"
         command: ["-d", "-i", "2", "-ci", "-sr", "."]
 
   - label: ":shell: shellcheck"
     command: 'find ./ -type f -name "*.sh" -print0 | xargs -0 shellcheck --color=always'
     plugins:
-<<<<<<< HEAD
       <<: *plugins
-      docker#v3.2.0:
-=======
       docker#v3.4.0:
->>>>>>> 69dac010
         image: "koalaman/shellcheck-alpine:stable"
 
   - label: ":docker: :hadolint: lint Dockerfiles"
@@ -129,7 +121,6 @@
   # it runs in parallel with them.
   - label: ":memo: annotate with junit"
     plugins:
-      <<: *plugins
       junit-annotate#v1.7.0:
         artifacts: junit-*.xml
     depends_on:
