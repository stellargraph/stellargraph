---
timeout: &timeout
  # steps can run for half an hour, maximum: if they haven't finished by then, there's probably some
  # deeper problem. A global timeout would be better
  # (https://github.com/buildkite/feedback/issues/170).
  timeout_in_minutes: 30

compose-config: &compose-config
  config:
    - docker-compose.yml
    - .buildkite/docker-compose.yml

plugins: &plugins
  stellargraph/github-merged-pr#develop:
    mode: checkout

steps:
  - label: ":docker::python: build 3.6 runner"
    <<: *timeout
    key: "runner-3_6"
    plugins:
      <<: *plugins
      docker-compose#v3.2.0:
        <<: *compose-config
        build: runner-3_6
        image-repository: index.docker.io/stellargraph/stellargraph-ci-runner
        no-cache: ${REFRESH_BUILD-false}
        cache-from:
          - runner-3_6:index.docker.io/stellargraph/stellargraph-ci-runner:3_6-${IMAGE_TAG}
          - runner-3_6:index.docker.io/stellargraph/stellargraph-ci-runner:3_6-latest

        push:
          - runner-3_6:index.docker.io/stellargraph/stellargraph-ci-runner:3_6-${IMAGE_TAG}
    agents:
      queue: "t2medium"

  - label: ":docker::python: build 3.7 runner"
    <<: *timeout
    key: "runner-3_7"
    plugins:
      <<: *plugins
      docker-compose#v3.2.0:
        <<: *compose-config
        build: runner-3_7
        image-repository: index.docker.io/stellargraph/stellargraph-ci-runner
        no-cache: ${REFRESH_BUILD-false}
        cache-from:
          - runner-3_7:index.docker.io/stellargraph/stellargraph-ci-runner:3_7-${IMAGE_TAG}
          - runner-3_7:index.docker.io/stellargraph/stellargraph-ci-runner:3_7-latest

        push:
          - runner-3_7:index.docker.io/stellargraph/stellargraph-ci-runner:3_7-${IMAGE_TAG}
    agents:
      queue: "t2medium"

  - label: ":python: 3.6"
    <<: *timeout
    key: "python_3_6"
    depends_on: "runner-3_6"
    command: ".buildkite/steps/script.sh"
    plugins:
      <<: *plugins
      docker-compose#v3.2.0:
        <<: *compose-config
        run: runner-3_6
    agents:
      queue: "t2medium"

  - label: ":python: 3.7"
    <<: *timeout
    key: "python_3_7"
    depends_on: "runner-3_7"
    command: ".buildkite/steps/script.sh"
    plugins:
      <<: *plugins
      docker-compose#v3.2.0:
        <<: *compose-config
        run: runner-3_7
    agents:
      queue: "t2medium"

  - label: ":python::book: test notebooks %n"
    <<: *timeout
    key: "test-notebooks"
    depends_on: "runner-3_6"
    parallelism: 43
    command: ".buildkite/steps/test-demo-notebooks.sh"
    plugins:
      <<: *plugins
      docker-compose#v3.2.0:
        <<: *compose-config
        run: runner-3_6
    agents:
      queue: "t2large"
    soft_fail:
      - exit_status: 2

  - &test-neo4j-notebooks
    label: ":python::book: test neo4j notebooks against neo4j 4.0"
    <<: *timeout
    depends_on: "runner-3_6"
    command: ".buildkite/steps/test-neo4j-notebooks.sh"
    plugins:
      <<: *plugins
      docker-compose#v3.2.0:
        <<: *compose-config
        run: runner-3_6
        env:
          - STELLARGRAPH_NEO4J_HOST=neo4j
    env:
      RUNNER_DEPENDS_ON: neo4j
      NEO4J_VERSION: "4.0"
    agents:
      queue: "t2large"

  - <<: *test-neo4j-notebooks
    label: ":python::book: test neo4j notebooks against neo4j 3.5"
    env:
      RUNNER_DEPENDS_ON: neo4j
      NEO4J_VERSION: "3.5"

  - label: ":python-black: format"
    <<: *timeout
    plugins:
      <<: *plugins
      docker#v3.5.0:
        image: "stellargraph/black:snapshot"

  - label: ":python-black::jupyter: check notebook format"
    <<: *timeout
    depends_on: "runner-3_6"
    command: "python scripts/format_notebooks.py --default --ci demos/"
    plugins:
      <<: *plugins
      docker-compose#v3.2.0:
        <<: *compose-config
        run: runner-3_6
    agents:
      queue: "t2medium"

  - label: ":shell: format"
    <<: *timeout
    plugins:
      <<: *plugins
      docker#v3.5.0:
        image: "mvdan/shfmt:v2.6.4"
        command: ["-d", "-i", "2", "-ci", "-sr", "."]

  - label: ":shell: shellcheck"
    <<: *timeout
    command: 'find ./ -type f -name "*.sh" -print0 | xargs -0 shellcheck --color=always'
    plugins:
      <<: *plugins
      docker#v3.5.0:
        image: "koalaman/shellcheck-alpine:stable"

  - label: ":docker: :hadolint: lint Dockerfiles"
    <<: *timeout
    plugins:
      <<: *plugins
      docker#v3.5.0:
        image: "stellargraph/hadolint:snapshot"

  - label: ":docker: format Dockerfiles"
    <<: *timeout
    plugins:
      <<: *plugins
      docker#v3.5.0:
        image: "stellargraph/dockerfile-utils:snapshot"

  - label: ":prettier::yaml: format YAML"
    <<: *timeout
    plugins:
      <<: *plugins
      docker#v3.5.0:
        image: "stellargraph/prettier:snapshot"
        command: [
            "--check",
            "**/*.yml",
            "**/*.yaml",
            # not valid YAML because of jinja templating
            "!meta.yaml",
          ]

  - label: ":yaml::lint-roller: lint YAML"
    <<: *timeout
    plugins:
      <<: *plugins
      docker#v3.5.0:
        image: "stellargraph/yamllint:snapshot"

  - label: ":copyright: check copyright headers"
    <<: *timeout
    command: ".buildkite/steps/check-copyright-headers.sh"

  - label: ":space_invader: check whitespace"
    <<: *timeout
    command: "scripts/whitespace.sh --ci"

<<<<<<< HEAD
  - label: ":book: check demo table"
    command: "python scripts/demo_table.py --action=compare"
    <<: *timeout
    plugins:
      <<: *plugins
      docker#v3.5.0:
        image: "python:3.6"
        propagate_environment: true
=======
  - label: ":snake: conda build"
    <<: *timeout
    command: ".buildkite/steps/conda-build.sh"
    plugins:
      <<: *plugins
      docker-compose#v3.2.0:
        <<: *compose-config
        run: conda
    agents:
      queue: "t2medium"
>>>>>>> e10ab7b9

  - label: ":docker: build image"
    <<: *timeout
    plugins:
      <<: *plugins
      docker-compose#v3.2.0:
        <<: *compose-config
        build:
          - stellargraph
        image-repository: index.docker.io/stellargraph/stellargraph
        # Caching can cause packages to be pinned to old (possibly-vulnerable) versions for long
        # periods.  Setting `REFRESH_BUILD=true` allows for builds (e.g. scheduled builds) to start
        # from scratch and refresh the caches.
        no-cache: ${REFRESH_BUILD-false}
        cache-from:
          - stellargraph:index.docker.io/stellargraph/stellargraph:${IMAGE_TAG}
          - stellargraph:index.docker.io/stellargraph/stellargraph:latest
    agents:
      queue: "t2medium"

  - wait

  - label: ":docker: publish image"
    <<: *timeout
    plugins:
      <<: *plugins
      docker-compose#v3.2.0:
        <<: *compose-config
        push:
          - stellargraph:index.docker.io/stellargraph/stellargraph:${IMAGE_TAG}

  # Analyse the results of the testing, e.g. failures. This is not part of the testing, and has
  # explicit dependencies, so can be listed after all of the `wait` steps and publishings, so that
  # it runs in parallel with them.
  - label: ":memo: annotate with junit"
    <<: *timeout
    plugins:
      junit-annotate#v1.7.0:
        artifacts: junit-*.xml
    depends_on:
      - "python_3_6"
      - "python_3_7"
    allow_dependency_failure: true<|MERGE_RESOLUTION|>--- conflicted
+++ resolved
@@ -197,7 +197,6 @@
     <<: *timeout
     command: "scripts/whitespace.sh --ci"
 
-<<<<<<< HEAD
   - label: ":book: check demo table"
     command: "python scripts/demo_table.py --action=compare"
     <<: *timeout
@@ -206,7 +205,7 @@
       docker#v3.5.0:
         image: "python:3.6"
         propagate_environment: true
-=======
+
   - label: ":snake: conda build"
     <<: *timeout
     command: ".buildkite/steps/conda-build.sh"
@@ -217,7 +216,6 @@
         run: conda
     agents:
       queue: "t2medium"
->>>>>>> e10ab7b9
 
   - label: ":docker: build image"
     <<: *timeout
