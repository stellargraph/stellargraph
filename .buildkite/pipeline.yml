---
compose-config: &compose-config
  config:
    - docker-compose.yml
    - .buildkite/docker-compose.yml

plugins: &plugins
  stellargraph/github-merged-pr#develop:
    mode: checkout

steps:
  - label: ":docker::python: build 3.6 runner"
    key: "runner-3_6"
    plugins:
      <<: *plugins
      docker-compose#v3.1.0:
        <<: *compose-config
        build: runner-3_6
        image-repository: index.docker.io/stellargraph/stellargraph-ci-runner
        no-cache: ${REFRESH_BUILD-false}
        cache-from:
          - runner-3_6:index.docker.io/stellargraph/stellargraph-ci-runner:3_6-${IMAGE_TAG}
          - runner-3_6:index.docker.io/stellargraph/stellargraph-ci-runner:3_6-latest

        push:
          - runner-3_6:index.docker.io/stellargraph/stellargraph-ci-runner:3_6-${IMAGE_TAG}
    agents:
      queue: "t2medium"

  - label: ":docker::python: build 3.7 runner"
    key: "runner-3_7"
    plugins:
      <<: *plugins
      docker-compose#v3.1.0:
        <<: *compose-config
        build: runner-3_7
        image-repository: index.docker.io/stellargraph/stellargraph-ci-runner
        no-cache: ${REFRESH_BUILD-false}
        cache-from:
          - runner-3_7:index.docker.io/stellargraph/stellargraph-ci-runner:3_7-${IMAGE_TAG}
          - runner-3_7:index.docker.io/stellargraph/stellargraph-ci-runner:3_7-latest

        push:
          - runner-3_7:index.docker.io/stellargraph/stellargraph-ci-runner:3_7-${IMAGE_TAG}
    agents:
      queue: "t2medium"

  - label: ":python: 3.6"
    key: "python_3_6"
    depends_on: "runner-3_6"
    command: ".buildkite/steps/script.sh"
    plugins:
      <<: *plugins
      docker-compose#v3.1.0:
        <<: *compose-config
        run: runner-3_6
    agents:
      queue: "t2medium"

  - label: ":python: 3.7"
    key: "python_3_7"
    depends_on: "runner-3_7"
    command: ".buildkite/steps/script.sh"
    plugins:
      <<: *plugins
      docker-compose#v3.1.0:
        <<: *compose-config
        run: runner-3_7
    agents:
      queue: "t2medium"

  - label: ":python::book: test notebooks %n"
    key: "test-notebooks"
<<<<<<< HEAD
    parallelism: 35
=======
    depends_on: "runner-3_6"
    parallelism: 32
>>>>>>> bbd6a924
    command: ".buildkite/steps/test-demo-notebooks.sh"
    plugins:
      <<: *plugins
      docker-compose#v3.1.0:
        <<: *compose-config
        run: runner-3_6
    agents:
      queue: "t2large"
    soft_fail:
      - exit_status: 2

  - label: ":python-black: format"
    plugins:
      <<: *plugins
      docker#v3.4.0:
        image: "stellargraph/black:snapshot"

  - label: ":python-black::jupyter: check notebook format"
    depends_on: "runner-3_6"
    command: "python scripts/format_notebooks.py --default --ci demos/"
    plugins:
      <<: *plugins
      docker-compose#v3.1.0:
        <<: *compose-config
        run: runner-3_6
    agents:
      queue: "t2medium"

  - label: ":shell: format"
    plugins:
      <<: *plugins
      docker#v3.4.0:
        image: "mvdan/shfmt:v2.6.4"
        command: ["-d", "-i", "2", "-ci", "-sr", "."]

  - label: ":shell: shellcheck"
    command: 'find ./ -type f -name "*.sh" -print0 | xargs -0 shellcheck --color=always'
    plugins:
      <<: *plugins
      docker#v3.4.0:
        image: "koalaman/shellcheck-alpine:stable"

  - label: ":docker: :hadolint: lint Dockerfiles"
    plugins:
      <<: *plugins
      docker#v3.4.0:
        image: "stellargraph/hadolint:snapshot"

  - label: ":docker: format Dockerfiles"
    plugins:
      <<: *plugins
      docker#v3.4.0:
        image: "stellargraph/dockerfile-utils:snapshot"

  - label: ":prettier::yaml: format YAML"
    plugins:
      <<: *plugins
      docker#v3.4.0:
        image: "stellargraph/prettier:snapshot"
        command: [
            "--check",
            "**/*.yml",
            "**/*.yaml",
            # not valid YAML because of jinja templating
            "!meta.yaml",
          ]

  - label: ":yaml::lint-roller: lint YAML"
    plugins:
      <<: *plugins
      docker#v3.4.0:
        image: "stellargraph/yamllint:snapshot"

  - label: ":copyright: check copyright headers"
    command: ".buildkite/steps/check-copyright-headers.sh"

  - label: ":space_invader: check whitespace"
    command: "scripts/whitespace.sh --ci"

  - label: ":docker: build image"
    plugins:
      <<: *plugins
      docker-compose#v3.1.0:
        <<: *compose-config
        build:
          - stellargraph
        image-repository: index.docker.io/stellargraph/stellargraph
        # Caching can cause packages to be pinned to old (possibly-vulnerable) versions for long
        # periods.  Setting `REFRESH_BUILD=true` allows for builds (e.g. scheduled builds) to start
        # from scratch and refresh the caches.
        no-cache: ${REFRESH_BUILD-false}
        cache-from:
          - stellargraph:index.docker.io/stellargraph/stellargraph:${IMAGE_TAG}
          - stellargraph:index.docker.io/stellargraph/stellargraph:latest
    agents:
      queue: "t2medium"

  - wait

  - label: ":docker: publish image"
    plugins:
      <<: *plugins
      docker-compose#v3.1.0:
        <<: *compose-config
        push:
          - stellargraph:index.docker.io/stellargraph/stellargraph:${IMAGE_TAG}

  # Analyse the results of the testing, e.g. failures. This is not part of the testing, and has
  # explicit dependencies, so can be listed after all of the `wait` steps and publishings, so that
  # it runs in parallel with them.
  - label: ":memo: annotate with junit"
    plugins:
      junit-annotate#v1.7.0:
        artifacts: junit-*.xml
    depends_on:
      - "python_3_6"
      - "python_3_7"
    allow_dependency_failure: true<|MERGE_RESOLUTION|>--- conflicted
+++ resolved
@@ -71,12 +71,8 @@
 
   - label: ":python::book: test notebooks %n"
     key: "test-notebooks"
-<<<<<<< HEAD
+    depends_on: "runner-3_6"
     parallelism: 35
-=======
-    depends_on: "runner-3_6"
-    parallelism: 32
->>>>>>> bbd6a924
     command: ".buildkite/steps/test-demo-notebooks.sh"
     plugins:
       <<: *plugins
