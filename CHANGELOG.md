--- conflicted
+++ resolved
@@ -10,14 +10,9 @@
 
 - *Experimental*: Relational-GCN (RGCN) algorithm (a generalisation of GCN to relational/multi edge type graphs) + demo [\#490](https://github.com/stellargraph/stellargraph/issues/490)
 
-<<<<<<< HEAD
-**Implemented enhancements:** 
-- GCN, GAT, APPNP and PPNP can now be used for link-prediction using the `FullBatchLinkGenerator` [\#543](https://github.com/stellargraph/stellargraph/pull/543)
-=======
 **Implemented enhancements:**
 - Neighbourhood methods in `StellarGraph` class (`neighbors`, `in_nodes`, `out_nodes`) now support additional parameters to include edge weights in the results or filter by a set of edge types. [\#646](https://github.com/stellargraph/stellargraph/pull/646)
 - Unsupervised GraphSAGE has now been updated and tested for reproducibility. Ensuring all seeds are set, running the same pipeline should give reproducible embeddings. [\#620](https://github.com/stellargraph/stellargraph/pull/620)
->>>>>>> 10e62006
 
 **Refactoring:**
 - Changed `GraphSAGE` and `HinSAGE` class API to accept generator objects the same as GCN/GAT models. Passing a `NodeSequence` or `LinkSequence` object is now deprecated.  [\#498](https://github.com/stellargraph/stellargraph/pull/498)
@@ -114,7 +109,7 @@
 
 **Fixed bugs:**
 - Removed igraph and mplleaflet from `demos` requirements in `setup.py`. Python-igraph doesn't install on many systems and is only required for the clustering notebook. See the `README.md` in that directory for requirements and installation directions.
-- Updated GCN interpretability notebook to work with new FullBatchNodeGenerator API [\#429](https://github.com/stellargraph/stellargraph/pull/429)
+- Updated GCN interpretability notebook to work with new FullBatchGenerator API [\#429](https://github.com/stellargraph/stellargraph/pull/429)
 
 ## [0.7.0](https://github.com/stellargraph/stellargraph/tree/v0.7.0)
 
