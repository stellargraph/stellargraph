# Change Log

## [0.10.0](https://github.com/stellargraph/stellargraph/tree/v0.10.0)

[Full Changelog](https://github.com/stellargraph/stellargraph/compare/v0.9.0...v0.10.0)

### Major features and improvements

- The `StellarGraph` and `StellarDiGraph` classes are now backed by NumPy and Pandas [\#752](https://github.com/stellargraph/stellargraph/issues/752). The `StellarGraph(...)` and `StellarDiGraph(...)` constructors now consume Pandas DataFrames representing node features and the edge list. This significantly reduces the memory use and construction time for these `StellarGraph` objects.

  The following table shows some measurements of the memory use of `g = StellarGraph(...)`, and the time required for that constructor call, for several real-world datasets of different sizes, for both the old form backed by NetworkX code and the new form backed by NumPy and Pandas (both old and new store node features similarly, using 2D NumPy arrays, so the measurements in this table include only graph structure: the edges and nodes themselves):

  | dataset |  nodes |    edges | size old (MiB) | size new (MiB) | size change | time old (s) | time new (s) | time change |
  |---------|-------:|---------:|---------------:|---------------:|------------:|-------------:|-------------:|------------:|
  | Cora    |   2708 |     5429 |            4.1 |        **1.3** |    **-69%** |        0.069 |    **0.034** |    **-50%** |
  | FB15k   |  14951 |   592213 |            148 |         **28** |    **-81%** |          5.5 |      **1.2** |    **-77%** |
  | Reddit  | 231443 | 11606919 |           6611 |        **493** |    **-93%** |          154 |       **33** |    **-82%** |

  The old backend has been removed, and conversion from a NetworkX graph should be performed via the `StellarGraph.from_networkx` function (the existing form `StellarGraph(networkx_graph)` is supported in this release but is deprecated, and may be removed in a future release).
- More detailed information about Heterogeneous GraphSAGE (HinSAGE) has been added to StellarGraph's readthedocs documentation [\#839](https://github.com/stellargraph/stellargraph/pull/839).
- New algorithms:
  - Link prediction with directed GraphSAGE, via `DirectedGraphSAGELinkGenerator` [\#871](https://github.com/stellargraph/stellargraph/issues/871)
  - GraphWave: computes structural node embeddings by using wavelet transforms on the graph Laplacian [\#822](https://github.com/stellargraph/stellargraph/issues/822)

### Breaking changes

- Some layers and models had many parameters move from `**kwargs` to real arguments: `GraphConvolution`, `GCN`. [\#801](https://github.com/stellargraph/stellargraph/issues/801) Invalid (e.g. incorrectly spelled) arguments would have been ignored previously, but now may fail with a `TypeError`; to fix, remove or correct the arguments.
- The `stellargraph.data.load_dataset_BlogCatalog3` function has been replaced by the `load` method on `stellargraph.datasets.BlogCatalog3` [\#888](https://github.com/stellargraph/stellargraph/pull/888). Migration: replace `load_dataset_BlogCatalog3(location)` with `BlogCatalog3().load()`; code required to find the location or download the dataset can be removed, as `load` now does this automatically.
- `stellargraph.data.train_test_val_split` and `stellargraph.data.NodeSplitter` have been removed. [\#887](https://github.com/stellargraph/stellargraph/pull/887) Migration: this functionality should be replaced with `pandas` and `sklearn` (for instance, `sklearn.model_selection.train_test_split`).
- Most of the submodules in `stellargraph.utils` have been moved to top-level modules: `stellargraph.calibration`, `stellargraph.ensemble`, `stellargraph.losses` and `stellargraph.interpretability` [\#938](http://github.com/stellargraph/stellargraph/pull/938). Imports from the old location are now deprecated, and may stop working in future releases. See the linked issue for the full list of changes.

### Experimental features

Some new algorithms and features are still under active development, and are available as an experimental preview. However, they may not be easy to use: their documentation or testing may be incomplete, and they may change dramatically from release to release. The experimental status is noted in the documentation and at runtime via prominent warnings.

- Temporal Random Walks: random walks that respect the time that each edge occurred (stored as edge weights) [\#787](https://github.com/stellargraph/stellargraph/pull/787). The implementation does not have an example or thorough testing and documentation.
- Watch Your Step: computes node embeddings by simulating the effect of random walks, rather than doing them. [\#750](https://github.com/stellargraph/stellargraph/pull/750). The implementation is not fully tested.
<<<<<<< HEAD
- ComplEx, DistMult: both compute embeddings for nodes and edge types in knowledge graphs, and use these to perform link prediction [\#755](https://github.com/stellargraph/stellargraph/issues/755) [\#756](https://github.com/stellargraph/stellargraph/issues/756). These implementation haven't been validated to match their papers.
=======
- ComplEx: computes embeddings for nodes and edge types in knowledge graphs, and use these to perform link prediction [\#756](https://github.com/stellargraph/stellargraph/issues/756). The implementation hasn't been validated to match the paper.
- Neo4j connector: the GraphSAGE algorithm can execute doing neighbourhood sampling in a Neo4j database, so that the edges of a graph do not have to fit entirely into memory [\#799](https://github.com/stellargraph/stellargraph/pull/799). The implementation is not automatically tested, and doesn't support functionality like loading node feature vectors from Neo4j.
>>>>>>> 25f66b8c

### Bug fixes and other changes

- StellarGraph now supports [TensorFlow 2.1](https://github.com/tensorflow/tensorflow/releases/tag/v2.1.0), which includes GPU support by default: [\#875](https://github.com/stellargraph/stellargraph/pull/875)
- Demos now focus on Jupyter notebooks, and demo scripts that duplicate notebooks have been removed: [\#889](https://github.com/stellargraph/stellargraph/pull/889)
- The following algorithms are now reproducible:
  - Supervised GraphSAGE Node Attribute Inference [\#844](https://github.com/stellargraph/stellargraph/pull/844)
- Randomness can be more easily controlled using `stellargraph.random.set_seed` [\#806](https://github.com/stellargraph/stellargraph/pull/806)
- `StellarGraph.edges()` can return edge weights as a separate NumPy array with `include_edge_weights=True` [\#754](https://github.com/stellargraph/stellargraph/pull/754)
- `StellarGraph.to_networkx` supports ignoring node features (and thus being a little more efficient) with `feature_name=None` [\#841](https://github.com/stellargraph/stellargraph/pull/841)
- `StellarGraph.to_adjacency_matrix` now ignores edge weights (that is, defaults every weight to `1`) by default, unless `weighted=True` is specified [\#857](https://github.com/stellargraph/stellargraph/pull/857)
- `stellargraph.utils.plot_history` visualises the model training history as a plot for each metric (such as loss) [\#902](https://github.com/stellargraph/stellargraph/pull/902)
- the saliency maps/interpretability code has been refactored to have more sharing as well as to make it cleaner and easier to extend [\#855](https://github.com/stellargraph/stellargraph/pull/855)
- DevOps changes:
  - Most demo notebooks are now tested on CI using Papermill, and so won't become out of date [\#575](https://github.com/stellargraph/stellargraph/issues/575)
  - CI: [\#698](https://github.com/stellargraph/stellargraph/pull/698), [\#760](https://github.com/stellargraph/stellargraph/pull/760), [\#788](https://github.com/stellargraph/stellargraph/pull/788), [\#817](https://github.com/stellargraph/stellargraph/pull/817), [\#860](https://github.com/stellargraph/stellargraph/pull/860), [\#874](https://github.com/stellargraph/stellargraph/pull/874), [\#877](https://github.com/stellargraph/stellargraph/pull/877), [\#878](https://github.com/stellargraph/stellargraph/pull/878), [\#906](https://github.com/stellargraph/stellargraph/pull/906), [\#908](https://github.com/stellargraph/stellargraph/pull/908), [\#915](https://github.com/stellargraph/stellargraph/pull/915), [\#916](https://github.com/stellargraph/stellargraph/pull/916), [\#918](https://github.com/stellargraph/stellargraph/pull/918)
  - Other: [\#708](https://github.com/stellargraph/stellargraph/pull/708), [\#746](https://github.com/stellargraph/stellargraph/pull/746), [\#791](https://github.com/stellargraph/stellargraph/pull/791)


## [0.9.0](https://github.com/stellargraph/stellargraph/tree/v0.9.0)

### Major features and improvements

- StellarGraph is now available as [a conda package on Anaconda Cloud](https://anaconda.org/stellargraph/stellargraph) [\#516](https://github.com/stellargraph/stellargraph/pull/516)
- New algorithms:
  - Cluster-GCN: an extension of GCN that can be trained using SGD, with demo [\#487](https://github.com/stellargraph/stellargraph/issues/487)
  - Relational-GCN (RGCN): a generalisation of GCN to relational/multi edge type graphs, with demo [\#490](https://github.com/stellargraph/stellargraph/issues/490)
  - Link prediction for full-batch models: `FullBatchLinkGenerator` allows doing link prediction with algorithms like GCN, GAT, APPNP and PPNP [\#543](https://github.com/stellargraph/stellargraph/pull/543)
- Unsupervised GraphSAGE has now been updated and tested for reproducibility. Ensuring all seeds are set, running the same pipeline should give reproducible embeddings. [\#620](https://github.com/stellargraph/stellargraph/pull/620)
- A `datasets` subpackage provides easier access to sample datasets with inbuilt downloading. [\#690](https://github.com/stellargraph/stellargraph/pull/690)


### Breaking changes

- The stellargraph library now only supports `tensorflow` version 2.0 [\#518](https://github.com/stellargraph/stellargraph/pull/518), [\#732](https://github.com/stellargraph/stellargraph/pull/732). Backward compatibility with earlier versions of `tensorflow` is not guaranteed.
- The stellargraph library now only supports Python versions 3.6 and above [\#641](https://github.com/stellargraph/stellargraph/pull/641). Backward compatibility with earlier versions of Python is not guaranteed.
- The `StellarGraph` class no longer exposes `NetworkX` internals, only required functionality. In particular, calls like `list(G)` will no longer return a list of nodes; use `G.nodes()` instead. [\#297](https://github.com/stellargraph/stellargraph/issues/297) If NetworkX functionality is required, use the new `.to_networkx()` method to convert to a normal `networkx.MultiGraph` or `networkx.MultiDiGraph`.
- Passing a `NodeSequence` or `LinkSequence` object to `GraphSAGE` and `HinSAGE` classes is now deprecated and no longer supported [\#498](https://github.com/stellargraph/stellargraph/pull/498). Users might need to update their calls of `GraphSAGE` and `HinSAGE` classes by passing `generator` objects instead of `generator.flow()` objects.
- Various methods on `StellarGraph` have been renamed to be more succinct and uniform:
   - `get_feature_for_nodes` is now `node_features`
   - `type_for_node` is now `node_type`
- Neighbourhood methods in `StellarGraph` class (`neighbors`, `in_nodes`, `out_nodes`) now return a list of neighbours instead of a set. This addresses [\#653](https://github.com/stellargraph/stellargraph/issues/653). This means multi-edges are no longer collapsed into one in the return value. There will be an implicit change in behaviour for explorer classes used for algorithms like GraphSAGE, Node2Vec, since a neighbour connected via multiple edges will now be more likely to be sampled. If this doesn't sound like the desired behaviour, consider pruning the graph of multi-edges before running the algorithm.
- `GraphSchema` has been simplified to remove type look-ups for individual nodes and edges [\#702](https://github.com/stellargraph/stellargraph/pull/702) [\#703](https://github.com/stellargraph/stellargraph/pull/703). Migration: for nodes, use `StellarGraph.node_type`; for edges, use the `triple` argument to the `edges` method, or filter when doing neighbour queries using the `edge_types` argument.
- `NodeAttributeSpecification` and the supporting `Converter` classes have been removed [\#707](https://github.com/stellargraph/stellargraph/pull/707). Migration: use the more powerful and flexible preprocessing tools from pandas and sklearn (see the linked PR for specifics)

### Experimental features

Some new algorithms and features are still under active development, and are available as an experimental preview. However, they may not be easy to use: their documentation or testing may be incomplete, and they may change dramatically from release to release. The experimental status is noted in the documentation and at runtime via prominent warnings.

- The `StellarGraph` and `StellarDiGraph` classes supports using a backend based on NumPy and Pandas that uses dramatically less memory for large graphs than the existing NetworkX-based backend [\#668](https://github.com/stellargraph/stellargraph/pull/668). The new backend can be enabled by constructing with `StellarGraph(nodes=..., edges=...)` using Pandas DataFrames, instead of a NetworkX graph.

### Bug fixes and other changes

- Documentation for every relased version is published under a permanent URL, in addition to the `stable` alias for the latest release, e.g. <https://stellargraph.readthedocs.io/en/v0.8.4/> for `v0.8.4` [#612](https://github.com/stellargraph/stellargraph/issues/612)
- Neighbourhood methods in `StellarGraph` class (`neighbors`, `in_nodes`, `out_nodes`) now support additional parameters to include edge weights in the results or filter by a set of edge types. [\#646](https://github.com/stellargraph/stellargraph/pull/646)
- Changed `GraphSAGE` and `HinSAGE` class API to accept generator objects the same as GCN/GAT models. Passing a `NodeSequence` or `LinkSequence` object is now deprecated.  [\#498](https://github.com/stellargraph/stellargraph/pull/498)
- `SampledBreadthFirstWalk`, `SampledHeterogeneousBreadthFirstWalk` and `DirectedBreadthFirstNeighbours` have been made 1.2-1.5× faster [\#628](https://github.com/stellargraph/stellargraph/pull/628)
- `UniformRandomWalk` has been made 2× faster [\#625](https://github.com/stellargraph/stellargraph/pull/625)
- `FullBatchNodeGenerator.flow` has been reduced from `O(n^2)` quadratic complexity to `O(n)`, where `n` is the number of nodes in the graph, making it orders of magnitude faster for large graphs [\#513](https://github.com/stellargraph/stellargraph/pull/513)
- The dependencies required for demos and testing have been included as "extras" in the main package: `demos` and `igraph` for demos, and `test` for testing. For example, `pip install stellargraph[demos,igraph]` will install the dependencies required to run every demo. [\#661](https://github.com/stellargraph/stellargraph/pull/661)
- The `StellarGraph` and `StellarDiGraph` constructors now list their arguments explicitly for clearer documentation (rather than using `*arg` and `**kwargs` splats) [\#659](https://github.com/stellargraph/stellargraph/pull/659)
- `sys.exit(0)` is no longer called on failure in `load_dataset_BlogCatalog3` [\#648](https://github.com/stellargraph/stellargraph/pull/648)
- Warnings are printed using the Python `warnings` module [\#583](https://github.com/stellargraph/stellargraph/pull/583)
- Numerous DevOps changes:
  - CI results are now publicly viewable: <https://buildkite.com/stellar/stellargraph-public>
  - CI: [\#524](https://github.com/stellargraph/stellargraph/pull/524), [\#534](https://github.com/stellargraph/stellargraph/pull/534), [\#544](https://github.com/stellargraph/stellargraph/pull/544), [\#550](https://github.com/stellargraph/stellargraph/pull/550), [\#551](https://github.com/stellargraph/stellargraph/pull/551), [\#557](https://github.com/stellargraph/stellargraph/pull/557), [\#562](https://github.com/stellargraph/stellargraph/pull/562), [\#574](https://github.com/stellargraph/stellargraph/issues/574) [\#578](https://github.com/stellargraph/stellargraph/pull/578), [\#579](https://github.com/stellargraph/stellargraph/pull/579), [\#587](https://github.com/stellargraph/stellargraph/pull/587), [\#592](https://github.com/stellargraph/stellargraph/pull/592), [\#595](https://github.com/stellargraph/stellargraph/pull/595), [\#596](https://github.com/stellargraph/stellargraph/pull/596), [\#602](https://github.com/stellargraph/stellargraph/issues/602), [\#609](https://github.com/stellargraph/stellargraph/pull/609), [\#613](https://github.com/stellargraph/stellargraph/pull/613), [\#615](https://github.com/stellargraph/stellargraph/pull/615), [\#631](https://github.com/stellargraph/stellargraph/pull/631), [\#637](https://github.com/stellargraph/stellargraph/pull/637), [\#639](https://github.com/stellargraph/stellargraph/pull/639), [\#640](https://github.com/stellargraph/stellargraph/pull/640), [\#652](https://github.com/stellargraph/stellargraph/pull/652), [\#656](https://github.com/stellargraph/stellargraph/pull/656), [\#663](https://github.com/stellargraph/stellargraph/pull/663), [\#675](https://github.com/stellargraph/stellargraph/pull/675)
  - Git and Github configuration: [\#516](https://github.com/stellargraph/stellargraph/pull/516), [\#588](https://github.com/stellargraph/stellargraph/pull/588), [\#624](https://github.com/stellargraph/stellargraph/pull/624), [\#672](https://github.com/stellargraph/stellargraph/pull/672), [\#682](https://github.com/stellargraph/stellargraph/pull/682), [\#683](https://github.com/stellargraph/stellargraph/pull/683),
  - Other: [\#523](https://github.com/stellargraph/stellargraph/pull/523), [\#582](https://github.com/stellargraph/stellargraph/pull/582), [\#590](https://github.com/stellargraph/stellargraph/pull/590), [\#654](https://github.com/stellargraph/stellargraph/pull/654)


## [0.8.4](https://github.com/stellargraph/stellargraph/tree/v0.8.4)

**Fixed bugs:**
- Fix `DirectedGraphSAGENodeGenerator` always hitting `TypeError` exception. [#695](https://github.com/stellargraph/stellargraph/issues/695)

## [0.8.3](https://github.com/stellargraph/stellargraph/tree/v0.8.3)

**Fixed bugs:**
- Fixed the issue in the APPNP class that causes appnp to propagate excessive dropout layers. [\#525](https://github.com/stellargraph/stellargraph/pull/525)
- Added a fix into the PPNP node classification demo so that the softmax layer is no longer propagated. [\#525](https://github.com/stellargraph/stellargraph/pull/525)

## [0.8.2](https://github.com/stellargraph/stellargraph/tree/v0.8.2)

**Fixed bugs:**
- Updated requirements to Tensorflow>=1.14, as tensorflow with lower versions causes errors with sparse full batch node methods: GCN, APPNP, and GAT. [\#519](https://github.com/stellargraph/stellargraph/issues/519)

## [0.8.1](https://github.com/stellargraph/stellargraph/tree/v0.8.1)

**Fixed bugs:**
- Reverted erroneous demo notebooks.


## [0.8.0](https://github.com/stellargraph/stellargraph/tree/v0.8.0)

[Full Changelog](https://github.com/stellargraph/stellargraph/compare/v0.8.0...v0.7.3)

**New algorithms:**
- Directed GraphSAGE algorithm (a generalisation of GraphSAGE to directed graphs) + demo [\#479](https://github.com/stellargraph/stellargraph/pull/479)
- Attri2vec algorithm + demo [\#470](https://github.com/stellargraph/stellargraph/pull/470) [\#455](https://github.com/stellargraph/stellargraph/issues/455)
- PPNP and APPNP algorithms + demos [\#485](https://github.com/stellargraph/stellargraph/pull/485)
- GAT saliency maps for interpreting node classification with Graph Attention Networks + demo [\#435](https://github.com/stellargraph/stellargraph/pull/435)

**Implemented enhancements:**
- New demo of node classification on Twitter hateful users [\430](https://github.com/stellargraph/stellargraph/pull/430)
- New demo of graph saliency on Twitter hateful users [\#448](https://github.com/stellargraph/stellargraph/pull/448)
- Added Directed SampledBFS walks on directed graphs [\#464](https://github.com/stellargraph/stellargraph/issues/464)
- Unified API of GCN, GAT, GraphSAGE, and HinSAGE classses by adding `build()` method to GCN and GAT classes [\#439](https://github.com/stellargraph/stellargraph/issues/439)
- Added `activations` argument to GraphSAGE and HinSAGE classes [\#381](https://github.com/stellargraph/stellargraph/issues/381)
- Unified activations for GraphSAGE, HinSAGE, GCN and GAT [\#493](https://github.com/stellargraph/stellargraph/pull/493) [\#381](https://github.com/stellargraph/stellargraph/issues/381)
- Added optional regularisation on the weights for GCN, GraphSage, and HinSage [\#172](https://github.com/stellargraph/stellargraph/issues/172) [\#469](https://github.com/stellargraph/stellargraph/issues/469)
- Unified regularisation of GraphSAGE, HinSAGE, GCN and GAT [\#494](https://github.com/stellargraph/stellargraph/pull/494) ([geoffj-d61](https://github.com/geoffj-d61))
- Unsupervised GraphSage speed up via multithreading [\#474](https://github.com/stellargraph/stellargraph/issues/474) [\#477](https://github.com/stellargraph/stellargraph/pull/477)
- Support of sparse generators in the GCN saliency map implementation. [\#432](https://github.com/stellargraph/stellargraph/issues/432)

**Refactoring:**
- Refactored Ensemble class into Ensemble and BaggingEnsemble. The former implements naive ensembles and the latter bagging ensembles. [\#459](https://github.com/stellargraph/stellargraph/pull/459)
- Changed from using `keras` to use `tensorflow.keras` [\#471](https://github.com/stellargraph/stellargraph/pull/471)
- Removed `flatten_output` arguments for all models [\#447](https://github.com/stellargraph/stellargraph/pull/447)

**Fixed bugs:**
- Updated Yelp example to support new dataset version [\#442](https://github.com/stellargraph/stellargraph/pull/442)
- Fixed bug where some nodes and edges did not get a default type [\#451](https://github.com/stellargraph/stellargraph/pull/451)
- Inconsistency in `Ensemble.fit_generator()` argument [\#461](https://github.com/stellargraph/stellargraph/issues/461)
- Fixed source--target node designations for code using Cora dataset [\#444](https://github.com/stellargraph/stellargraph/issues/444)
- IndexError: index 1 is out of bounds for axis 1 with size 1 in: demos/node-classification/hinsage [\#434](https://github.com/stellargraph/stellargraph/issues/434)
- GraphSAGE and GAT/GCN predictions have different shapes [\#425](https://github.com/stellargraph/stellargraph/issues/425)


## [0.7.3](https://github.com/stellargraph/stellargraph/tree/v0.7.3)
Limited NetworkX version to <2.4 and Tensorflow version to <1.15 in requirements, to avoid errors due to API changes
in the recent versions of NetworkX and Tensorflow.

## [0.7.2](https://github.com/stellargraph/stellargraph/tree/v0.7.2)
Limited Keras version to <2.2.5 and Tensorflow version to <2.0 in requirements,
to avoid errors due to API changes in the recent versions of Keras and Tensorflow.


## [0.7.1](https://github.com/stellargraph/stellargraph/tree/v0.7.1)

[Full Changelog](https://github.com/stellargraph/stellargraph/compare/v0.7.0...v0.7.1)

**Fixed bugs:**
- Removed igraph and mplleaflet from `demos` requirements in `setup.py`. Python-igraph doesn't install on many systems and is only required for the clustering notebook. See the `README.md` in that directory for requirements and installation directions.
- Updated GCN interpretability notebook to work with new FullBatchGenerator API [\#429](https://github.com/stellargraph/stellargraph/pull/429)

## [0.7.0](https://github.com/stellargraph/stellargraph/tree/v0.7.0)

[Full Changelog](https://github.com/stellargraph/stellargraph/compare/v0.6.1...v0.7.0)

**Implemented enhancements:**
- SGC Implementation [\#361](https://github.com/stellargraph/stellargraph/pull/361) ([PantelisElinas](https://github.com/PantelisElinas))
- Updated to support Python 3.7 [\#348](https://github.com/stellargraph/stellargraph/pull/348)
- FullBatchNodeGenerator now supports a simpler interface to apply different adjacency matrix pre-processing options [\#405](https://github.com/stellargraph/stellargraph/pull/405)
- Full-batch models (GCN, GAT, and SGC) now return predictions for only those nodes provided to the generator in the same order [\#417](https://github.com/stellargraph/stellargraph/pull/417)
- GAT now supports using a sparse adjacency matrix making execution faster [\#420](https://github.com/stellargraph/stellargraph/pull/420)
- Added interpretability of GCN models and a demo of finding important edges for a node prediction [\#383](https://github.com/stellargraph/stellargraph/pull/383)
- Added a demo showing inductive classification with the PubMed dataset [\#372](https://github.com/stellargraph/stellargraph/pull/372)


**Refactoring:**
- Added build\(\) method for GraphSAGE and HinSAGE model classes [\#385](https://github.com/stellargraph/stellargraph/pull/385)
This replaces the node_model\(\) and link_model\(\) methods, which will be deprecated in future versions (deprecation warnings added).
- Changed the `FullBatchNodeGenerator` to accept simpler `method` and `transform` arguments [\#405](https://github.com/stellargraph/stellargraph/pull/405)


**Fixed bugs:**
- Removed label from features for pubmed dataset. [\#362](https://github.com/stellargraph/stellargraph/pull/362)
- Python igraph requirement fixed [\#392](https://github.com/stellargraph/stellargraph/pull/392)
- Simplified random walks to not require passing a graph [\#408](https://github.com/stellargraph/stellargraph/pull/408)


## [0.6.1](https://github.com/stellargraph/stellargraph/tree/v0.6.1) (1 Apr 2019)

**Fixed bugs:**
- a bug in passing graph adjacency matrix to the optional `func_opt` function in `FullBatchNodeGenerator` class
- a bug in `demos/node-classification/gcn/gcn-cora-example.py:144`: incorrect argument was used to pass
the optional function to the generator for GCN

**Enhancements:**
- separate treatment of `gcn` and `gat` models in `demos/ensembles/ensemble-node-classification-example.ipynb`

## [0.6.0](https://github.com/stellargraph/stellargraph/tree/v0.6.0) (14 Mar 2019)

**Implemented new features and enhancements:**
- Graph Attention (GAT) layer and model (stack of GAT layers), with demos [\#216](https://github.com/stellargraph/stellargraph/issues/216),
[\#315](https://github.com/stellargraph/stellargraph/pull/315)
- Unsupervised GraphSAGE [\#331](https://github.com/stellargraph/stellargraph/pull/331) with a demo [\#335](https://github.com/stellargraph/stellargraph/pull/335)
- Model Ensembles [\#343](https://github.com/stellargraph/stellargraph/pull/343)
- Community detection based on unsupervised graph representation learning [\#354](https://github.com/stellargraph/stellargraph/pull/354)
- Saliency maps and integrated gradients for model interpretability [\#345](https://github.com/stellargraph/stellargraph/pull/345)
- Shuffling of head nodes/edges in node and link generators at each epoch [\#298](https://github.com/stellargraph/stellargraph/issues/298)

**Fixed bugs:**
- a bug where seed was not passed to sampler in `GraphSAGELinkGenerator` constructor [\#337](https://github.com/stellargraph/stellargraph/pull/337)
- UniformRandomMetaPathWalk doesn't update the current node neighbors [\#340](https://github.com/stellargraph/stellargraph/issues/340)
- seed value for link mapper [\#336](https://github.com/stellargraph/stellargraph/issues/336)

## [0.5.0](https://github.com/stellargraph/stellargraph/tree/v0.5.0) (11 Feb 2019)

**Implemented new features and enhancements:**

- Added model calibration [\#326](https://github.com/stellargraph/stellargraph/pull/326)
- Added `GraphConvolution` layer, `GCN` class for a stack of `GraphConvolution` layers,
  and `FullBatchNodeGenerator` class for feeding data into `GCN` models [\#318](https://github.com/stellargraph/stellargraph/pull/318)
- Added GraphSAGE attention aggregator [\#317](https://github.com/stellargraph/stellargraph/pull/317)
- Added GraphSAGE MaxPoolAggregator and MeanPoolAggregator [\#278](https://github.com/stellargraph/stellargraph/pull/278)
- Added shuffle option to all `flow` methods for GraphSAGE and HinSAGE generators [\#328](https://github.com/stellargraph/stellargraph/pull/328)
- GraphSAGE and HinSAGE: ensure that a MLP can be created by using zero samples [\#301](https://github.com/stellargraph/stellargraph/issues/301)
- Handle isolated nodes in GraphSAGE [\#294](https://github.com/stellargraph/stellargraph/issues/294)
- Ensure isolated nodes are handled correctly by GraphSAGENodeMapper and GraphSAGELinkMapper [\#182](https://github.com/stellargraph/stellargraph/issues/182)
- EdgeSplitter: introduce a switch for keeping the reduced graph connected [\#285](https://github.com/stellargraph/stellargraph/issues/285)
- Node2vec for weighted graphs [\#241](https://github.com/stellargraph/stellargraph/issues/241)
- Fix edge types in demos [\#237](https://github.com/stellargraph/stellargraph/issues/237)
- Add docstrings to StellarGraphBase class [\#175](https://github.com/stellargraph/stellargraph/issues/175)
- Make L2-normalisation of the final embeddings in GraphSAGE and HinSAGE optional [\#115](https://github.com/stellargraph/stellargraph/issues/115)
- Check/change the GraphSAGE mapper's behaviour for isolated nodes [\#100](https://github.com/stellargraph/stellargraph/issues/100)
- Added GraphSAGE node embedding extraction and visualisation [\#290](https://github.com/stellargraph/stellargraph/pull/290)

**Fixed bugs:**

- Fixed the bug in running demos when no options given [\#271](https://github.com/stellargraph/stellargraph/issues/271)
- Fixed the bug in LinkSequence that threw an error when no link targets were given [\#273](https://github.com/stellargraph/stellargraph/pull/273)

**Refactoring:**
- Refactored link inference classes to use `edge_embedding_method` instead of `edge_feature_method` [\#327](https://github.com/stellargraph/stellargraph/pull/327)<|MERGE_RESOLUTION|>--- conflicted
+++ resolved
@@ -1,4 +1,6 @@
 # Change Log
+
+- DistMult: both compute embeddings for nodes and edge types in knowledge graphs, and use these to perform link prediction [\#755](https://github.com/stellargraph/stellargraph/issues/755). The implementation hasn't been validated to match the paper.
 
 ## [0.10.0](https://github.com/stellargraph/stellargraph/tree/v0.10.0)
 
@@ -35,12 +37,8 @@
 
 - Temporal Random Walks: random walks that respect the time that each edge occurred (stored as edge weights) [\#787](https://github.com/stellargraph/stellargraph/pull/787). The implementation does not have an example or thorough testing and documentation.
 - Watch Your Step: computes node embeddings by simulating the effect of random walks, rather than doing them. [\#750](https://github.com/stellargraph/stellargraph/pull/750). The implementation is not fully tested.
-<<<<<<< HEAD
-- ComplEx, DistMult: both compute embeddings for nodes and edge types in knowledge graphs, and use these to perform link prediction [\#755](https://github.com/stellargraph/stellargraph/issues/755) [\#756](https://github.com/stellargraph/stellargraph/issues/756). These implementation haven't been validated to match their papers.
-=======
 - ComplEx: computes embeddings for nodes and edge types in knowledge graphs, and use these to perform link prediction [\#756](https://github.com/stellargraph/stellargraph/issues/756). The implementation hasn't been validated to match the paper.
 - Neo4j connector: the GraphSAGE algorithm can execute doing neighbourhood sampling in a Neo4j database, so that the edges of a graph do not have to fit entirely into memory [\#799](https://github.com/stellargraph/stellargraph/pull/799). The implementation is not automatically tested, and doesn't support functionality like loading node feature vectors from Neo4j.
->>>>>>> 25f66b8c
 
 ### Bug fixes and other changes
 
