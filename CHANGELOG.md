--- conflicted
+++ resolved
@@ -11,11 +11,8 @@
 ### Breaking changes
 
 - Some layers and models had many parameters move from `**kwargs` to real arguments: `GraphConvolution`, `GCN`. [\#801](https://github.com/stellargraph/stellargraph/issues/801) Invalid (e.g. incorrectly spelled) arguments would have been ignored previously, but now may fail with a `TypeError`; to fix, remove or correct the arguments.
-<<<<<<< HEAD
+- The `stellargraph.data.load_dataset_BlogCatalog3` function has been replaced by the `load` method on `stellargraph.datasets.BlogCatalog3` [\#](). Migration: replace `load_dataset_BlogCatalog3(location)` with `BlogCatalog3().load()`; code required to find the location or download the dataset can be removed, as `load` now this automatically.
 - `stellargraph.data.train_test_val_split` and `stellargraph.data.NodeSplitter` have been removed. [\#887](https://github.com/stellargraph/stellargraph/pull/887) Migration: this functionality should be replaced with `pandas` and `sklearn` (for instance, `sklearn.model_selection.train_test_split`).
-=======
-- The `stellargraph.data.load_dataset_BlogCatalog3` function has been replaced by the `load` method on `stellargraph.datasets.BlogCatalog3` [\#](). Migration: replace `load_dataset_BlogCatalog3(location)` with `BlogCatalog3().load()`; code required to find the location or download the dataset can be removed, as `load` now this automatically.
->>>>>>> 97c188c7
 
 ### Experimental features
 
