# -*- coding: utf-8 -*-
#
# Copyright 2020 Data61, CSIRO
#
# Licensed under the Apache License, Version 2.0 (the "License");
# you may not use this file except in compliance with the License.
# You may obtain a copy of the License at
#
# http://www.apache.org/licenses/LICENSE-2.0
#
# Unless required by applicable law or agreed to in writing, software
# distributed under the License is distributed on an "AS IS" BASIS,
# WITHOUT WARRANTIES OR CONDITIONS OF ANY KIND, either express or implied.
# See the License for the specific language governing permissions and
# limitations under the License.


from stellargraph import StellarGraph, StellarDiGraph, IndexedArray
import networkx as nx
import pandas as pd
import numpy as np
import random
import pytest


def create_graph_features():
    # APPNP, ClusterGCN, GCN, PPNP, node_mappers, full_batch_generators
    features = np.array([[1, 1], [1, 0], [0, 1]])
    nodes = pd.DataFrame(features, index=["a", "b", "c"])
    edges = pd.DataFrame(
        [("a", "b"), ("b", "c"), ("a", "c")], columns=["source", "target"]
    )
    return StellarGraph(nodes, edges), features


def relational_create_graph_features(is_directed=False):
    # RGCN, relational node mappers
    r1 = {"label": "r1"}
    r2 = {"label": "r2"}
    features = np.array([[1, 1], [1, 0], [0, 1]])
    nodes = pd.DataFrame(features, index=["a", "b", "c"])
    edges = {
        "r1": pd.DataFrame([("a", "b"), ("b", "c")], columns=["source", "target"]),
        "r2": pd.DataFrame([("a", "c")], columns=["source", "target"], index=[2]),
    }
    SG = StellarDiGraph if is_directed else StellarGraph
    return SG(nodes, edges), features


def example_graph_nx(
    feature_size=None, label="default", feature_name="feature", is_directed=False
):
    graph = nx.DiGraph() if is_directed else nx.Graph()
    elist = [(1, 2), (2, 3), (1, 4), (4, 2)]
    graph.add_nodes_from([1, 2, 3, 4], label=label)
    graph.add_edges_from(elist, label=label)

    # Add example features
    if feature_size is not None:
        for v in graph.nodes():
            graph.nodes[v][feature_name] = int(v) * np.ones(feature_size)

    return graph


def repeated_features(values_to_repeat, width):
    if width is None:
        return None

    if isinstance(width, int):
        width = (width,)

    values = np.asarray(values_to_repeat, dtype=np.float32)
    column = values.reshape(values.shape + (1,) * len(width))
    return np.tile(column, width)


def example_graph(
    feature_size=None,
    node_label="default",
    edge_label="default",
    feature_name="feature",
    is_directed=False,
    edge_feature_size=None,
):
    elist = pd.DataFrame([(1, 2), (2, 3), (1, 4), (4, 2)], columns=["source", "target"])
    if edge_feature_size is not None:
        edge_features = repeated_features(-elist.index, edge_feature_size)
        elist = elist.join(pd.DataFrame(edge_features))

    nodes = [1, 2, 3, 4]
    node_features = repeated_features(nodes, feature_size)

<<<<<<< HEAD
    nodes = pd.DataFrame(node_features, index=nodes)
=======
    nodes = IndexedArray(features, index=nodes)
>>>>>>> cd413848

    cls = StellarDiGraph if is_directed else StellarGraph
    return cls(nodes={node_label: nodes}, edges={edge_label: elist})


def example_hin_1_nx(feature_name=None, for_nodes=None, feature_sizes=None):
    # stellargraph
    graph = nx.Graph()
    graph.add_nodes_from([0, 1, 2, 3], label="A")
    graph.add_nodes_from([4, 5, 6], label="B")
    graph.add_edges_from([(0, 4), (1, 4), (1, 5), (2, 4), (3, 5)], label="R")
    graph.add_edges_from([(4, 5)], label="F")

    if feature_name is not None:
        if for_nodes is None:
            for_nodes = list(graph.nodes())

        if feature_sizes is None:
            feature_sizes = dict()

        for v in for_nodes:
            fs = feature_sizes.get(graph.nodes[v]["label"], 10)
            graph.nodes[v][feature_name] = v * np.ones(fs)

    return graph


def example_hin_1(
    feature_sizes=None,
    is_directed=False,
    self_loop=False,
    reverse_order=False,
    edge_features=False,
) -> StellarGraph:
    def features(label, ids):
        if feature_sizes is None:
            return None
        else:
            feature_size = feature_sizes.get(label, 10)
            return repeated_features(ids, feature_size)

    a_ids = [0, 1, 2, 3]
    if reverse_order:
        a_ids = a_ids[::-1]
    a = IndexedArray(features("A", a_ids), index=a_ids)

    b_ids = [4, 5, 6]
    if reverse_order:
        b_ids = b_ids[::-1]
    b = IndexedArray(features("B", b_ids), index=b_ids)

    r_edges = [(4, 0), (1, 5), (1, 4), (2, 4), (5, 3)]
    f_edges, f_index = [(4, 5)], [100]
    if self_loop:
        # make it a multigraph, across types and within a single one
        r_edges.append((5, 5))
        f_edges.extend([(5, 5), (5, 5)])
        f_index.extend([101, 102])

    r = pd.DataFrame(r_edges, columns=["source", "target"])

    # add some weights for the f edges, but not others
    f_columns = ["source", "target", "weight"]
    for i, src_tgt in enumerate(f_edges):
        f_edges[i] = src_tgt + (10 + i,)

    f = pd.DataFrame(f_edges, columns=f_columns, index=f_index)

    if edge_features:
        r = r.join(pd.DataFrame(-features("R", r.index), index=r.index))
        f = f.join(pd.DataFrame(-features("F", f.index), index=f.index))

    cls = StellarDiGraph if is_directed else StellarGraph
    return cls(nodes={"A": a, "B": b}, edges={"R": r, "F": f})


def create_test_graph(is_directed=False):
    # biased random walker, breadth first walker, directed breadth first walker, uniform random walker

    nodes = pd.DataFrame(
        index=["0", 1, 2, 3, 4, 5, 6, 7, 8, 9, 10, "self loner", "loner"]
    )
    edges = pd.DataFrame(
        [
            ("0", 1),
            ("0", 2),
            (1, 3),
            (1, 4),
            (3, 6),
            (4, 7),
            (4, 8),
            (2, 5),
            (5, 9),
            (5, 10),
            ("0", "0"),
            (1, 1),
            (3, 3),
            (6, 6),
            (4, 4),
            (7, 7),
            (8, 8),
            (2, 2),
            (5, 5),
            (9, 9),
            ("self loner", "self loner"),  # an isolated node with a self link
        ],
        columns=["source", "target"],
    )
    cls = StellarDiGraph if is_directed else StellarGraph
    return cls(nodes, edges)


def example_graph_1_saliency_maps(feature_size=None):
    # saliency gcn, saliency gat
    nlist = [0, 1, 2, 3, 4]
    if feature_size is None:
        nodes = pd.DataFrame(index=nlist)
    else:
        # Example features
        nodes = pd.DataFrame(np.ones((len(nlist), feature_size)), index=nlist)

    elist = [(0, 1), (0, 2), (2, 3), (3, 4), (0, 0), (1, 1), (2, 2), (3, 3), (4, 4)]
    edges = pd.DataFrame(elist, columns=["source", "target"])

    return StellarGraph(nodes, edges)


def example_graph_random(
    feature_size=4,
    n_edges=20,
    n_nodes=6,
    n_isolates=1,
    is_directed=False,
    node_types=1,
    edge_types=1,
):
    # core/utils, link mapper, node mapper graph 3

    if is_directed:
        cls = StellarDiGraph
    else:
        cls = StellarGraph

    default_feature_size = 0
    if not isinstance(feature_size, dict):
        if isinstance(feature_size, int):
            default_feature_size = feature_size
        feature_size = {}

    def nodes(node_type):
        node_ids = range(n_nodes * node_type, n_nodes * (node_type + 1))
        feat_dim = feature_size.get(node_type, default_feature_size)
        features = np.random.random((len(node_ids), feat_dim))
        return pd.DataFrame(features, index=node_ids)

    n_noniso = n_nodes - n_isolates

    def edges(edge_type):
        edge_ids = range(n_edges * edge_type, n_edges * (edge_type + 1))
        # separately compute the within-type and type part of the node IDs for each edge, so that
        # each type has some isolated nodes (rather than just the last type)
        within_type = np.random.randint(0, n_noniso, size=(n_edges, 2))
        which_type = np.random.randint(0, node_types, size=within_type.shape)
        return pd.DataFrame(
            within_type + which_type * n_nodes,
            columns=["source", "target"],
            index=edge_ids,
        )

    # string node types are more realistic
    return cls(
        {f"n-{nt}": nodes(nt) for nt in range(node_types)},
        {f"e-{et}": edges(et) for et in range(edge_types)},
    )


def node_features(seed=0) -> pd.DataFrame:
    random = np.random.RandomState(seed)
    node_data_np = random.rand(10, 10)
    return pd.DataFrame(node_data_np)


@pytest.fixture
def petersen_graph() -> StellarGraph:
    nxg = nx.petersen_graph()
    return StellarGraph.from_networkx(nxg, node_features=node_features())


@pytest.fixture
def line_graph() -> StellarGraph:
    nodes = node_features()
    edges = pd.DataFrame([(i, i + 1) for i in range(9)], columns=["source", "target"])
    return StellarGraph(nodes, edges)


@pytest.fixture
def knowledge_graph():
    nodes = ["a", "b", "c", "d"]

    edge_counter = 0

    def edge_df(*elements):
        nonlocal edge_counter
        end = edge_counter + len(elements)
        index = range(edge_counter, end)
        edge_counter = end
        return pd.DataFrame(elements, columns=["source", "target"], index=index)

    edges = {
        "W": edge_df(("a", "b")),
        "X": edge_df(("a", "b"), ("b", "c")),
        "Y": edge_df(("b", "a")),
        "Z": edge_df(("d", "b")),
    }

    return StellarDiGraph(nodes=pd.DataFrame(index=nodes), edges=edges)


@pytest.fixture
def tree_graph() -> StellarGraph:
    nodes = pd.DataFrame(index=["root", "0", 1, 2, "c1.1", "c2.1", "c2.2"])
    edges = pd.DataFrame(
        [
            ("root", 2),
            ("root", 1),
            ("root", "0"),
            (2, "c2.1"),
            (2, "c2.2"),
            (1, "c1.1"),
        ],
        columns=["source", "target"],
    )

    return StellarDiGraph(nodes, edges)


@pytest.fixture
def barbell():
    return StellarGraph.from_networkx(nx.barbell_graph(m1=10, m2=11))


@pytest.fixture
def weighted_hin():
    a_ids = [0, 1, 2, 3]
    a = pd.DataFrame(index=a_ids)

    b_ids = [4, 5, 6]
    b = pd.DataFrame(index=b_ids)

    # no weights A-R->A
    r_ids = [7, 8]
    r = pd.DataFrame([(0, 1), (0, 2)], columns=["source", "target"], index=r_ids)

    # single weighted edge A-S->A
    s_ids = [9, 10]
    s = pd.DataFrame([(0, 3, 2)], columns=["source", "target", "weight"], index=s_ids)

    # 3 edges with same weight A-T->B
    t_ids = [11, 12, 13]
    t = pd.DataFrame(
        [(0, 4, 2), (0, 5, 2), (0, 6, 2)],
        columns=["source", "target", "weight"],
        index=t_ids,
    )

    # weights [2, 3] A-U->A; weights [4, 5, 6] A-U->B
    u_ids = [14, 15, 16, 17, 18]
    u = pd.DataFrame(
        [(1, 2, 2), (1, 3, 3), (1, 4, 4), (1, 4, 5), (6, 1, 5)],
        columns=["source", "target", "weight"],
        index=u_ids,
    )

    return StellarGraph(nodes={"A": a, "B": b}, edges={"R": r, "S": s, "T": t, "U": u})<|MERGE_RESOLUTION|>--- conflicted
+++ resolved
@@ -91,11 +91,7 @@
     nodes = [1, 2, 3, 4]
     node_features = repeated_features(nodes, feature_size)
 
-<<<<<<< HEAD
-    nodes = pd.DataFrame(node_features, index=nodes)
-=======
     nodes = IndexedArray(features, index=nodes)
->>>>>>> cd413848
 
     cls = StellarDiGraph if is_directed else StellarGraph
     return cls(nodes={node_label: nodes}, edges={edge_label: elist})
