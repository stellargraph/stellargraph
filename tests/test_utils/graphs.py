# -*- coding: utf-8 -*-
#
# Copyright 2020 Data61, CSIRO
#
# Licensed under the Apache License, Version 2.0 (the "License");
# you may not use this file except in compliance with the License.
# You may obtain a copy of the License at
#
# http://www.apache.org/licenses/LICENSE-2.0
#
# Unless required by applicable law or agreed to in writing, software
# distributed under the License is distributed on an "AS IS" BASIS,
# WITHOUT WARRANTIES OR CONDITIONS OF ANY KIND, either express or implied.
# See the License for the specific language governing permissions and
# limitations under the License.


from stellargraph import StellarGraph, StellarDiGraph
import networkx as nx
import pandas as pd
import numpy as np
import random
import pytest


def create_graph_features():
    # APPNP, ClusterGCN, GCN, PPNP, node_mappers
    graph = nx.Graph()
    graph.add_nodes_from(["a", "b", "c"])
    graph.add_edges_from([("a", "b"), ("b", "c"), ("a", "c")])
    graph = graph.to_undirected()
    return graph, np.array([[1, 1], [1, 0], [0, 1]])


def relational_create_graph_features(is_directed=False):
    # RGCN, relational node mappers
    r1 = {"label": "r1"}
    r2 = {"label": "r2"}
    nodes = ["a", "b", "c"]
    features = np.array([[1, 1], [1, 0], [0, 1]])
    node_features = pd.DataFrame.from_dict(
        {n: f for n, f in zip(nodes, features)}, orient="index"
    )

    graph = nx.MultiDiGraph() if is_directed else nx.MultiGraph()
    graph.add_nodes_from(nodes)
    graph.add_edges_from([("a", "b", r1), ("b", "c", r1), ("a", "c", r2)])

    SG = StellarDiGraph if is_directed else StellarGraph
    return SG(graph, node_features=node_features), features


def example_graph_nx(
    feature_size=None, label="default", feature_name="feature", is_directed=False
):
    graph = nx.DiGraph() if is_directed else nx.Graph()
    elist = [(1, 2), (2, 3), (1, 4), (4, 2)]
    graph.add_nodes_from([1, 2, 3, 4], label=label)
    graph.add_edges_from(elist, label=label)

    # Add example features
    if feature_size is not None:
        for v in graph.nodes():
            graph.nodes[v][feature_name] = int(v) * np.ones(feature_size)

    return graph


<<<<<<< HEAD
def example_graph(
    feature_size=None, label="default", feature_name="feature", is_directed=False
):
    graph = example_graph_nx(feature_size, label, feature_name, is_directed)
    cls = StellarDiGraph if is_directed else StellarGraph

    if feature_size is not None:
        return cls(graph, node_features=feature_name)
=======
def _repeated_features(values_to_repeat, width):
    column = np.expand_dims(values_to_repeat, axis=1)
    return column.repeat(width, axis=1)


def example_graph_1(
    feature_size=None,
    node_label="default",
    edge_label="default",
    feature_name="feature",
    is_directed=False,
):
    # attr2vec, graphattention, graphsage, node mappers (2), link mappers, types, stellargraph, unsupervised sampler
    elist = pd.DataFrame([(1, 2), (2, 3), (1, 4), (3, 2)], columns=["source", "target"])
    if feature_size is not None:
        features = _repeated_features(np.ones(4), feature_size)
>>>>>>> db717b48
    else:
        features = []

    nodes = pd.DataFrame(features, index=[1, 2, 3, 4])

<<<<<<< HEAD
=======
    cls = StellarDiGraph if is_directed else StellarGraph
    return cls(nodes={node_label: nodes}, edges={edge_label: elist})


def example_graph_2(feature_size=None, label="default") -> StellarGraph:
    # unsupervised sampler, link mapper
    elist = pd.DataFrame([(1, 2), (2, 3), (1, 4), (4, 2)], columns=["source", "target"])
    nodes = [1, 2, 3, 4]
    if feature_size is not None:
        features = _repeated_features(nodes, feature_size)
    else:
        features = []

    nodes = pd.DataFrame(features, index=nodes)
    return StellarGraph(nodes={label: nodes}, edges={label: elist})


>>>>>>> db717b48
def example_hin_1_nx(feature_name=None, for_nodes=None, feature_sizes=None):
    # stellargraph
    graph = nx.Graph()
    graph.add_nodes_from([0, 1, 2, 3], label="A")
    graph.add_nodes_from([4, 5, 6], label="B")
    graph.add_edges_from([(0, 4), (1, 4), (1, 5), (2, 4), (3, 5)], label="R")
    graph.add_edges_from([(4, 5)], label="F")

    if feature_name is not None:
        if for_nodes is None:
            for_nodes = list(graph.nodes())

        if feature_sizes is None:
            feature_sizes = dict()

        for v in for_nodes:
            fs = feature_sizes.get(graph.nodes[v]["label"], 10)
            graph.nodes[v][feature_name] = v * np.ones(fs)

    return graph


def example_hin_1(feature_sizes=None, is_directed=False) -> StellarGraph:
    def features(label, ids):
        if feature_sizes is None:
            return []
        else:
            feature_size = feature_sizes.get(label, 10)
            return _repeated_features(ids, feature_size)

    a_ids = [0, 1, 2, 3]
    a = pd.DataFrame(features("A", a_ids), index=a_ids)

    b_ids = [4, 5, 6]
    b = pd.DataFrame(features("B", b_ids), index=b_ids)

    r = pd.DataFrame(
        [(4, 0), (1, 5), (1, 4), (2, 4), (5, 3)], columns=["source", "target"]
    )
    f = pd.DataFrame([(4, 5)], columns=["source", "target"], index=[6])

    cls = StellarDiGraph if is_directed else StellarGraph
    return cls(nodes={"A": a, "B": b}, edges={"R": r, "F": f})


def create_test_graph_nx(is_directed=False):
    # unsupervised sampler
    graph = nx.DiGraph() if is_directed else nx.Graph()
    edges = [
        ("0", 1),
        ("0", 2),
        (1, 3),
        (1, 4),
        (3, 6),
        (4, 7),
        (4, 8),
        (2, 5),
        (5, 9),
        (5, 10),
        ("0", "0"),
        (1, 1),
        (3, 3),
        (6, 6),
        (4, 4),
        (7, 7),
        (8, 8),
        (2, 2),
        (5, 5),
        (9, 9),
        ("self loner", "self loner"),  # an isolated node with a self link
    ]

    graph.add_edges_from(edges)

    graph.add_node("loner")  # an isolated node without self link
    return graph


def create_test_graph(is_directed=False):
    # biased random walker, breadth first walker, directed breadth first walker, uniform random walker
    if is_directed:
        return StellarDiGraph(create_test_graph_nx(is_directed))
    else:
        return StellarGraph(create_test_graph_nx(is_directed))


def create_stellargraph():
    # cluster gcn, cluster gcn node mapper
    Gnx, features = create_graph_features()
    nodes = Gnx.nodes()
    node_features = pd.DataFrame.from_dict(
        {n: f for n, f in zip(nodes, features)}, orient="index"
    )
    graph = StellarGraph(Gnx, node_features=node_features)

    return graph


def example_graph_1_saliency_maps(feature_size=None):
    # saliency gcn, saliency gat
    graph = nx.Graph()
    elist = [(0, 1), (0, 2), (2, 3), (3, 4), (0, 0), (1, 1), (2, 2), (3, 3), (4, 4)]
    graph.add_nodes_from([0, 1, 2, 3, 4], label="default")
    graph.add_edges_from(elist, label="default")

    # Add example features
    if feature_size is not None:
        for v in graph.nodes():
            graph.nodes[v]["feature"] = np.ones(feature_size)
        return StellarGraph(graph, node_features="feature")

    else:
        return StellarGraph(graph)


def example_graph_random(feature_size=4, n_edges=20, n_nodes=6, n_isolates=1):
    # core/utils, link mapper, node mapper graph 3
    graph = nx.Graph()
    n_noniso = n_nodes - n_isolates
    edges = [
        (random.randint(0, n_noniso - 1), random.randint(0, n_noniso - 1))
        for _ in range(n_edges)
    ]
    graph.add_nodes_from(range(n_nodes))
    graph.add_edges_from(edges, label="default")

    # Add example features
    if feature_size is not None:
        for v in graph.nodes():
            graph.nodes[v]["feature"] = int(v) * np.ones(feature_size, dtype="int")
        return StellarGraph(graph, node_features="feature")

    else:
        return StellarGraph(graph)


def node_features(seed=0) -> pd.DataFrame:
    random = np.random.RandomState(seed)
    node_data_np = random.rand(10, 10)
    return pd.DataFrame(node_data_np)


@pytest.fixture
def petersen_graph() -> StellarGraph:
    nxg = nx.petersen_graph()
    return StellarGraph(nxg, node_features=node_features())


@pytest.fixture
def line_graph() -> StellarGraph:
    nxg = nx.MultiGraph()
    nxg.add_nodes_from(range(10))
    nxg.add_edges_from([(i, i + 1) for i in range(9)])
    return StellarGraph(nxg, node_features=node_features())<|MERGE_RESOLUTION|>--- conflicted
+++ resolved
@@ -66,46 +66,18 @@
     return graph
 
 
-<<<<<<< HEAD
-def example_graph(
-    feature_size=None, label="default", feature_name="feature", is_directed=False
-):
-    graph = example_graph_nx(feature_size, label, feature_name, is_directed)
-    cls = StellarDiGraph if is_directed else StellarGraph
-
-    if feature_size is not None:
-        return cls(graph, node_features=feature_name)
-=======
 def _repeated_features(values_to_repeat, width):
     column = np.expand_dims(values_to_repeat, axis=1)
     return column.repeat(width, axis=1)
 
 
-def example_graph_1(
+def example_graph(
     feature_size=None,
     node_label="default",
     edge_label="default",
     feature_name="feature",
     is_directed=False,
 ):
-    # attr2vec, graphattention, graphsage, node mappers (2), link mappers, types, stellargraph, unsupervised sampler
-    elist = pd.DataFrame([(1, 2), (2, 3), (1, 4), (3, 2)], columns=["source", "target"])
-    if feature_size is not None:
-        features = _repeated_features(np.ones(4), feature_size)
->>>>>>> db717b48
-    else:
-        features = []
-
-    nodes = pd.DataFrame(features, index=[1, 2, 3, 4])
-
-<<<<<<< HEAD
-=======
-    cls = StellarDiGraph if is_directed else StellarGraph
-    return cls(nodes={node_label: nodes}, edges={edge_label: elist})
-
-
-def example_graph_2(feature_size=None, label="default") -> StellarGraph:
-    # unsupervised sampler, link mapper
     elist = pd.DataFrame([(1, 2), (2, 3), (1, 4), (4, 2)], columns=["source", "target"])
     nodes = [1, 2, 3, 4]
     if feature_size is not None:
@@ -114,10 +86,9 @@
         features = []
 
     nodes = pd.DataFrame(features, index=nodes)
-    return StellarGraph(nodes={label: nodes}, edges={label: elist})
-
-
->>>>>>> db717b48
+    return StellarGraph(nodes={node_label: nodes}, edges={edge_label: elist})
+
+
 def example_hin_1_nx(feature_name=None, for_nodes=None, feature_sizes=None):
     # stellargraph
     graph = nx.Graph()
