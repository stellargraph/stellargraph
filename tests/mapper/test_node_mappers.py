--- conflicted
+++ resolved
@@ -366,13 +366,9 @@
     G = example_graph_3(feature_size=n_feat, n_nodes=6, n_isolates=1, n_edges=20)
 
     # Check connectedness
-<<<<<<< HEAD
-    Gnx = G._graph  # XXX Hack - Only works for NetworkXStellarGraph instances.
-=======
     assert isinstance(G, NetworkXStellarGraph)
     # XXX Hack - Only works for NetworkXStellarGraph instances
     Gnx = G._graph
->>>>>>> 8fc94cbc
     ccs = list(nx.connected_components(Gnx))
     assert len(ccs) == 2
 
@@ -918,20 +914,12 @@
         generator = FullBatchNodeGenerator(G, "test", transform=func)
         assert generator.name == "test"
 
-<<<<<<< HEAD
-        A = G.adjacency_weights().toarray()
-=======
         A = G.to_adjacency_matrix().toarray()
->>>>>>> 8fc94cbc
         assert np.array_equal(A.dot(A), generator.Aadj.toarray())
 
     def test_generator_methods(self):
         node_ids = list(self.G.nodes())
-<<<<<<< HEAD
-        Aadj = self.G.adjacency_weights().toarray()
-=======
         Aadj = self.G.to_adjacency_matrix().toarray()
->>>>>>> 8fc94cbc
         Aadj_selfloops = Aadj + np.eye(*Aadj.shape) - np.diag(Aadj.diagonal())
         Dtilde = np.diag(Aadj_selfloops.sum(axis=1) ** (-0.5))
         Agcn = Dtilde.dot(Aadj_selfloops).dot(Dtilde)
