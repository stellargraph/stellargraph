# -*- coding: utf-8 -*-
#
# Copyright 2018 Data61, CSIRO
#
# Licensed under the Apache License, Version 2.0 (the "License");
# you may not use this file except in compliance with the License.
# You may obtain a copy of the License at
#
#   http://www.apache.org/licenses/LICENSE-2.0
#
# Unless required by applicable law or agreed to in writing, software
# distributed under the License is distributed on an "AS IS" BASIS,
# WITHOUT WARRANTIES OR CONDITIONS OF ANY KIND, either express or implied.
# See the License for the specific language governing permissions and
# limitations under the License.


"""
GraphSAGE tests

"""
from stellargraph.core.graph import StellarGraph
from stellargraph.mapper.node_mappers import GraphSAGENodeGenerator
from stellargraph.layer.graphsage import *

import keras
import numpy as np
import networkx as nx
import pytest


def example_graph_1(feature_size=None):
    G = nx.Graph()
    elist = [(1, 2), (2, 3), (1, 4), (3, 2)]
    G.add_nodes_from([1, 2, 3, 4], label="default")
    G.add_edges_from(elist, label="default")

    # Add example features
    if feature_size is not None:
        for v in G.nodes():
            G.node[v]["feature"] = np.ones(feature_size)
        return StellarGraph(G, node_features="feature")

    else:
        return StellarGraph(G)


def test_maxpool_agg_constructor():
    agg = MaxPoolingAggregator(2, bias=False)
    assert agg.output_dim == 2
    assert agg.half_output_dim == 1
    assert agg.hidden_dim == 2
    assert not agg.has_bias
    assert agg.act.__name__ == "relu"
    assert agg.hidden_act.__name__ == "relu"

    # Check config
    config = agg.get_config()
    assert config["output_dim"] == 2
    assert config["bias"] == False
    assert config["act"] == "relu"


def test_maxpool_agg_constructor_1():
    agg = MaxPoolingAggregator(output_dim=4, bias=True, act=lambda x: x + 1)
    assert agg.output_dim == 4
    assert agg.half_output_dim == 2
    assert agg.hidden_dim == 4
    assert agg.has_bias
    assert agg.act(2) == 3


def test_maxpool_agg_apply():
    agg = MaxPoolingAggregator(2, bias=True, act="linear")
    agg._initializer = "ones"

    # Self features
    inp1 = keras.Input(shape=(1, 2))
    # Neighbour features
    inp2 = keras.Input(shape=(1, 2, 2))

    # Numerical test values
    x1 = np.array([[[1, 1]]])
    x2 = np.array([[[[2, 2], [3, 3]]]])
    # Agg output:
    # neigh_agg = max(relu(x2 · ones(2x2)) + 1, axis=1)
    #   = max([[5,5],[7,7]]) = [[7,7]]
    # from_self = K.dot(x1, ones) = [[2]]
    # from_neigh = K.dot(neigh_agg, ones) = [[14]]

    out = agg([inp1, inp2])
    model = keras.Model(inputs=[inp1, inp2], outputs=out)
    actual = model.predict([x1, x2])
    expected = np.array([[[2, 14]]])

    assert expected == pytest.approx(actual)


def test_meanpool_agg_constructor():
    agg = MeanPoolingAggregator(2, bias=False)
    assert agg.output_dim == 2
    assert agg.half_output_dim == 1
    assert agg.hidden_dim == 2
    assert not agg.has_bias
    assert agg.act.__name__ == "relu"
    assert agg.hidden_act.__name__ == "relu"

    # Check config
    config = agg.get_config()
    assert config["output_dim"] == 2
    assert config["bias"] == False
    assert config["act"] == "relu"


def test_meanpool_agg_constructor_1():
    agg = MeanPoolingAggregator(output_dim=4, bias=True, act=lambda x: x + 1)
    assert agg.output_dim == 4
    assert agg.half_output_dim == 2
    assert agg.hidden_dim == 4
    assert agg.has_bias
    assert agg.act(2) == 3


def test_meanpool_agg_apply():
    agg = MeanPoolingAggregator(2, bias=True, act="linear")
    agg._initializer = "ones"

    # Self features
    inp1 = keras.Input(shape=(1, 2))
    # Neighbour features
    inp2 = keras.Input(shape=(1, 2, 2))

    # Numerical test values
    x1 = np.array([[[1, 1]]])
    x2 = np.array([[[[2, 2], [3, 3]]]])
    # Agg output:
    # neigh_agg = mean(relu(x2 · ones(2x2)) + 1, axis=1)
    #   = mean([[5,5],[7,7]]) = [[6,6]]
    # from_self = K.dot(x1, ones) = [[2]]
    # from_neigh = K.dot(neigh_agg, ones) = [[12]]

    out = agg([inp1, inp2])
    model = keras.Model(inputs=[inp1, inp2], outputs=out)
    actual = model.predict([x1, x2])
    expected = np.array([[[2, 12]]])

    assert expected == pytest.approx(actual)


def test_mean_agg_constructor():
    agg = MeanAggregator(2)
    assert agg.output_dim == 2
    assert agg.half_output_dim == 1
    assert not agg.has_bias

    # Check config
    config = agg.get_config()
    assert config["output_dim"] == 2
    assert config["bias"] == False
    assert config["act"] == "relu"


def test_mean_agg_constructor_1():
    agg = MeanAggregator(output_dim=4, bias=True, act=lambda x: x + 1)
    assert agg.output_dim == 4
    assert agg.half_output_dim == 2
    assert agg.has_bias
    assert agg.act(2) == 3


def test_mean_agg_apply():
    agg = MeanAggregator(4, bias=True, act=lambda x: x)
    agg._initializer = "ones"
    inp1 = keras.Input(shape=(1, 2))
    inp2 = keras.Input(shape=(1, 2, 2))
    out = agg([inp1, inp2])
    model = keras.Model(inputs=[inp1, inp2], outputs=out)
    x1 = np.array([[[1, 1]]])
    x2 = np.array([[[[2, 2], [3, 3]]]])
    actual = model.predict([x1, x2])
    expected = np.array([[[2, 2, 5, 5]]])
    assert expected == pytest.approx(actual)


def test_graphsage_constructor():
    gs = GraphSAGE(layer_sizes=[4], n_samples=[2], input_dim=2, normalize="l2")
    assert gs.dims == [2, 4]
    assert gs.n_samples == [2]
    assert gs.n_layers == 1
    assert gs.bias
    assert len(gs._aggs) == 1

    # Check incorrect normalization flag
    with pytest.raises(ValueError):
        GraphSAGE(layer_sizes=[4], n_samples=[2], input_dim=2, normalize=lambda x: x)

    # Check requirement for generator or n_samples
    with pytest.raises(RuntimeError):
        GraphSAGE(layer_sizes=[4])

    # Construction from generator
    G = example_graph_1(feature_size=3)
    gen = GraphSAGENodeGenerator(G, batch_size=2, num_samples=[2, 2]).flow([1, 2])
    gs = GraphSAGE(layer_sizes=[4, 8], generator=gen, bias=True)

    assert gs.dims == [3, 4, 8]
    assert gs.n_samples == [2, 2]
    assert gs.n_layers == 2
    assert gs.bias
    assert len(gs._aggs) == 2


def test_graphsage_constructor_passing_aggregator():
    gs = GraphSAGE(
        layer_sizes=[4], n_samples=[2], input_dim=2, aggregator=MeanAggregator
    )
    assert gs.dims == [2, 4]
    assert gs.n_samples == [2]
    assert gs.n_layers == 1
    assert gs.bias
    assert len(gs._aggs) == 1

    with pytest.raises(TypeError):
        GraphSAGE(layer_sizes=[4], n_samples=[2], input_dim=2, aggregator=1)


def test_graphsage_constructor_wrong_normalisation():
    with pytest.raises(ValueError):
        gs = GraphSAGE(
            layer_sizes=[4],
            n_samples=[2],
            input_dim=2,
            aggregator=MeanAggregator,
            normalize="l1",
        )


def test_graphsage_constructor_1():
    gs = GraphSAGE(
        layer_sizes=[4, 6, 8], n_samples=[2, 4, 6], input_dim=2, bias=True, dropout=0.5
    )
    assert gs.dims == [2, 4, 6, 8]
    assert gs.n_samples == [2, 4, 6]
    assert gs.n_layers == 3
    assert gs.bias
    assert len(gs._aggs) == 3


def test_graphsage_apply():
    gs = GraphSAGE(
<<<<<<< HEAD
        layer_sizes=[4], n_samples=[2], bias=False, input_dim=2, normalize=None
=======
        layer_sizes=[4], n_samples=[2], bias=False, input_dim=2, normalize="none"
>>>>>>> aae7a4a4
    )
    for agg in gs._aggs:
        agg._initializer = "ones"

    inp1 = keras.Input(shape=(1, 2))
    inp2 = keras.Input(shape=(2, 2))
    out = gs([inp1, inp2])
    model = keras.Model(inputs=[inp1, inp2], outputs=out)

    x1 = np.array([[[1, 1]]])
    x2 = np.array([[[2, 2], [3, 3]]])

    actual = model.predict([x1, x2])
    expected = np.array([[[2, 2, 5, 5]]])
    assert expected == pytest.approx(actual)


def test_graphsage_apply_1():
    gs = GraphSAGE(
        layer_sizes=[2, 2, 2],
        n_samples=[2, 2, 2],
        bias=False,
        input_dim=2,
<<<<<<< HEAD
        normalize="none",
=======
        normalize=None,
>>>>>>> aae7a4a4
    )
    for agg in gs._aggs:
        agg._initializer = "ones"

    inp = [keras.Input(shape=(i, 2)) for i in [1, 2, 4, 8]]
    out = gs(inp)
    model = keras.Model(inputs=inp, outputs=out)

    x = [
        np.array([[[1, 1]]]),
        np.array([[[2, 2], [2, 2]]]),
        np.array([[[3, 3], [3, 3], [3, 3], [3, 3]]]),
        np.array([[[4, 4], [4, 4], [4, 4], [4, 4], [5, 5], [5, 5], [5, 5], [5, 5]]]),
    ]

    actual = model.predict(x)
    expected = np.array([[[16, 25]]])
    assert expected == pytest.approx(actual)

    # Use the default model:
    xinp, xout = gs.default_model()
    model2 = keras.Model(inputs=xinp, outputs=xout)

    expected = np.array([[[16, 25]]])
    assert pytest.approx(expected) == model2.predict(x)<|MERGE_RESOLUTION|>--- conflicted
+++ resolved
@@ -248,11 +248,7 @@
 
 def test_graphsage_apply():
     gs = GraphSAGE(
-<<<<<<< HEAD
         layer_sizes=[4], n_samples=[2], bias=False, input_dim=2, normalize=None
-=======
-        layer_sizes=[4], n_samples=[2], bias=False, input_dim=2, normalize="none"
->>>>>>> aae7a4a4
     )
     for agg in gs._aggs:
         agg._initializer = "ones"
@@ -276,11 +272,7 @@
         n_samples=[2, 2, 2],
         bias=False,
         input_dim=2,
-<<<<<<< HEAD
-        normalize="none",
-=======
         normalize=None,
->>>>>>> aae7a4a4
     )
     for agg in gs._aggs:
         agg._initializer = "ones"
