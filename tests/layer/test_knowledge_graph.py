--- conflicted
+++ resolved
@@ -49,11 +49,6 @@
 ]
 
 
-@pytest.fixture(params=[ComplEx, DistMult, RotatE, RotH, RotE])
-def model_maker(request):
-    return request.param
-
-
 def triple_df(*values):
     return pd.DataFrame(values, columns=["source", "label", "target"])
 
@@ -291,8 +286,6 @@
     np.testing.assert_array_equal(prediction, prediction2)
 
 
-<<<<<<< HEAD
-=======
 @pytest.mark.parametrize(
     "model_maker",
     [
@@ -303,7 +296,6 @@
         RotE,
     ],
 )
->>>>>>> 61b17d9f
 def test_model_rankings(model_maker):
     nodes = pd.DataFrame(index=["a", "b", "c", "d"])
     rels = ["W", "X", "Y", "Z"]
@@ -502,6 +494,7 @@
     KGModel(gen, X(([e, e], [e, e, e])), 2, **kwargs)
 
 
+@pytest.mark.parametrize("model_maker", [ComplEx, DistMult, RotatE, RotH, RotE])
 def test_save_load(tmpdir, knowledge_graph, model_maker):
     gen = KGTripleGenerator(knowledge_graph, 3)
     sg_model = model_maker(gen, embedding_dimension=6)
