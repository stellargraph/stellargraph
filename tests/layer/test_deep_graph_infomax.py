--- conflicted
+++ resolved
@@ -14,7 +14,6 @@
 # See the License for the specific language governing permissions and
 # limitations under the License.
 
-<<<<<<< HEAD
 from stellargraph.layer import (
     DeepGraphInfomax,
     GCN,
@@ -30,13 +29,6 @@
     CorruptedGenerator,
     GraphSAGENodeGenerator,
     DirectedGraphSAGENodeGenerator,
-=======
-from stellargraph.layer import DeepGraphInfomax, GCN, APPNP, GAT, PPNP
-from stellargraph.mapper import (
-    FullBatchLinkGenerator,
-    FullBatchNodeGenerator,
-    CorruptedGenerator,
->>>>>>> 92fac9fa
 )
 from ..test_utils.graphs import example_graph_random
 import tensorflow as tf
@@ -125,7 +117,25 @@
     assert np.array_equal(embeddings_1, embeddings_2)
 
 
-<<<<<<< HEAD
+@pytest.mark.parametrize("model_type", [GCN, APPNP, GAT])
+def test_dgi_link_model(model_type):
+    G = example_graph_random()
+    emb_dim = 16
+
+    generator = FullBatchLinkGenerator(G)
+
+    with pytest.warns(
+        UserWarning,
+        match=r"base_model: expected a node model .* found a link model \(multiplicity = 2\)",
+    ):
+        infomax = DeepGraphInfomax(
+            model_type(generator=generator, activations=["relu"], layer_sizes=[emb_dim])
+        )
+
+    # build should work
+    _ = infomax.in_out_tensors()
+
+
 @pytest.mark.parametrize("is_directed", [False, True])
 def test_dgi_graphsage(is_directed):
 
@@ -152,23 +162,4 @@
     emb_model = tf.keras.Model(*infomax.embedding_model(model))
     embeddings = emb_model.predict(generator.flow(G.nodes()))
 
-    assert embeddings.shape == (len(G.nodes()), 4)
-=======
-@pytest.mark.parametrize("model_type", [GCN, APPNP, GAT])
-def test_dgi_link_model(model_type):
-    G = example_graph_random()
-    emb_dim = 16
-
-    generator = FullBatchLinkGenerator(G)
-
-    with pytest.warns(
-        UserWarning,
-        match=r"base_model: expected a node model .* found a link model \(multiplicity = 2\)",
-    ):
-        infomax = DeepGraphInfomax(
-            model_type(generator=generator, activations=["relu"], layer_sizes=[emb_dim])
-        )
-
-    # build should work
-    _ = infomax.in_out_tensors()
->>>>>>> 92fac9fa
+    assert embeddings.shape == (len(G.nodes()), 4)