--- conflicted
+++ resolved
@@ -14,7 +14,6 @@
 # See the License for the specific language governing permissions and
 # limitations under the License.
 
-<<<<<<< HEAD
 from stellargraph.layer import (
     DeepGraphInfomax,
     GCN,
@@ -31,10 +30,6 @@
     GraphSAGENodeGenerator,
     DirectedGraphSAGENodeGenerator,
 )
-=======
-from stellargraph.layer import DeepGraphInfomax, GCN, APPNP, GAT, PPNP
-from stellargraph.mapper import FullBatchNodeGenerator, CorruptedGenerator
->>>>>>> 3348ad45
 from ..test_utils.graphs import example_graph_random
 import tensorflow as tf
 import pytest
@@ -42,59 +37,18 @@
 
 
 @pytest.mark.parametrize("model_type", [GCN, APPNP, GAT, PPNP])
-<<<<<<< HEAD
-def test_dgi_dense(model_type):
-=======
 @pytest.mark.parametrize("sparse", [False, True])
 def test_dgi(model_type, sparse):
 
     if sparse and model_type is PPNP:
         pytest.skip("PPNP doesn't support sparse=True")
->>>>>>> 3348ad45
 
     G = example_graph_random()
     emb_dim = 16
 
-<<<<<<< HEAD
-    generator = FullBatchNodeGenerator(G, sparse=False)
-=======
     generator = FullBatchNodeGenerator(G, sparse=sparse)
->>>>>>> 3348ad45
     corrupted_generator = CorruptedGenerator(generator)
     gen = corrupted_generator.flow(G.nodes())
-
-    base_model = model_type(
-        generator=generator, activations=["relu"], layer_sizes=[emb_dim]
-    )
-    infomax = DeepGraphInfomax(base_model)
-
-    model = tf.keras.Model(*infomax.build())
-    model.compile(loss=tf.nn.sigmoid_cross_entropy_with_logits, optimizer="Adam")
-    model.fit(gen)
-
-    emb_model = tf.keras.Model(*infomax.embedding_model(model))
-    embeddings = emb_model.predict(generator.flow(G.nodes()))
-
-    assert embeddings.shape == (len(G.nodes()), emb_dim)
-
-
-<<<<<<< HEAD
-@pytest.mark.parametrize("model_type", [GCN, APPNP, GAT])
-def test_dgi_sparse(model_type):
-
-    G = example_graph_random()
-    emb_dim = 16
-
-    generator = FullBatchNodeGenerator(G, sparse=True)
-    corrupted_generator = CorruptedGenerator(generator)
-    gen = corrupted_generator.flow(G.nodes())
-=======
-def test_dgi_embedding_wrong_model():
-    G = example_graph_random()
-    emb_dim = 16
-
-    generator = FullBatchNodeGenerator(G)
->>>>>>> 3348ad45
 
     base_model = model_type(
         generator=generator, activations=["relu"], layer_sizes=[emb_dim]
@@ -188,7 +142,6 @@
         generator.flow(G.nodes())
     )
 
-<<<<<<< HEAD
     assert np.array_equal(embeddings_1, embeddings_2)
 
 
@@ -218,7 +171,4 @@
     emb_model = tf.keras.Model(*infomax.embedding_model(model))
     embeddings = emb_model.predict(generator.flow(G.nodes()))
 
-    assert embeddings.shape == (len(G.nodes()), 4)
-=======
-    assert np.array_equal(embeddings_1, embeddings_2)
->>>>>>> 3348ad45
+    assert embeddings.shape == (len(G.nodes()), 4)