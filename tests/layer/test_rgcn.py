# -*- coding: utf-8 -*-
#
# Copyright 2019-2020 Data61, CSIRO
#
# Licensed under the Apache License, Version 2.0 (the "License");
# you may not use this file except in compliance with the License.
# You may obtain a copy of the License at
#
#   http://www.apache.org/licenses/LICENSE-2.0
#
# Unless required by applicable law or agreed to in writing, software
# distributed under the License is distributed on an "AS IS" BASIS,
# WITHOUT WARRANTIES OR CONDITIONS OF ANY KIND, either express or implied.
# See the License for the specific language governing permissions and
# limitations under the License.

import numpy as np
from stellargraph.layer.rgcn import RelationalGraphConvolution, RGCN
from stellargraph.mapper.full_batch_generators import RelationalFullBatchNodeGenerator
import pytest
from scipy import sparse as sps
from stellargraph.core.utils import normalize_adj
from tensorflow import keras
from tensorflow.keras import backend as K
from tensorflow.keras.layers import Input, Lambda
from stellargraph import StellarDiGraph, StellarGraph
from stellargraph.layer.misc import SqueezedSparseConversion
import pandas as pd
<<<<<<< HEAD


R1 = {"label": "r1"}
R2 = {"label": "r2"}


def create_graph_features(directed=False):
    G = nx.MultiDiGraph() if directed else nx.MultiGraph()

    nodes = ["a", "b", "c"]
    features = np.array([[1, 1], [1, 0], [0, 1]])

    G.add_nodes_from(nodes)
    G.add_edges_from([("a", "b", R1), ("b", "c", R1), ("a", "c", R2)])

    node_features = pd.DataFrame.from_dict(
        {n: f for n, f in zip(nodes, features)}, orient="index"
    )

    SG = StellarDiGraph if directed else StellarGraph
    return SG(G, node_features=node_features), np.array([[1, 1], [1, 0], [0, 1]])
=======
from ..test_utils.graphs import (
    relational_create_graph_features as create_graph_features,
)
>>>>>>> 13611b46


def test_RelationalGraphConvolution_config():
    rgcn_layer = RelationalGraphConvolution(units=16, num_relationships=5)
    conf = rgcn_layer.get_config()

    assert conf["units"] == 16
    assert conf["activation"] == "linear"
    assert conf["num_bases"] == 0
    assert conf["num_relationships"] == 5
    assert conf["use_bias"] == True

    assert conf["kernel_initializer"]["class_name"] == "GlorotUniform"
    assert conf["bias_initializer"]["class_name"] == "Zeros"
    assert conf["basis_initializer"]["class_name"] == "GlorotUniform"
    assert conf["coefficient_initializer"]["class_name"] == "GlorotUniform"

    assert conf["kernel_regularizer"] is None
    assert conf["bias_regularizer"] is None
    assert conf["basis_regularizer"] is None
    assert conf["coefficient_regularizer"] is None

    assert conf["kernel_constraint"] is None
    assert conf["bias_constraint"] is None
    assert conf["basis_constraint"] is None
    assert conf["coefficient_constraint"] is None


def test_RelationalGraphConvolution_init():
    rgcn_layer = RelationalGraphConvolution(
        units=16, num_relationships=5, num_bases=0, activation="relu"
    )

    assert rgcn_layer.units == 16
    assert rgcn_layer.use_bias is True
    assert rgcn_layer.num_bases == 0
    assert rgcn_layer.get_config()["activation"] == "relu"

    rgcn_layer = RelationalGraphConvolution(
        units=16, num_relationships=5, num_bases=10, activation="relu"
    )

    assert rgcn_layer.units == 16
    assert rgcn_layer.use_bias is True
    assert rgcn_layer.num_bases == 10
    assert rgcn_layer.get_config()["activation"] == "relu"


def test_RelationalGraphConvolution_sparse():
    G, features = create_graph_features()
    n_edge_types = len(get_edge_types(G))

    # We need to specify the batch shape as one for the GraphConvolutional logic to work
    n_nodes = features.shape[0]
    n_feat = features.shape[1]

    # Inputs for features & target indices
    x_t = Input(batch_shape=(1, n_nodes, n_feat))
    out_indices_t = Input(batch_shape=(1, None), dtype="int32")

    # Create inputs for sparse or dense matrices

    # Placeholders for the sparse adjacency matrix
    As_indices = [
        Input(batch_shape=(1, None, 2), dtype="int64") for i in range(n_edge_types)
    ]
    As_values = [Input(batch_shape=(1, None)) for i in range(n_edge_types)]
    A_placeholders = As_indices + As_values

    # Test with final_layer=False
    Ainput = [
        SqueezedSparseConversion(shape=(n_nodes, n_nodes), dtype=As_values[i].dtype)(
            [As_indices[i], As_values[i]]
        )
        for i in range(n_edge_types)
    ]

    x_inp_model = [x_t, out_indices_t] + A_placeholders
    x_inp_conv = [x_t, out_indices_t] + Ainput

    out = RelationalGraphConvolution(
        2, num_relationships=n_edge_types, final_layer=False
    )(x_inp_conv)

    # Note we add a batch dimension of 1 to model inputs
    As = [A.tocoo() for A in get_As(G)]

    A_indices = [
        np.expand_dims(np.hstack((A.row[:, None], A.col[:, None])), 0) for A in As
    ]
    A_values = [np.expand_dims(A.data, 0) for A in As]

    out_indices = np.array([[0, 1]], dtype="int32")
    x = features[None, :, :]

    model = keras.Model(inputs=x_inp_model, outputs=out)
    preds = model.predict([x, out_indices] + A_indices + A_values, batch_size=1)
    assert preds.shape == (1, 3, 2)

    # Now try with final_layer=True
    out = RelationalGraphConvolution(
        2, num_relationships=n_edge_types, final_layer=True
    )(x_inp_conv)
    model = keras.Model(inputs=x_inp_model, outputs=out)
    preds = model.predict([x, out_indices] + A_indices + A_values, batch_size=1)
    assert preds.shape == (1, 2, 2)


def test_RelationalGraphConvolution_dense():

    G, features = create_graph_features()
    n_edge_types = len(get_edge_types(G))

    # We need to specify the batch shape as one for the GraphConvolutional logic to work
    n_nodes = features.shape[0]
    n_feat = features.shape[1]

    # Inputs for features & target indices
    x_t = Input(batch_shape=(1, n_nodes, n_feat))
    out_indices_t = Input(batch_shape=(1, None), dtype="int32")

    # Create inputs for sparse or dense matrices

    # Placeholders for the sparse adjacency matrix
    A_placeholders = [
        Input(batch_shape=(1, n_nodes, n_nodes)) for _ in range(n_edge_types)
    ]

    A_in = [Lambda(lambda A: K.squeeze(A, 0))(A_p) for A_p in A_placeholders]

    x_inp_model = [x_t, out_indices_t] + A_placeholders
    x_inp_conv = [x_t, out_indices_t] + A_in

    out = RelationalGraphConvolution(
        2, num_relationships=n_edge_types, final_layer=False
    )(x_inp_conv)

    As = [np.expand_dims(A.todense(), 0) for A in get_As(G)]

    out_indices = np.array([[0, 1]], dtype="int32")
    x = features[None, :, :]

    model = keras.Model(inputs=x_inp_model, outputs=out)
    preds = model.predict([x, out_indices] + As, batch_size=1)
    assert preds.shape == (1, 3, 2)

    # Now try with final_layer=True
    out = RelationalGraphConvolution(
        2, num_relationships=n_edge_types, final_layer=True
    )(x_inp_conv)
    model = keras.Model(inputs=x_inp_model, outputs=out)
    preds = model.predict([x, out_indices] + As, batch_size=1)
    assert preds.shape == (1, 2, 2)


def test_RGCN_init():
    G, features = create_graph_features()

    generator = RelationalFullBatchNodeGenerator(G)
    rgcnModel = RGCN([2], generator, num_bases=10, activations=["relu"], dropout=0.5)

    assert rgcnModel.layer_sizes == [2]
    assert rgcnModel.activations == ["relu"]
    assert rgcnModel.dropout == 0.5
    assert rgcnModel.num_bases == 10


def test_RGCN_apply_sparse():
    G, features = create_graph_features()

    As = get_As(G)
    As = [A.tocoo() for A in As]
    A_indices = [
        np.expand_dims(np.hstack((A.row[:, None], A.col[:, None])), 0) for A in As
    ]
    A_values = [np.expand_dims(A.data, 0) for A in As]

    generator = RelationalFullBatchNodeGenerator(G, sparse=True)
    rgcnModel = RGCN([2], generator, num_bases=10, activations=["relu"], dropout=0.5)

    x_in, x_out = rgcnModel.build()
    model = keras.Model(inputs=x_in, outputs=x_out)

    # Check fit method
    out_indices = np.array([[0, 1]], dtype="int32")
    preds_1 = model.predict([features[None, :, :], out_indices] + A_indices + A_values)
    assert preds_1.shape == (1, 2, 2)

    # Check fit_generator method
    preds_2 = model.predict_generator(generator.flow(["a", "b"]))
    assert preds_2.shape == (1, 2, 2)

    assert preds_1 == pytest.approx(preds_2)


def test_RGCN_apply_dense():
    G, features = create_graph_features()

    As = get_As(G)
    As = [np.expand_dims(A.todense(), 0) for A in As]

    generator = RelationalFullBatchNodeGenerator(G, sparse=False)
    rgcnModel = RGCN([2], generator, num_bases=10, activations=["relu"], dropout=0.5)

    x_in, x_out = rgcnModel.build()
    model = keras.Model(inputs=x_in, outputs=x_out)

    # Check fit method
    out_indices = np.array([[0, 1]], dtype="int32")
    preds_1 = model.predict([features[None, :, :], out_indices] + As)
    assert preds_1.shape == (1, 2, 2)

    # Check fit_generator method
    preds_2 = model.predict_generator(generator.flow(["a", "b"]))
    assert preds_2.shape == (1, 2, 2)

    assert preds_1 == pytest.approx(preds_2)


def test_RGCN_apply_sparse_directed():
<<<<<<< HEAD
    G, features = create_graph_features(directed=True)
=======
    G, features = create_graph_features(is_directed=True)
>>>>>>> 13611b46

    As = get_As(G)
    As = [A.tocoo() for A in As]

    A_indices = [
        np.expand_dims(np.hstack((A.row[:, None], A.col[:, None])), 0) for A in As
    ]
    A_values = [np.expand_dims(A.data, 0) for A in As]

    generator = RelationalFullBatchNodeGenerator(G, sparse=True)
    rgcnModel = RGCN([2], generator, num_bases=10, activations=["relu"], dropout=0.5)

    x_in, x_out = rgcnModel.build()
    model = keras.Model(inputs=x_in, outputs=x_out)

    # Check fit method
    out_indices = np.array([[0, 1]], dtype="int32")
    preds_1 = model.predict([features[None, :, :], out_indices] + A_indices + A_values)
    assert preds_1.shape == (1, 2, 2)

    # Check fit_generator method
    preds_2 = model.predict_generator(generator.flow(["a", "b"]))
    assert preds_2.shape == (1, 2, 2)

    assert preds_1 == pytest.approx(preds_2)


def test_RGCN_apply_dense_directed():
<<<<<<< HEAD
    G, features = create_graph_features(directed=True)
=======
    G, features = create_graph_features(is_directed=True)
>>>>>>> 13611b46

    As = get_As(G)
    As = [np.expand_dims(A.todense(), 0) for A in As]

    generator = RelationalFullBatchNodeGenerator(G, sparse=False)
    rgcnModel = RGCN([2], generator, num_bases=10, activations=["relu"], dropout=0.5)
    x_in, x_out = rgcnModel.build()
    model = keras.Model(inputs=x_in, outputs=x_out)

    # Check fit method
    out_indices = np.array([[0, 1]], dtype="int32")
    preds_1 = model.predict([features[None, :, :], out_indices] + As)
    assert preds_1.shape == (1, 2, 2)

    # Check fit_generator method
    preds_2 = model.predict_generator(generator.flow(["a", "b"]))
    assert preds_2.shape == (1, 2, 2)

    assert preds_1 == pytest.approx(preds_2)


def test_RelationalGraphConvolution_edge_cases():

    try:
        rgcn_layer = RelationalGraphConvolution(
            units=16, num_relationships=5, num_bases=0.5, activation="relu"
        )
    except TypeError as e:
        error = e
    assert str(error) == "num_bases should be an int"

    rgcn_layer = RelationalGraphConvolution(
        units=16, num_relationships=5, num_bases=-1, activation="relu"
    )
    rgcn_layer.build(input_shapes=[(1,)])
    assert rgcn_layer.bases is None

    try:
        rgcn_layer = RelationalGraphConvolution(
            units=16, num_relationships=0.5, num_bases=2, activation="relu"
        )
    except TypeError as e:
        error = e
    assert str(error) == "num_relationships should be an int"

    try:
        rgcn_layer = RelationalGraphConvolution(
            units=16, num_relationships=-1, num_bases=2, activation="relu"
        )
    except ValueError as e:
        error = e
    assert str(error) == "num_relationships should be positive"

    try:
        rgcn_layer = RelationalGraphConvolution(
            units=0.5, num_relationships=1, num_bases=2, activation="relu"
        )
    except TypeError as e:
        error = e
    assert str(error) == "units should be an int"

    try:
        rgcn_layer = RelationalGraphConvolution(
            units=-16, num_relationships=1, num_bases=2, activation="relu"
        )
    except ValueError as e:
        error = e
    assert str(error) == "units should be positive"


def get_edge_types(G):
    assert isinstance(G, StellarGraph)
    return sorted(set(etype for _, _, etype in G.edges(triple=True)))


def get_As(G):

    As = []
    edge_types = get_edge_types(G)
    node_list = list(G.nodes())
    node_index = dict(zip(node_list, range(len(node_list))))
    for edge_type in edge_types:
        col_index = [
            node_index[n1]
            for n1, n2, etype in G.edges(triple=True)
            if etype == edge_type
        ]
        row_index = [
            node_index[n2]
            for n1, n2, etype in G.edges(triple=True)
            if etype == edge_type
        ]
        data = np.ones(len(col_index), np.float64)

        A = sps.coo_matrix(
            (data, (row_index, col_index)), shape=(len(node_list), len(node_list))
        )

        d = sps.diags(np.float_power(np.array(A.sum(1)) + 1e-9, -1).flatten(), 0)
        A = d.dot(A).tocsr()
        As.append(A)

    return As<|MERGE_RESOLUTION|>--- conflicted
+++ resolved
@@ -26,33 +26,9 @@
 from stellargraph import StellarDiGraph, StellarGraph
 from stellargraph.layer.misc import SqueezedSparseConversion
 import pandas as pd
-<<<<<<< HEAD
-
-
-R1 = {"label": "r1"}
-R2 = {"label": "r2"}
-
-
-def create_graph_features(directed=False):
-    G = nx.MultiDiGraph() if directed else nx.MultiGraph()
-
-    nodes = ["a", "b", "c"]
-    features = np.array([[1, 1], [1, 0], [0, 1]])
-
-    G.add_nodes_from(nodes)
-    G.add_edges_from([("a", "b", R1), ("b", "c", R1), ("a", "c", R2)])
-
-    node_features = pd.DataFrame.from_dict(
-        {n: f for n, f in zip(nodes, features)}, orient="index"
-    )
-
-    SG = StellarDiGraph if directed else StellarGraph
-    return SG(G, node_features=node_features), np.array([[1, 1], [1, 0], [0, 1]])
-=======
 from ..test_utils.graphs import (
     relational_create_graph_features as create_graph_features,
 )
->>>>>>> 13611b46
 
 
 def test_RelationalGraphConvolution_config():
@@ -273,11 +249,7 @@
 
 
 def test_RGCN_apply_sparse_directed():
-<<<<<<< HEAD
-    G, features = create_graph_features(directed=True)
-=======
     G, features = create_graph_features(is_directed=True)
->>>>>>> 13611b46
 
     As = get_As(G)
     As = [A.tocoo() for A in As]
@@ -306,11 +278,7 @@
 
 
 def test_RGCN_apply_dense_directed():
-<<<<<<< HEAD
-    G, features = create_graph_features(directed=True)
-=======
     G, features = create_graph_features(is_directed=True)
->>>>>>> 13611b46
 
     As = get_As(G)
     As = [np.expand_dims(A.todense(), 0) for A in As]
