# -*- coding: utf-8 -*-
#
# Copyright 2017-2019 Data61, CSIRO
#
# Licensed under the Apache License, Version 2.0 (the "License");
# you may not use this file except in compliance with the License.
# You may obtain a copy of the License at
#
# http://www.apache.org/licenses/LICENSE-2.0
#
# Unless required by applicable law or agreed to in writing, software
# distributed under the License is distributed on an "AS IS" BASIS,
# WITHOUT WARRANTIES OR CONDITIONS OF ANY KIND, either express or implied.
# See the License for the specific language governing permissions and
# limitations under the License.

import pytest
import pandas as pd
import networkx as nx
import random
from stellargraph.core.graph import *
from stellargraph.data.converter import *
from ..test_utils.alloc import snapshot, allocation_benchmark


def create_graph_1(sg=StellarGraph()):
    sg.add_nodes_from([0, 1, 2, 3], label="movie")
    sg.add_nodes_from([4, 5], label="user")
    sg.add_edges_from([(4, 0), (4, 1), (5, 1), (4, 2), (5, 3)], label="rating")
    return sg


def example_stellar_graph_1(feature_name=None, feature_size=10):
    G = nx.Graph()
    elist = [(1, 2), (2, 3), (1, 4), (3, 2)]
    G.add_nodes_from([1, 2, 3, 4], label="default")
    G.add_edges_from(elist, label="default")

    # Add some numeric node attributes
    if feature_name:
        for v in G.nodes():
            G.nodes[v][feature_name] = v * np.ones(feature_size)

        return StellarGraph(G, node_features=feature_name)
    else:
        return StellarGraph(G)


def example_hin_1(feature_name=False, for_nodes=None, feature_sizes={}):
    G = nx.Graph()
    G.add_nodes_from([0, 1, 2, 3], label="A")
    G.add_nodes_from([4, 5, 6], label="B")
    G.add_edges_from([(0, 4), (1, 4), (1, 5), (2, 4), (3, 5)], label="R")
    G.add_edges_from([(4, 5)], label="F")

    # Add some numeric node attributes
    if feature_name:
        if for_nodes is None:
            for_nodes = list(G.nodes())

        for v in for_nodes:
            fs = feature_sizes.get(G.nodes[v]["label"], 10)
            G.nodes[v][feature_name] = v * np.ones(fs)

        return StellarGraph(G, node_features=feature_name)
    else:
        return StellarGraph(G)


def example_stellar_graph_1_nx(feature_name=None):
    G = nx.Graph()
    elist = [(1, 2), (2, 3), (1, 4), (3, 2)]
    G.add_nodes_from([1, 2, 3, 4], label="default")
    G.add_edges_from(elist, label="default")

    # Add some numeric node attributes
    if feature_name:
        for v in G.nodes():
            G.nodes[v][feature_name] = v * np.ones(10)

    return G


def example_hin_1_nx(feature_name=False, for_nodes=[]):
    G = nx.Graph()
    G.add_nodes_from([0, 1, 2, 3], label="A")
    G.add_nodes_from([4, 5, 6], label="B")
    G.add_edges_from([(0, 4), (1, 4), (1, 5), (2, 4), (3, 5)], label="R")
    G.add_edges_from([(4, 5)], label="F")

    if feature_name:
        for v in for_nodes:
            G.nodes[v][feature_name] = v * np.ones(10)
    return G


def test_graph_constructor():
    sg = StellarGraph()
    assert sg.is_directed() == False
    assert sg._node_type_attr == "label"
    assert sg._edge_type_attr == "label"

    sg = StellarGraph(node_type_name="type", edge_type_name="type")
    assert sg.is_directed() == False
    assert sg._node_type_attr == "type"
    assert sg._edge_type_attr == "type"


def test_digraph_constructor():
    sg = StellarDiGraph()
    assert sg.is_directed() == True
    assert sg._node_type_attr == "label"
    assert sg._edge_type_attr == "label"

    sg = StellarDiGraph(node_type_name="type", edge_type_name="type")
    assert sg.is_directed() == True
    assert sg._node_type_attr == "type"
    assert sg._edge_type_attr == "type"


def test_info():
    sg = create_graph_1()
    info_str = sg.info()
    info_str = sg.info(show_attributes=False)
    # How can we check this?


def test_graph_from_nx():
    Gnx = nx.karate_club_graph()
    sg = StellarGraph(Gnx)

    nodes_1 = sorted(Gnx.nodes(data=False))
    nodes_2 = sorted(sg.nodes(data=False))
    assert nodes_1 == nodes_2

    edges_1 = sorted(Gnx.edges(data=False))
    edges_2 = sorted(sg.edges(keys=False, data=False))
    assert edges_1 == edges_2


def test_homogeneous_graph_schema():
    Gnx = nx.karate_club_graph()
    for sg in [
        StellarGraph(Gnx),
        StellarGraph(Gnx, node_type_name="type", edge_type_name="type"),
    ]:
        schema = sg.create_graph_schema()

        assert "default" in schema.schema
        assert len(schema.node_types) == 1
        assert len(schema.edge_types) == 1


def test_graph_schema():
    sg = create_graph_1()
    schema = sg.create_graph_schema(create_type_maps=True)

    assert "movie" in schema.schema
    assert "user" in schema.schema
    assert len(schema.schema["movie"]) == 1
    assert len(schema.schema["user"]) == 1

    # Test node type lookup
    for n, ndata in sg.nodes(data=True):
        assert ndata["label"] == schema.get_node_type(n)

    # Test edge type lookup
    node_labels = nx.get_node_attributes(sg, "label")
    for n1, n2, k, edata in sg.edges(keys=True, data=True):
        assert (node_labels[n1], edata["label"], node_labels[n2]) == tuple(
            schema.get_edge_type((n1, n2, k))
        )

    # Test undirected graph types
    assert schema.get_edge_type((4, 0, 0)) == ("user", "rating", "movie")
    assert schema.get_edge_type((0, 4, 0)) == ("movie", "rating", "user")


def test_graph_schema_sampled():
    sg = create_graph_1()

    # Will fail if create_type_maps=True and nodes/edges specified
    with pytest.raises(ValueError):
        sg.create_graph_schema(nodes=[0, 4])

    schema = sg.create_graph_schema(create_type_maps=False, nodes=[0, 4])

    assert "movie" in schema.schema
    assert "user" in schema.schema
    assert len(schema.schema["movie"]) == 1
    assert len(schema.schema["user"]) == 1

    # Node and edge type lookups will fail with no type maps
    with pytest.raises(RuntimeError):
        schema.get_node_type(0)

    with pytest.raises(RuntimeError):
        schema.get_edge_type((4, 0, 0))


def test_digraph_schema():
    sg = create_graph_1(StellarDiGraph())
    schema = sg.create_graph_schema()

    assert "movie" in schema.schema
    assert "user" in schema.schema
    assert len(schema.schema["user"]) == 1
    assert len(schema.schema["movie"]) == 0

    # Test node type lookup
    for n, ndata in sg.nodes(data=True):
        assert ndata["label"] == schema.get_node_type(n)

    # Test edge type lookup
    node_labels = nx.get_node_attributes(sg, "label")
    for n1, n2, k, edata in sg.edges(keys=True, data=True):
        assert (node_labels[n1], edata["label"], node_labels[n2]) == tuple(
            schema.get_edge_type((n1, n2, k))
        )

    assert schema.get_edge_type((4, 0, 0)) == ("user", "rating", "movie")
    with pytest.raises(IndexError):
        schema.get_edge_type((0, 4, 0))


def test_get_index_for_nodes():
    sg = example_stellar_graph_1(feature_name="feature", feature_size=8)
    aa = sg.get_index_for_nodes([1, 2, 3, 4])
    assert aa == [0, 1, 2, 3]

    sg = example_hin_1(feature_name="feature")
    aa = sg.get_index_for_nodes([0, 1, 2, 3])
    assert aa == [0, 1, 2, 3]
    aa = sg.get_index_for_nodes([0, 1, 2, 3], "A")
    assert aa == [0, 1, 2, 3]
    aa = sg.get_index_for_nodes([4, 5, 6])
    assert aa == [0, 1, 2]
    aa = sg.get_index_for_nodes([4, 5, 6], "B")
    assert aa == [0, 1, 2]
    with pytest.raises(ValueError):
        aa = sg.get_index_for_nodes([1, 2, 5])


def test_feature_conversion_from_nodes():
    sg = example_stellar_graph_1(feature_name="feature", feature_size=8)
    aa = sg.get_feature_for_nodes([1, 2, 3, 4])
    assert aa[:, 0] == pytest.approx([1, 2, 3, 4])

    assert aa.shape == (4, 8)
    assert sg.node_feature_sizes()["default"] == 8

    sg = example_hin_1(
        feature_name="feature",
        for_nodes=[0, 1, 2, 3, 4, 5],
        feature_sizes={"A": 4, "B": 2},
    )
    aa = sg.get_feature_for_nodes([0, 1, 2, 3], "A")
    assert aa[:, 0] == pytest.approx([0, 1, 2, 3])
    assert aa.shape == (4, 4)

    fs = sg.node_feature_sizes()
    assert fs["A"] == 4
    assert fs["B"] == 2

    ab = sg.get_feature_for_nodes([4, 5], "B")
    assert ab.shape == (2, 2)
    assert ab[:, 0] == pytest.approx([4, 5])

    # Test mixed types
    with pytest.raises(ValueError):
        ab = sg.get_feature_for_nodes([1, 5])

    # Test incorrect manual node_type
    with pytest.raises(ValueError):
        ab = sg.get_feature_for_nodes([4, 5], "A")

    # Test feature for node with no set attributes
    ab = sg.get_feature_for_nodes([4, 5, 6], "B")
    assert ab.shape == (3, 2)
    assert ab[:, 0] == pytest.approx([4, 5, 0])


def test_null_node_feature():
    sg = example_stellar_graph_1(feature_name="feature", feature_size=6)
    aa = sg.get_feature_for_nodes([1, None, 2, None])
    assert aa.shape == (4, 6)
    assert aa[:, 0] == pytest.approx([1, 0, 2, 0])

    sg = example_hin_1(feature_name="feature", feature_sizes={"A": 4, "B": 2})

    # Test feature for null node, without node type
    ab = sg.get_feature_for_nodes([None, 5, None])
    assert ab.shape == (3, 2)
    assert ab[:, 0] == pytest.approx([0, 5, 0])

    # Test feature for null node, node type
    ab = sg.get_feature_for_nodes([None, 6, None], "B")
    assert ab.shape == (3, 2)
    assert ab[:, 0] == pytest.approx([0, 6, 0])

    # Test feature for null node, wrong type
    with pytest.raises(ValueError):
        sg.get_feature_for_nodes([None, 5, None], "A")

    # Test null-node with no type
    with pytest.raises(ValueError):
        sg.get_feature_for_nodes([None, None])


def test_node_types():
    sg = example_stellar_graph_1(feature_name="feature", feature_size=6)
    assert sg.node_types == {"default"}

    sg = example_hin_1(feature_name="feature", feature_sizes={"A": 4, "B": 2})
    assert sg.node_types == {"A", "B"}

    sg = example_hin_1()
    assert sg.node_types == {"A", "B"}


def test_feature_conversion_from_dataframe():
    g = example_stellar_graph_1_nx()

    # Create features for nodes
    df = pd.DataFrame({v: np.ones(10) * float(v) for v in list(g)}).T
    gs = StellarGraph(g, node_features=df)

    aa = gs.get_feature_for_nodes([1, 2, 3, 4])
    assert aa[:, 0] == pytest.approx([1, 2, 3, 4])

    # Check None identifier
    aa = gs.get_feature_for_nodes([1, 2, None, None])
    assert aa[:, 0] == pytest.approx([1, 2, 0, 0])

    g = example_hin_1_nx()

    df = {
        t: pd.DataFrame(
            {
                v: np.ones(10) * float(v)
                for v, vdata in g.nodes(data=True)
                if vdata["label"] == t
            }
        ).T
        for t in ["A", "B"]
    }
    gs = StellarGraph(g, node_features=df)

    aa = gs.get_feature_for_nodes([0, 1, 2, 3], "A")
    assert aa[:, 0] == pytest.approx([0, 1, 2, 3])
    assert aa.shape == (4, 10)

    ab = gs.get_feature_for_nodes([4, 5], "B")
    assert ab.shape == (2, 10)
    assert ab[:, 0] == pytest.approx([4, 5])

    # Test mixed types
    with pytest.raises(ValueError):
        ab = gs.get_feature_for_nodes([1, 5])

    # Test incorrect manual node_type
    with pytest.raises(ValueError):
        ab = gs.get_feature_for_nodes([4, 5], "A")

    # Test feature for node with no set attributes
    ab = gs.get_feature_for_nodes([4, None, None], "B")
    assert ab.shape == (3, 10)
    assert ab[:, 0] == pytest.approx([4, 0, 0])


def test_feature_conversion_from_iterator():
    g = example_stellar_graph_1_nx()

    # Create features for nodes
    node_features = [(v, np.ones(10) * float(v)) for v in list(g)]
    gs = StellarGraph(g, node_features=node_features)

    aa = gs.get_feature_for_nodes([1, 2, 3, 4])
    assert aa[:, 0] == pytest.approx([1, 2, 3, 4])

    # Check None identifier
    aa = gs.get_feature_for_nodes([1, 2, None, None])
    assert aa[:, 0] == pytest.approx([1, 2, 0, 0])

    g = example_hin_1_nx()
    nf = {
        t: [
            (v, np.ones(10) * float(v))
            for v, vdata in g.nodes(data=True)
            if vdata["label"] == t
        ]
        for t in ["A", "B"]
    }
    gs = StellarGraph(g, node_features=nf)

    aa = gs.get_feature_for_nodes([0, 1, 2, 3], "A")
    assert aa[:, 0] == pytest.approx([0, 1, 2, 3])
    assert aa.shape == (4, 10)

    ab = gs.get_feature_for_nodes([4, 5], "B")
    assert ab.shape == (2, 10)
    assert ab[:, 0] == pytest.approx([4, 5])

    # Test mixed types
    with pytest.raises(ValueError):
        ab = gs.get_feature_for_nodes([1, 5])

    # Test incorrect manual node_type
    with pytest.raises(ValueError):
        ab = gs.get_feature_for_nodes([4, 5], "A")

    # Test feature for node with no set attributes
    ab = gs.get_feature_for_nodes([4, None, None], "B")
    assert ab.shape == (3, 10)
    assert ab[:, 0] == pytest.approx([4, 0, 0])

    # Test an iterator over all types
    g = example_hin_1_nx()
    nf = [
        (v, np.ones(5 if vdata["label"] == "A" else 10) * float(v))
        for v, vdata in g.nodes(data=True)
    ]
    gs = StellarGraph(g, node_features=nf)

    aa = gs.get_feature_for_nodes([0, 1, 2, 3], "A")
    assert aa[:, 0] == pytest.approx([0, 1, 2, 3])
    assert aa.shape == (4, 5)

    ab = gs.get_feature_for_nodes([4, 5], "B")
    assert ab.shape == (2, 10)
    assert ab[:, 0] == pytest.approx([4, 5])


<<<<<<< HEAD
def example_benchmark_graph(
    feature_size=None, n_nodes=100, n_edges=200, n_types=4, features_in_nodes=True
):
=======
def example_benchmark_graph(feature_size=None, n_nodes=100, n_edges=200, n_types=4):
>>>>>>> 512e60a8
    G = nx.Graph()

    G.add_nodes_from(range(n_nodes))
    edges = [
        (random.randint(0, n_nodes - 1), random.randint(0, n_nodes - 1))
        for _ in range(n_edges)
    ]
    G.add_edges_from(edges)

<<<<<<< HEAD
    for v in G.nodes():
        G.nodes[v]["label"] = v % n_types

    # Add example features
    if feature_size is None:
        node_features = None
    elif features_in_nodes:
        node_features = "feature"
        for v in G.nodes():
            G.nodes[v][node_features] = np.ones(feature_size)
    else:
        node_features = {}
        for ty in range(n_types):
            type_nodes = range(ty, n_nodes, n_types)
            if len(type_nodes) > 0:
                node_features[ty] = pd.DataFrame(
                    [np.ones(feature_size)] * len(type_nodes), index=type_nodes
                )

    return G, node_features


@pytest.mark.benchmark(group="StellarGraph creation", timer=snapshot)
# various element counts, to give an indication of the relationship
# between those and memory use (0,0 gives the overhead of the
# StellarGraph object itself, without any data)
@pytest.mark.parametrize("num_nodes,num_edges", [(0, 0), (100, 0), (100, 200)])
# various feature sizes (including no features) to capture that cost
@pytest.mark.parametrize("feature_size", [None, 1, 100])
# test both features
@pytest.mark.parametrize("features_in_nodes", [False, True])
def test_allocation_benchmark_creation_from_networkx(
    allocation_benchmark, feature_size, num_nodes, num_edges, features_in_nodes
):
    g, node_features = example_benchmark_graph(
        feature_size, num_nodes, num_edges, features_in_nodes=features_in_nodes
    )

    def f():
        return StellarGraph(g, node_features=node_features)

    allocation_benchmark(f)
=======
    # Add example features
    if feature_size is not None:
        for v in G.nodes():
            G.nodes[v]["feature"] = np.ones(feature_size)
            G.nodes[v]["label"] = v % n_types

        G = StellarGraph(G, node_features="feature")
    else:
        G = StellarGraph(G)
    return G


@pytest.mark.benchmark(group="StellarGraph neighbours")
def test_benchmark_get_neighbours(benchmark):
    g = example_benchmark_graph()
    num_nodes = g.number_of_nodes()

    # get the neigbours of every node in the graph
    def f():
        for i in range(num_nodes):
            g.neighbors(i)

    benchmark(f)


@pytest.mark.benchmark(group="StellarGraph node features")
@pytest.mark.parametrize("num_types", [1, 4])
@pytest.mark.parametrize("type_arg", ["infer", "specify"])
def test_benchmark_get_features(benchmark, num_types, type_arg):
    SAMPLE_SIZE = 50
    N_NODES = 500
    N_EDGES = 1000
    g = example_benchmark_graph(
        feature_size=10, n_nodes=N_NODES, n_edges=N_EDGES, n_types=num_types
    )
    num_nodes = g.number_of_nodes()

    ty_ids = [(ty, range(ty, num_nodes, num_types)) for ty in range(num_types)]

    if type_arg == "specify":
        # pass through the type
        node_type = lambda ty: ty
    else:
        # leave the argument as None, and so use inference of the type
        node_type = lambda ty: None

    def f():
        # look up a random subset of the nodes for a random type, similar to what an algorithm that
        # does sampling might ask for
        ty, all_ids = random.choice(ty_ids)
        selected_ids = random.choices(all_ids, k=SAMPLE_SIZE)
        g.get_feature_for_nodes(selected_ids, node_type(ty))

    benchmark(f)
>>>>>>> 512e60a8
<|MERGE_RESOLUTION|>--- conflicted
+++ resolved
@@ -431,13 +431,9 @@
     assert ab[:, 0] == pytest.approx([4, 5])
 
 
-<<<<<<< HEAD
 def example_benchmark_graph(
     feature_size=None, n_nodes=100, n_edges=200, n_types=4, features_in_nodes=True
 ):
-=======
-def example_benchmark_graph(feature_size=None, n_nodes=100, n_edges=200, n_types=4):
->>>>>>> 512e60a8
     G = nx.Graph()
 
     G.add_nodes_from(range(n_nodes))
@@ -447,7 +443,6 @@
     ]
     G.add_edges_from(edges)
 
-<<<<<<< HEAD
     for v in G.nodes():
         G.nodes[v]["label"] = v % n_types
 
@@ -470,6 +465,52 @@
     return G, node_features
 
 
+@pytest.mark.benchmark(group="StellarGraph neighbours")
+def test_benchmark_get_neighbours(benchmark):
+    g, node_features = example_benchmark_graph()
+    num_nodes = g.number_of_nodes()
+    sg = StellarGraph(g, node_features=node_features)
+
+    # get the neigbours of every node in the graph
+    def f():
+        for i in range(num_nodes):
+            sg.neighbors(i)
+
+    benchmark(f)
+
+
+@pytest.mark.benchmark(group="StellarGraph node features")
+@pytest.mark.parametrize("num_types", [1, 4])
+@pytest.mark.parametrize("type_arg", ["infer", "specify"])
+def test_benchmark_get_features(benchmark, num_types, type_arg):
+    SAMPLE_SIZE = 50
+    N_NODES = 500
+    N_EDGES = 1000
+    g, node_features = example_benchmark_graph(
+        feature_size=10, n_nodes=N_NODES, n_edges=N_EDGES, n_types=num_types
+    )
+    num_nodes = g.number_of_nodes()
+
+    sg = StellarGraph(g, node_features=node_features)
+
+    ty_ids = [(ty, range(ty, num_nodes, num_types)) for ty in range(num_types)]
+
+    if type_arg == "specify":
+        # pass through the type
+        node_type = lambda ty: ty
+    else:
+        # leave the argument as None, and so use inference of the type
+        node_type = lambda ty: None
+
+    def f():
+        # look up a random subset of the nodes for a random type, similar to what an algorithm that
+        # does sampling might ask for
+        ty, all_ids = random.choice(ty_ids)
+        selected_ids = random.choices(all_ids, k=SAMPLE_SIZE)
+        sg.get_feature_for_nodes(selected_ids, node_type(ty))
+
+    benchmark(f)
+
 @pytest.mark.benchmark(group="StellarGraph creation", timer=snapshot)
 # various element counts, to give an indication of the relationship
 # between those and memory use (0,0 gives the overhead of the
@@ -489,60 +530,4 @@
     def f():
         return StellarGraph(g, node_features=node_features)
 
-    allocation_benchmark(f)
-=======
-    # Add example features
-    if feature_size is not None:
-        for v in G.nodes():
-            G.nodes[v]["feature"] = np.ones(feature_size)
-            G.nodes[v]["label"] = v % n_types
-
-        G = StellarGraph(G, node_features="feature")
-    else:
-        G = StellarGraph(G)
-    return G
-
-
-@pytest.mark.benchmark(group="StellarGraph neighbours")
-def test_benchmark_get_neighbours(benchmark):
-    g = example_benchmark_graph()
-    num_nodes = g.number_of_nodes()
-
-    # get the neigbours of every node in the graph
-    def f():
-        for i in range(num_nodes):
-            g.neighbors(i)
-
-    benchmark(f)
-
-
-@pytest.mark.benchmark(group="StellarGraph node features")
-@pytest.mark.parametrize("num_types", [1, 4])
-@pytest.mark.parametrize("type_arg", ["infer", "specify"])
-def test_benchmark_get_features(benchmark, num_types, type_arg):
-    SAMPLE_SIZE = 50
-    N_NODES = 500
-    N_EDGES = 1000
-    g = example_benchmark_graph(
-        feature_size=10, n_nodes=N_NODES, n_edges=N_EDGES, n_types=num_types
-    )
-    num_nodes = g.number_of_nodes()
-
-    ty_ids = [(ty, range(ty, num_nodes, num_types)) for ty in range(num_types)]
-
-    if type_arg == "specify":
-        # pass through the type
-        node_type = lambda ty: ty
-    else:
-        # leave the argument as None, and so use inference of the type
-        node_type = lambda ty: None
-
-    def f():
-        # look up a random subset of the nodes for a random type, similar to what an algorithm that
-        # does sampling might ask for
-        ty, all_ids = random.choice(ty_ids)
-        selected_ids = random.choices(all_ids, k=SAMPLE_SIZE)
-        g.get_feature_for_nodes(selected_ids, node_type(ty))
-
-    benchmark(f)
->>>>>>> 512e60a8
+    allocation_benchmark(f)