--- conflicted
+++ resolved
@@ -792,26 +792,6 @@
     }
 
 
-<<<<<<< HEAD
-def test_edge_weights_undirected():
-    g = example_hin_1(is_directed=False, self_loop=True)
-
-    assert g._edge_weights(5, 5) == [11.0, 12.0]
-    assert g._edge_weights(4, 5) == [10.0]
-    assert g._edge_weights(5, 4) == [10.0]
-    assert g._edge_weights(0, 4) == [1]
-    assert g._edge_weights(4, 0) == [1]
-
-
-def test_edge_weights_directed():
-    g = example_hin_1(is_directed=True, self_loop=True)
-
-    assert g._edge_weights(5, 5) == [11.0, 12.0]
-    assert g._edge_weights(4, 5) == [10.0]
-    assert g._edge_weights(5, 4) == []
-    assert g._edge_weights(0, 4) == []
-    assert g._edge_weights(4, 0) == [1]
-=======
 def test_to_adjacency_matrix_undirected():
     g = example_hin_1(is_directed=False, self_loop=True)
 
@@ -862,4 +842,23 @@
     actual[one, five] = 1
     actual[five, five] = 11 + 12
     assert np.array_equal(subgraph, actual)
->>>>>>> 67933da4
+
+
+def test_edge_weights_undirected():
+    g = example_hin_1(is_directed=False, self_loop=True)
+
+    assert g._edge_weights(5, 5) == [11.0, 12.0]
+    assert g._edge_weights(4, 5) == [10.0]
+    assert g._edge_weights(5, 4) == [10.0]
+    assert g._edge_weights(0, 4) == [1]
+    assert g._edge_weights(4, 0) == [1]
+
+
+def test_edge_weights_directed():
+    g = example_hin_1(is_directed=True, self_loop=True)
+
+    assert g._edge_weights(5, 5) == [11.0, 12.0]
+    assert g._edge_weights(4, 5) == [10.0]
+    assert g._edge_weights(5, 4) == []
+    assert g._edge_weights(0, 4) == []
+    assert g._edge_weights(4, 0) == [1]