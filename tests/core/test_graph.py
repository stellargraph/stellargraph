--- conflicted
+++ resolved
@@ -762,11 +762,7 @@
 @pytest.mark.parametrize("num_nodes,num_edges", [(0, 0), (100, 200), (1000, 5000)])
 # features or not, to capture their cost
 @pytest.mark.parametrize("feature_size", [None, 100])
-<<<<<<< HEAD
 @pytest.mark.parametrize("force_adj_lists", [None, "directed", "undirected", "both"])
-=======
-@pytest.mark.parametrize("force_adj_lists", [False, True])
->>>>>>> 8a329887
 def test_benchmark_creation(
     benchmark, feature_size, num_nodes, num_edges, force_adj_lists
 ):
@@ -776,7 +772,6 @@
 
     def f():
         sg = StellarGraph(nodes=nodes, edges=edges)
-<<<<<<< HEAD
         if force_adj_lists == "directed":
             sg._edges._init_directed_adj_lists()
         elif force_adj_lists == "undirected":
@@ -784,10 +779,6 @@
         elif force_adj_lists == "both":
             sg._edges._init_undirected_adj_lists()
             sg._edges._init_directed_adj_lists()
-=======
-        if force_adj_lists:
-            sg._edges._init_adj_lists()
->>>>>>> 8a329887
         return sg
 
     benchmark(f)
@@ -800,11 +791,7 @@
 @pytest.mark.parametrize("num_nodes,num_edges", [(0, 0), (100, 200), (1000, 5000)])
 # features or not, to capture their cost
 @pytest.mark.parametrize("feature_size", [None, 100])
-<<<<<<< HEAD
 @pytest.mark.parametrize("force_adj_lists", [None, "directed", "undirected", "both"])
-=======
-@pytest.mark.parametrize("force_adj_lists", [False, True])
->>>>>>> 8a329887
 def test_allocation_benchmark_creation(
     allocation_benchmark, feature_size, num_nodes, num_edges, force_adj_lists
 ):
@@ -814,7 +801,6 @@
 
     def f():
         sg = StellarGraph(nodes=nodes, edges=edges)
-<<<<<<< HEAD
         if force_adj_lists == "directed":
             sg._edges._init_directed_adj_lists()
         elif force_adj_lists == "undirected":
@@ -822,10 +808,6 @@
         elif force_adj_lists == "both":
             sg._edges._init_undirected_adj_lists()
             sg._edges._init_directed_adj_lists()
-=======
-        if force_adj_lists:
-            sg._edges._init_adj_lists()
->>>>>>> 8a329887
         return sg
 
     allocation_benchmark(f)
