# -*- coding: utf-8 -*-
#
# Copyright 2017-2020 Data61, CSIRO
#
# Licensed under the Apache License, Version 2.0 (the "License");
# you may not use this file except in compliance with the License.
# You may obtain a copy of the License at
#
# http://www.apache.org/licenses/LICENSE-2.0
#
# Unless required by applicable law or agreed to in writing, software
# distributed under the License is distributed on an "AS IS" BASIS,
# WITHOUT WARRANTIES OR CONDITIONS OF ANY KIND, either express or implied.
# See the License for the specific language governing permissions and
# limitations under the License.

import networkx as nx
import numpy as np
import pandas as pd
import pytest
import random
from stellargraph.core.graph import *
from stellargraph.core.experimental import ExperimentalWarning
from ..test_utils.alloc import snapshot, allocation_benchmark
from ..test_utils.graphs import (
    example_graph_nx,
    example_graph,
    example_hin_1_nx,
    example_hin_1,
    line_graph,
    weighted_hin,
    example_graph_random,
)

from .. import test_utils


pytestmark = test_utils.ignore_stellargraph_experimental_mark


# FIXME (#535): Consider using graph fixtures
def create_graph_1(is_directed=False):
    nodes = {
        "movie": pd.DataFrame(index=[0, 1, 2, 3]),
        "user": pd.DataFrame(index=[4, 5]),
    }
    edges = {
        "rating": pd.DataFrame(
            [(4, 0), (4, 1), (5, 1), (4, 2), (5, 3)], columns=["source", "target"]
        )
    }
    return StellarDiGraph(nodes, edges) if is_directed else StellarGraph(nodes, edges)


def example_benchmark_graph(
    feature_size=None, n_nodes=100, n_edges=200, n_types=4, features_in_nodes=True
):
    node_ids = np.arange(n_nodes)
    edges = pd.DataFrame(
        np.random.randint(0, n_nodes, size=(n_edges, 2)), columns=["source", "target"]
    )

    if feature_size is None:
        features = []
    else:
        features = np.ones((n_nodes, feature_size))

    all_nodes = pd.DataFrame(features, index=node_ids)
    nodes = {ty: all_nodes[node_ids % n_types == ty] for ty in range(n_types)}

    return nodes, edges


def test_graph_constructor():
    graphs = [StellarGraph(), StellarGraph({}, {}), StellarGraph(nodes={}, edges={})]
    for sg in graphs:
        assert sg.is_directed() == False
        assert sg.number_of_nodes() == 0
        assert sg.number_of_edges() == 0


def test_graph_constructor_positional():
    # ok:
    StellarGraph({}, {}, is_directed=True)
    with pytest.raises(
        TypeError, match="takes from 1 to 3 positional arguments but 4 were given"
    ):
        # not ok:
        StellarGraph({}, {}, True)


def test_graph_constructor_legacy():
    # can't pass edges when using the legacy NetworkX form
    with pytest.raises(
        ValueError, match="edges: expected no value when using legacy NetworkX"
    ):
        StellarGraph(nx.Graph(), {})

    # can't pass graph when using one of the other arguments
    with pytest.raises(
        ValueError,
        match="graph: expected no value when using 'nodes' and 'edges' parameters",
    ):
        StellarGraph({}, graph=nx.Graph())


def test_digraph_constructor():
    graphs = [
        StellarDiGraph(),
        StellarDiGraph({}, {}),
        StellarDiGraph(nodes={}, edges={}),
    ]
    for sg in graphs:
        assert sg.is_directed() == True
        assert sg.number_of_nodes() == 0
        assert sg.number_of_edges() == 0


def test_legacy_constructor_warning():
    for cls in [StellarGraph, StellarDiGraph]:
        with pytest.warns(
            DeprecationWarning,
            match=r"Constructing a StellarGraph.*StellarGraph.from_networkx",
        ):
            cls(nx.Graph())

    # make sure that we're disabling new uses of the legacy constructor correctly in this repo (see
    # also: filterwarnings in pytest.ini, PYTHONWARNINGS in .buildkite/docker-compose.yml)
    with pytest.raises(DeprecationWarning):
        StellarGraph(nx.Graph())


def test_graph_constructor_extra_nodes_in_edges():
    nodes = pd.DataFrame(np.ones((5, 1)), index=[0, 1, 2, 3, 4])
    edges = {
        "a": pd.DataFrame({"source": [1], "target": [0]}, index=[0]),
        "b": pd.DataFrame({"source": [4, 5], "target": [0, 2]}, index=[1, 2]),
    }

    with pytest.raises(
        ValueError,
        match="^edges: expected all source and target node IDs to be contained in `nodes`, found some missing: 5$",
    ):
        g = StellarGraph(nodes, edges)

    # adding an extra node should fix things
    nodes = pd.DataFrame(np.ones((6, 1)), index=[0, 1, 2, 3, 4, 5])
    g = StellarGraph(nodes, edges)

    # removing the bad edge should also fix
    nodes = pd.DataFrame(np.ones((5, 1)), index=[0, 1, 2, 3, 4])
    edges = {
        "a": pd.DataFrame({"source": [1], "target": [0]}, index=[0]),
        "b": pd.DataFrame({"source": [4], "target": [0]}, index=[1]),
    }
    g = StellarGraph(nodes, edges)


def test_graph_constructor_nodes_from_edges():
    edges = {
        "a": pd.DataFrame({"source": [1], "target": [0]}, index=[0]),
        "b": pd.DataFrame({"source": [4, 5], "target": [0, 2]}, index=[1, 2]),
    }

    g = StellarGraph(edges=edges, node_type_default="abc")
    assert g.node_types == {"abc"}
    assert sorted(g.nodes()) == [0, 1, 2, 4, 5]


def test_graph_constructor_edge_labels():
    edges = pd.DataFrame(
        {"source": [4, 1, 5], "target": [0, 0, 2], "ET": ["b", "a", "b"]}
    )

    g = StellarGraph(edges=edges, edge_type_column="ET")
    assert sorted(g.edges(include_edge_type=True)) == [
        (1, 0, "a"),
        (4, 0, "b"),
        (5, 2, "b"),
    ]


def test_info():
    sg = create_graph_1()
    info_str = sg.info()
    info_str = sg.info(show_attributes=False)
    # How can we check this?


def test_homogeneous_graph_schema():
    nodes = pd.DataFrame(index=[0, 1])
    edges = pd.DataFrame({"source": 0, "target": 1}, index=[0])
    for sg in [
        StellarGraph(nodes, edges),
        StellarGraph(nodes, edges, node_type_name="type", edge_type_name="type"),
    ]:
        schema = sg.create_graph_schema()

        assert "default" in schema.schema
        assert len(schema.node_types) == 1
        assert len(schema.edge_types) == 1


def test_graph_schema():
    sg = create_graph_1()
    schema = sg.create_graph_schema()

    assert "movie" in schema.schema
    assert "user" in schema.schema
    assert len(schema.schema["movie"]) == 1
    assert len(schema.schema["user"]) == 1


def test_graph_schema_sampled():
    sg = create_graph_1()

    schema = sg.create_graph_schema(nodes=[0, 4])

    assert "movie" in schema.schema
    assert "user" in schema.schema
    assert len(schema.schema["movie"]) == 1
    assert len(schema.schema["user"]) == 1


def test_digraph_schema():
    sg = create_graph_1(is_directed=True)
    schema = sg.create_graph_schema()

    assert "movie" in schema.schema
    assert "user" in schema.schema
    assert len(schema.schema["user"]) == 1
    assert len(schema.schema["movie"]) == 0


def test_graph_schema_no_edges():
    nodes = pd.DataFrame(index=[0])
    g = StellarGraph(nodes=nodes, edges={})
    schema = g.create_graph_schema()
    assert len(schema.node_types) == 1
    assert len(schema.edge_types) == 0


@pytest.mark.benchmark(group="StellarGraph create_graph_schema")
@pytest.mark.parametrize("num_types", [1, 4])
def test_benchmark_graph_schema(benchmark, num_types):
    nodes, edges = example_benchmark_graph(
        n_nodes=1000, n_edges=5000, n_types=num_types
    )
    sg = StellarGraph(nodes=nodes, edges=edges)

    benchmark(sg.create_graph_schema)


def test_get_index_for_nodes():
    sg = example_graph(feature_size=8)
    aa = sg._get_index_for_nodes([1, 2, 3, 4])
    assert list(aa) == [0, 1, 2, 3]

    sg = example_hin_1(feature_sizes={})
    aa = sg._get_index_for_nodes([0, 1, 2, 3])
    assert list(aa) == [0, 1, 2, 3]
    aa = sg._get_index_for_nodes([0, 1, 2, 3], "A")
    assert list(aa) == [0, 1, 2, 3]
    aa = sg._get_index_for_nodes([4, 5, 6])
    assert list(aa) == [4, 5, 6]
    aa = sg._get_index_for_nodes([4, 5, 6], "B")
    assert list(aa) == [4, 5, 6]
    aa = sg._get_index_for_nodes([1, 2, 5])
    assert list(aa) == [1, 2, 5]


def test_feature_conversion_from_nodes():
    sg = example_graph(feature_size=8)
    aa = sg.node_features([1, 2, 3, 4])
    assert aa[:, 0] == pytest.approx([1, 2, 3, 4])

    assert aa.shape == (4, 8)
    assert sg.node_feature_sizes()["default"] == 8


def test_node_features():
    feature_sizes = {"A": 4, "B": 6}
    sg = example_hin_1(feature_sizes=feature_sizes)

    one_zero = np.array([[1] * 4, [0] * 4])

    # inference
    np.testing.assert_array_equal(sg.node_features(nodes=[1, 0]), one_zero)
    # specified
    np.testing.assert_array_equal(
        sg.node_features(nodes=[1, 0], node_type="A"), one_zero
    )

    # wrong type
    with pytest.raises(ValueError, match="unknown IDs"):
        sg.node_features(nodes=[1, 0], node_type="B")

    # mixed types, inference
    with pytest.raises(ValueError, match="all nodes must have the same type"):
        sg.node_features(nodes=[0, 4])

    # mixed types, specified
    with pytest.raises(ValueError, match="unknown IDs"):
        sg.node_features(nodes=[0, 4], node_type="A")


def test_node_features_node_type():
    feature_sizes = {"A": 4, "B": 6}
    sg = example_hin_1(feature_sizes=feature_sizes)

    np.testing.assert_array_equal(
        sg.node_features(node_type="A"), [[0] * 4, [1] * 4, [2] * 4, [3] * 4],
    )
    np.testing.assert_array_equal(
        sg.node_features(node_type="B"), [[4] * 6, [5] * 6, [6] * 6]
    )


def test_node_features_node_type_inference():
    one_type = example_graph(feature_size=4)
    np.testing.assert_array_equal(
        one_type.node_features(), [[1] * 4, [2] * 4, [3] * 4, [4] * 4]
    )

    # short-cut inference of the node type for a subset of the nodes with a homogenous graph
    np.testing.assert_array_equal(one_type.node_features([1]), [[1] * 4])

    # inference doesn't work for a heterogeneous graph:
    feature_sizes = {"A": 4, "B": 6}
    many_types = example_hin_1(feature_sizes=feature_sizes)

    with pytest.raises(
        ValueError,
        match="node_type: in a non-homogeneous graph, expected a node type and/or 'nodes' to be passed; found neither 'node_type' nor 'nodes', and the graph has node types: 'A', 'B'",
    ):
        many_types.node_features()


def test_node_features_missing_id():
    sg = example_graph(feature_size=6)
    with pytest.raises(KeyError, match=r"\[1000, 2000\]"):
        sg.node_features([1, 1000, None, 2000])


def test_null_node_feature():
    sg = example_graph(feature_size=6)
    aa = sg.node_features([1, None, 2, None])
    assert aa.shape == (4, 6)
    assert aa[:, 0] == pytest.approx([1, 0, 2, 0])

    sg = example_hin_1(feature_sizes={"A": 4, "B": 2})

    # Test feature for null node, without node type
    ab = sg.node_features([None, 5, None])
    assert ab.shape == (3, 2)
    assert ab[:, 0] == pytest.approx([0, 5, 0])

    # Test feature for null node, node type
    ab = sg.node_features([None, 6, None], "B")
    assert ab.shape == (3, 2)
    assert ab[:, 0] == pytest.approx([0, 6, 0])

    # Test feature for null node, wrong type
    with pytest.raises(ValueError):
        sg.node_features([None, 5, None], "A")

    # Test null-node with no type
    with pytest.raises(ValueError):
        sg.node_features([None, None])


def test_node_types():
    sg = example_graph(feature_size=6)
    assert sg.node_types == {"default"}

    sg = example_hin_1(feature_sizes={"A": 4, "B": 2})
    assert sg.node_types == {"A", "B"}

    sg = example_hin_1()
    assert sg.node_types == {"A", "B"}


def test_edge_types():
    sg = example_graph(feature_size=6)
    assert set(sg.edge_types) == {"default"}

    sg = example_hin_1()
    assert set(sg.edge_types) == {"F", "R"}


def test_feature_conversion_from_dataframe():
    g = example_graph_nx()

    # Create features for nodes
    df = pd.DataFrame({v: np.ones(10) * float(v) for v in list(g)}).T
    gs = StellarGraph.from_networkx(g, node_features=df)

    aa = gs.node_features([1, 2, 3, 4])
    assert aa[:, 0] == pytest.approx([1, 2, 3, 4])

    # Check None identifier
    aa = gs.node_features([1, 2, None, None])
    assert aa[:, 0] == pytest.approx([1, 2, 0, 0])

    g = example_hin_1_nx()

    df = {
        t: pd.DataFrame(
            {
                v: np.ones(10) * float(v)
                for v, vdata in g.nodes(data=True)
                if vdata["label"] == t
            }
        ).T
        for t in ["A", "B"]
    }
    gs = StellarGraph.from_networkx(g, node_features=df)

    aa = gs.node_features([0, 1, 2, 3], "A")
    assert aa[:, 0] == pytest.approx([0, 1, 2, 3])
    assert aa.shape == (4, 10)

    ab = gs.node_features([4, 5], "B")
    assert ab.shape == (2, 10)
    assert ab[:, 0] == pytest.approx([4, 5])

    # Test mixed types
    with pytest.raises(ValueError):
        ab = gs.node_features([1, 5])

    # Test incorrect manual node_type
    with pytest.raises(ValueError):
        ab = gs.node_features([4, 5], "A")

    # Test feature for node with no set attributes
    ab = gs.node_features([4, None, None], "B")
    assert ab.shape == (3, 10)
    assert ab[:, 0] == pytest.approx([4, 0, 0])


def test_feature_conversion_from_iterator():
    g = example_graph_nx()

    # Create features for nodes
    node_features = [(v, np.ones(10) * float(v)) for v in list(g)]
    gs = StellarGraph.from_networkx(g, node_features=node_features)

    aa = gs.node_features([1, 2, 3, 4])
    assert aa[:, 0] == pytest.approx([1, 2, 3, 4])

    # Check None identifier
    aa = gs.node_features([1, 2, None, None])
    assert aa[:, 0] == pytest.approx([1, 2, 0, 0])

    # Test adjacency matrix
    adj_expected = np.array([[0, 1, 0, 1], [1, 0, 1, 1], [0, 1, 0, 0], [1, 1, 0, 0]])

    A = gs.to_adjacency_matrix()
    assert A.dtype == "float32"
    assert np.allclose(A.toarray(), adj_expected)

    # Test adjacency matrix with node arguement
    A = gs.to_adjacency_matrix(nodes=[3, 2])
    assert A.dtype == "float32"
    assert np.allclose(A.toarray(), adj_expected[[2, 1]][:, [2, 1]])

    g = example_hin_1_nx()
    nf = {
        t: [
            (v, np.ones(10) * float(v))
            for v, vdata in g.nodes(data=True)
            if vdata["label"] == t
        ]
        for t in ["A", "B"]
    }
    gs = StellarGraph.from_networkx(g, node_features=nf)

    aa = gs.node_features([0, 1, 2, 3], "A")
    assert aa[:, 0] == pytest.approx([0, 1, 2, 3])
    assert aa.shape == (4, 10)

    ab = gs.node_features([4, 5], "B")
    assert ab.shape == (2, 10)
    assert ab[:, 0] == pytest.approx([4, 5])

    # Test mixed types
    with pytest.raises(ValueError):
        ab = gs.node_features([1, 5])

    # Test incorrect manual node_type
    with pytest.raises(ValueError):
        ab = gs.node_features([4, 5], "A")

    # Test feature for node with no set attributes
    ab = gs.node_features([4, None, None], "B")
    assert ab.shape == (3, 10)
    assert ab[:, 0] == pytest.approx([4, 0, 0])

    # Test an iterator over all types
    g = example_hin_1_nx()
    nf = [
        (v, np.ones(5 if vdata["label"] == "A" else 10) * float(v))
        for v, vdata in g.nodes(data=True)
    ]
    gs = StellarGraph.from_networkx(g, node_features=nf)

    aa = gs.node_features([0, 1, 2, 3], "A")
    assert aa[:, 0] == pytest.approx([0, 1, 2, 3])
    assert aa.shape == (4, 5)

    ab = gs.node_features([4, 5], "B")
    assert ab.shape == (2, 10)
    assert ab[:, 0] == pytest.approx([4, 5])


def test_edges_include_edge_type():
    g = example_hin_1()

    r = {(src, dst, "R") for src, dst in [(0, 4), (1, 4), (1, 5), (2, 4), (3, 5)]}
    f = {(4, 5, "F")}
    expected = normalize_edges(r | f, directed=False)
    assert (
        normalize_edges(
            list(zip(*g.edge_arrays(include_edge_type=True)[:3])), directed=False
        )
        == expected
    )


def numpy_to_list(x):
    if isinstance(x, np.ndarray):
        return list(x)
    if isinstance(x, dict):
        return {numpy_to_list(k): numpy_to_list(v) for k, v in x.items()}
    if isinstance(x, list):
        return [numpy_to_list(v) for v in x]
    if isinstance(x, tuple):
        return tuple(numpy_to_list(v) for v in x)
    return x


def normalize_edges(edges, directed):
    if directed:
        return {(src, tgt): data for src, tgt, *data in edges}
    return {(min(src, tgt), max(src, tgt)): data for src, tgt, *data in edges}


def assert_networkx(g_nx, expected_nodes, expected_edges, *, directed):
    assert numpy_to_list(dict(g_nx.nodes(data=True))) == expected_nodes

    computed_edges = numpy_to_list(normalize_edges(g_nx.edges(data=True), directed))
    assert computed_edges == normalize_edges(expected_edges, directed)


@pytest.mark.parametrize("has_features", [False, True])
@pytest.mark.parametrize("include_features", [False, True])
def test_to_networkx(has_features, include_features):
    if has_features:
        a_size = 4
        b_size = 5
        feature_sizes = {"A": a_size, "B": b_size}
    else:
        a_size = b_size = 0
        feature_sizes = None

    if include_features:
        feature_attr = "feature"
    else:
        feature_attr = None

    g = example_hin_1(feature_sizes)
    g_nx = g.to_networkx(feature_attr=feature_attr)

    node_def = {"A": (a_size, [0, 1, 2, 3]), "B": (b_size, [4, 5, 6])}

    def node_attrs(label, x, size):
        d = {"label": label}
        if feature_attr:
            d[feature_attr] = [x] * size
        return d

    expected_nodes = {
        x: node_attrs(label, x, size)
        for label, (size, ids) in node_def.items()
        for x in ids
    }

    edge_def = {"R": [(0, 4), (1, 4), (1, 5), (2, 4), (3, 5)], "F": [(4, 5)]}
    expected_edges = [
        (src, tgt, {"label": label, "weight": 1.0 if label == "R" else 10.0})
        for label, pairs in edge_def.items()
        for src, tgt in pairs
    ]

    assert_networkx(g_nx, expected_nodes, expected_edges, directed=False)


def test_to_networkx_edge_attributes():
    nodes = pd.DataFrame([], index=[1, 10, 100])
    edges = pd.DataFrame(
        [(1, 10, 11), (10, 100, 110)], columns=["source", "target", "weight"]
    )
    g = StellarGraph(nodes=nodes, edges={"foo": edges})
    g_nx = g.to_networkx()

    expected_nodes = {k: {"label": "default", "feature": []} for k in [1, 10, 100]}
    expected_edges = [
        (src, dst, {"label": "foo", "weight": src + dst})
        for src, dst in [(1, 10), (10, 100)]
    ]

    assert_networkx(g_nx, expected_nodes, expected_edges, directed=False)


def test_to_networkx_deprecation(line_graph):
    with pytest.warns(None) as record:
        line_graph.to_networkx(
            node_type_name="n",
            edge_type_name="e",
            edge_weight_label="w",
            feature_name="f",
        )

    assert len(record) == 4
    assert "node_type_name" in str(record.pop(DeprecationWarning).message)
    assert "edge_type_name" in str(record.pop(DeprecationWarning).message)
    assert "edge_weight_label" in str(record.pop(DeprecationWarning).message)
    assert "feature_name" in str(record.pop(DeprecationWarning).message)


def test_networkx_attribute_message():
    ug = StellarGraph()
    dg = StellarDiGraph()

    with pytest.raises(
        AttributeError, match="The 'StellarGraph' type no longer inherits"
    ):
        # this graph is undirected and the corresponding networkx type doesn't have this
        # attribute, but there's no reason to be too precise
        ug.successors

    with pytest.raises(
        AttributeError, match="The 'StellarDiGraph' type no longer inherits"
    ):
        dg.successors

    # make sure that the user doesn't get spammed with junk about networkx when they're just making
    # a normal typo with the new StellarGraph
    with pytest.raises(AttributeError, match="has no attribute 'not_networkx_attr'$"):
        ug.not_networkx_attr

    with pytest.raises(AttributeError, match="has no attribute 'not_networkx_attr'$"):
        dg.not_networkx_attr

    # getting an existing attribute via `getattr` should work fine
    assert getattr(ug, "is_directed")() == False
    assert getattr(dg, "is_directed")() == True

    # calling __getattr__ directly is... unconventional, but it should work
    assert ug.__getattr__("is_directed")() == False
    assert dg.__getattr__("is_directed")() == True


@pytest.mark.benchmark(group="StellarGraph neighbours")
def test_benchmark_get_neighbours(benchmark):
    nodes, edges = example_benchmark_graph()
    sg = StellarGraph(nodes=nodes, edges=edges)
    num_nodes = sg.number_of_nodes()

    # get the neigbours of every node in the graph
    def f():
        for i in range(num_nodes):
            sg.neighbor_arrays(i)

    benchmark(f)


@pytest.mark.benchmark(group="StellarGraph node features")
@pytest.mark.parametrize("num_types", [1, 4])
@pytest.mark.parametrize("type_arg", ["infer", "specify"])
@pytest.mark.parametrize("feature_size", [10, 1000])
def test_benchmark_get_features(benchmark, num_types, type_arg, feature_size):
    SAMPLE_SIZE = 50
    N_NODES = 5000
    N_EDGES = 10000
    nodes, edges = example_benchmark_graph(
        feature_size=feature_size, n_nodes=N_NODES, n_edges=N_EDGES, n_types=num_types
    )

    sg = StellarGraph(nodes=nodes, edges=edges)
    num_nodes = sg.number_of_nodes()

    ty_ids = [(ty, range(ty, num_nodes, num_types)) for ty in range(num_types)]

    if type_arg == "specify":
        # pass through the type
        node_type = lambda ty: ty
    else:
        # leave the argument as None, and so use inference of the type
        node_type = lambda ty: None

    def f():
        # look up a random subset of the nodes for a random type, similar to what an algorithm that
        # does sampling might ask for
        ty, all_ids = random.choice(ty_ids)
        selected_ids = random.choices(all_ids, k=SAMPLE_SIZE)
        sg.node_features(selected_ids, node_type(ty))

    benchmark(f)


@pytest.mark.benchmark(group="StellarGraph creation (time)")
# various element counts, to give an indication of the relationship
# between those and memory use (0,0 gives the overhead of the
# StellarGraph object itself, without any data)
@pytest.mark.parametrize("num_nodes,num_edges", [(0, 0), (100, 200), (1000, 5000)])
# features or not, to capture their cost
@pytest.mark.parametrize("feature_size", [None, 100])
def test_benchmark_creation(benchmark, feature_size, num_nodes, num_edges):
    nodes, edges = example_benchmark_graph(
        feature_size, num_nodes, num_edges, features_in_nodes=True
    )

    def f():
        return StellarGraph(nodes=nodes, edges=edges)

    benchmark(f)


@pytest.mark.benchmark(group="StellarGraph creation", timer=snapshot)
# various element counts, to give an indication of the relationship
# between those and memory use (0,0 gives the overhead of the
# StellarGraph object itself, without any data)
@pytest.mark.parametrize("num_nodes,num_edges", [(0, 0), (100, 200), (1000, 5000)])
# features or not, to capture their cost
@pytest.mark.parametrize("feature_size", [None, 100])
def test_allocation_benchmark_creation(
    allocation_benchmark, feature_size, num_nodes, num_edges
):
    nodes, edges = example_benchmark_graph(
        feature_size, num_nodes, num_edges, features_in_nodes=True
    )

    def f():
        return StellarGraph(nodes=nodes, edges=edges)

    allocation_benchmark(f)


def example_weighted_hin(is_directed=True):
    edge_cols = ["source", "target", "weight"]
    cls = StellarDiGraph if is_directed else StellarGraph
    return cls(
        nodes={"A": pd.DataFrame(index=[0, 1]), "B": pd.DataFrame(index=[2, 3])},
        edges={
            "AA": pd.DataFrame(
                [(0, 1, 0.0), (0, 1, 1.0)], columns=edge_cols, index=[0, 1]
            ),
            "AB": pd.DataFrame(
                [(1, 2, 10.0), (1, 3, 10.0)], columns=edge_cols, index=[2, 3]
            ),
        },
    )


def example_unweighted_hom(is_directed=True):
    nodes = pd.DataFrame(index=[0, 1, 2, 3])
    edges = pd.DataFrame([(0, 1), (0, 1), (1, 2), (1, 3)], columns=["source", "target"])

    return StellarDiGraph(nodes, edges) if is_directed else StellarGraph(nodes, edges)


@pytest.mark.parametrize("is_directed", [True, False])
def test_neighbors_weighted_hin(is_directed):
    graph = example_weighted_hin(is_directed=is_directed)
    assert_items_equal(graph.neighbor_arrays(1), [0, 0, 2, 3])
    assert_items_equal(
        list(zip(*graph.neighbor_arrays(1, include_edge_weight=True))),
        [(0, 0.0), (0, 1.0), (2, 10.0), (3, 10.0)],
    )
    assert_items_equal(
        list(
            zip(*graph.neighbor_arrays(1, include_edge_weight=True, edge_types=["AB"]))
        ),
        [(2, 10.0), (3, 10.0)],
    )


def assert_items_equal(l1, l2):
    assert sorted(l1) == sorted(l2)


@pytest.mark.parametrize("is_directed", [True, False])
def test_neighbors_unweighted_hom(is_directed):
    graph = example_unweighted_hom(is_directed=is_directed)
    assert_items_equal(graph.neighbor_arrays(1), [0, 0, 2, 3])
    assert_items_equal(
        list(zip(*graph.neighbor_arrays(1, include_edge_weight=True))),
        [(0, 1), (0, 1), (2, 1), (3, 1)],
    )
    assert_items_equal(
        list(
            zip(*graph.neighbor_arrays(1, include_edge_weight=True, edge_types=["AB"]))
        ),
        [],
    )


def test_undirected_hin_neighbor_methods():
    graph = example_weighted_hin(is_directed=False)
    assert_items_equal(graph.neighbor_arrays(1), graph.in_node_arrays(1))
    assert_items_equal(graph.neighbor_arrays(1), graph.out_node_arrays(1))


def test_in_nodes_weighted_hin():
    graph = example_weighted_hin()
    assert_items_equal(graph.in_node_arrays(1), [0, 0])
    assert_items_equal(
        list(zip(*graph.in_node_arrays(1, include_edge_weight=True))),
        [(0, 0.0), (0, 1.0)],
    )
    assert_items_equal(
        list(
            zip(*graph.in_node_arrays(1, include_edge_weight=True, edge_types=["AB"]))
        ),
        [],
    )


def test_in_nodes_unweighted_hom():
    graph = example_unweighted_hom()
    assert_items_equal(graph.in_node_arrays(1), [0, 0])
    assert_items_equal(
        list(zip(*graph.in_node_arrays(1, include_edge_weight=True))), [(0, 1), (0, 1)]
    )
    assert_items_equal(
        list(
            zip(*graph.in_node_arrays(1, include_edge_weight=True, edge_types=["AA"]))
        ),
        [],
    )


def test_out_nodes_weighted_hin():
    graph = example_weighted_hin()
    assert_items_equal(graph.out_node_arrays(1), [2, 3])
    assert_items_equal(
        list(zip(*graph.out_node_arrays(1, include_edge_weight=True))),
        [(2, 10.0), (3, 10.0)],
    )
    assert_items_equal(
        list(
            zip(*graph.out_node_arrays(1, include_edge_weight=True, edge_types=["AA"]))
        ),
        [],
    )


def test_out_nodes_unweighted_hom():
    graph = example_unweighted_hom()
    assert_items_equal(graph.out_node_arrays(1), [2, 3])
    assert_items_equal(
        list(zip(*graph.out_node_arrays(1, include_edge_weight=True))), [(2, 1), (3, 1)]
    )
    assert_items_equal(
        list(
            zip(*graph.out_node_arrays(1, include_edge_weight=True, edge_types=["AB"]))
        ),
        [],
    )


@pytest.mark.parametrize("is_directed", [False, True])
def test_isolated_node_neighbor_methods(is_directed):
    cls = StellarDiGraph if is_directed else StellarGraph
    graph = cls(
        nodes=pd.DataFrame(index=[1]), edges=pd.DataFrame(columns=["source", "target"])
    )

    assert len(graph.neighbor_arrays(1)) == 0
    assert len(graph.in_node_arrays(1)) == 0
    assert len(graph.in_node_arrays(1)) == 0


@pytest.mark.parametrize("is_directed", [False, True])
def test_info_homogeneous(is_directed):

    g = example_graph(
        feature_size=12, node_label="ABC", edge_label="xyz", is_directed=is_directed
    )

    if is_directed:
        title = "StellarDiGraph: Directed multigraph"
    else:
        title = "StellarGraph: Undirected multigraph"

    # literal match to check the output is good for human consumption
    assert (
        g.info()
        == f"""\
{title}
 Nodes: 4, Edges: 4

 Node types:
  ABC: [4]
    Features: float32 vector, length 12
    Edge types: ABC-xyz->ABC

 Edge types:
    ABC-xyz->ABC: [4]
        Weights: all 1 (default)"""
    )


def test_info_heterogeneous():
    g = example_hin_1({"A": 0, "B": 34})
    # literal match to check the output is good for human consumption
    assert (
        g.info()
        == """\
StellarGraph: Undirected multigraph
 Nodes: 7, Edges: 6

 Node types:
  A: [4]
    Features: none
    Edge types: A-R->B
  B: [3]
    Features: float32 vector, length 34
    Edge types: B-F->B, B-R->A

 Edge types:
    A-R->B: [3]
        Weights: all 1 (default)
    B-R->A: [2]
        Weights: all 1 (default)
    B-F->B: [1]
        Weights: all 10"""
    )


def test_info_weighted(weighted_hin):
    # literal match to check the output is good for human consumption
    assert (
        weighted_hin.info()
        == """\
StellarGraph: Undirected multigraph
 Nodes: 7, Edges: 12

 Node types:
  A: [4]
    Features: none
    Edge types: A-R->A, A-S->A, A-T->B, A-U->A, A-U->B
  B: [3]
    Features: none
    Edge types: B-T->A, B-U->A

 Edge types:
    A-T->B: [3]
        Weights: all 2
    A-U->B: [2]
        Weights: range=[4, 5], mean=4.5, std=0.707107
    A-U->A: [2]
        Weights: range=[2, 3], mean=2.5, std=0.707107
    A-S->A: [2]
        Weights: all 2
    A-R->A: [2]
        Weights: all 1 (default)
    B-U->A: [1]
        Weights: all 5"""
    )


def test_info_no_graph():
    nodes = pd.DataFrame(np.ones((5, 1)), index=[0, 1, 2, 3, 4])
    graph_nodes_only = StellarGraph(nodes=nodes)
    assert (
        graph_nodes_only.info()
        == """\
StellarGraph: Undirected multigraph
 Nodes: 5, Edges: 0

 Node types:
  default: [5]
    Features: float32 vector, length 1
    Edge types: none

 Edge types:"""
    )
    graph_nothing = StellarGraph(nodes={})
    assert (
        graph_nothing.info()
        == """\
StellarGraph: Undirected multigraph
 Nodes: 0, Edges: 0

 Node types:

 Edge types:"""
    )


def test_info_truncate():
    max_node_type = 21
    max_node = (max_node_type + 1) * (max_node_type + 1) - 1

    def edges(i):
        ids = range(i * i, (i + 1) * (i + 1))
        return pd.DataFrame(
            {"source": max_node - i, "target": max_node - i - 1}, index=ids
        )

    graph = StellarGraph(
        {
            f"n_{i}": pd.DataFrame(index=range(i * i, (i + 1) * (i + 1)))
            for i in range(max_node_type + 1)
        },
        {f"e_{i}": edges(i) for i in range(23)},
    )

    # literal matches to check the output is good for human consumption
    assert (
        graph.info()
        == """\
StellarGraph: Undirected multigraph
 Nodes: 484, Edges: 529

 Node types:
  n_21: [43]
    Features: none
    Edge types: n_21-e_0->n_21, n_21-e_1->n_21, n_21-e_10->n_21, n_21-e_11->n_21, n_21-e_12->n_21, ... (18 more)
  n_20: [41]
    Features: none
    Edge types: none
  n_19: [39]
    Features: none
    Edge types: none
  n_18: [37]
    Features: none
    Edge types: none
  n_17: [35]
    Features: none
    Edge types: none
  n_16: [33]
    Features: none
    Edge types: none
  n_15: [31]
    Features: none
    Edge types: none
  n_14: [29]
    Features: none
    Edge types: none
  n_13: [27]
    Features: none
    Edge types: none
  n_12: [25]
    Features: none
    Edge types: none
  n_11: [23]
    Features: none
    Edge types: none
  n_10: [21]
    Features: none
    Edge types: none
  n_9: [19]
    Features: none
    Edge types: none
  n_8: [17]
    Features: none
    Edge types: none
  n_7: [15]
    Features: none
    Edge types: none
  n_6: [13]
    Features: none
    Edge types: none
  n_5: [11]
    Features: none
    Edge types: none
  n_4: [9]
    Features: none
    Edge types: none
  n_3: [7]
    Features: none
    Edge types: none
  n_2: [5]
    Features: none
    Edge types: none
  ... (2 more)

 Edge types:
    n_21-e_22->n_21: [45]
        Weights: all 1 (default)
    n_21-e_21->n_21: [43]
        Weights: all 1 (default)
    n_21-e_20->n_21: [41]
        Weights: all 1 (default)
    n_21-e_19->n_21: [39]
        Weights: all 1 (default)
    n_21-e_18->n_21: [37]
        Weights: all 1 (default)
    n_21-e_17->n_21: [35]
        Weights: all 1 (default)
    n_21-e_16->n_21: [33]
        Weights: all 1 (default)
    n_21-e_15->n_21: [31]
        Weights: all 1 (default)
    n_21-e_14->n_21: [29]
        Weights: all 1 (default)
    n_21-e_13->n_21: [27]
        Weights: all 1 (default)
    n_21-e_12->n_21: [25]
        Weights: all 1 (default)
    n_21-e_11->n_21: [23]
        Weights: all 1 (default)
    n_21-e_10->n_21: [21]
        Weights: all 1 (default)
    n_21-e_9->n_21: [19]
        Weights: all 1 (default)
    n_21-e_8->n_21: [17]
        Weights: all 1 (default)
    n_21-e_7->n_21: [15]
        Weights: all 1 (default)
    n_21-e_6->n_21: [13]
        Weights: all 1 (default)
    n_21-e_5->n_21: [11]
        Weights: all 1 (default)
    n_21-e_4->n_21: [9]
        Weights: all 1 (default)
    n_21-e_3->n_21: [7]
        Weights: all 1 (default)
    ... (3 more)"""
    )

    assert (
        graph.info(truncate=2)
        == """\
StellarGraph: Undirected multigraph
 Nodes: 484, Edges: 529

 Node types:
  n_21: [43]
    Features: none
    Edge types: n_21-e_0->n_21, n_21-e_1->n_21, ... (21 more)
  n_20: [41]
    Features: none
    Edge types: none
  ... (20 more)

 Edge types:
    n_21-e_22->n_21: [45]
        Weights: all 1 (default)
    n_21-e_21->n_21: [43]
        Weights: all 1 (default)
    ... (21 more)"""
    )

    assert (
        graph.info(truncate=None)
        == """\
StellarGraph: Undirected multigraph
 Nodes: 484, Edges: 529

 Node types:
  n_21: [43]
    Features: none
    Edge types: n_21-e_0->n_21, n_21-e_1->n_21, n_21-e_10->n_21, n_21-e_11->n_21, n_21-e_12->n_21, ... (18 more)
  n_20: [41]
    Features: none
    Edge types: none
  n_19: [39]
    Features: none
    Edge types: none
  n_18: [37]
    Features: none
    Edge types: none
  n_17: [35]
    Features: none
    Edge types: none
  n_16: [33]
    Features: none
    Edge types: none
  n_15: [31]
    Features: none
    Edge types: none
  n_14: [29]
    Features: none
    Edge types: none
  n_13: [27]
    Features: none
    Edge types: none
  n_12: [25]
    Features: none
    Edge types: none
  n_11: [23]
    Features: none
    Edge types: none
  n_10: [21]
    Features: none
    Edge types: none
  n_9: [19]
    Features: none
    Edge types: none
  n_8: [17]
    Features: none
    Edge types: none
  n_7: [15]
    Features: none
    Edge types: none
  n_6: [13]
    Features: none
    Edge types: none
  n_5: [11]
    Features: none
    Edge types: none
  n_4: [9]
    Features: none
    Edge types: none
  n_3: [7]
    Features: none
    Edge types: none
  n_2: [5]
    Features: none
    Edge types: none
  n_1: [3]
    Features: none
    Edge types: none
  n_0: [1]
    Features: none
    Edge types: none

 Edge types:
    n_21-e_22->n_21: [45]
        Weights: all 1 (default)
    n_21-e_21->n_21: [43]
        Weights: all 1 (default)
    n_21-e_20->n_21: [41]
        Weights: all 1 (default)
    n_21-e_19->n_21: [39]
        Weights: all 1 (default)
    n_21-e_18->n_21: [37]
        Weights: all 1 (default)
    n_21-e_17->n_21: [35]
        Weights: all 1 (default)
    n_21-e_16->n_21: [33]
        Weights: all 1 (default)
    n_21-e_15->n_21: [31]
        Weights: all 1 (default)
    n_21-e_14->n_21: [29]
        Weights: all 1 (default)
    n_21-e_13->n_21: [27]
        Weights: all 1 (default)
    n_21-e_12->n_21: [25]
        Weights: all 1 (default)
    n_21-e_11->n_21: [23]
        Weights: all 1 (default)
    n_21-e_10->n_21: [21]
        Weights: all 1 (default)
    n_21-e_9->n_21: [19]
        Weights: all 1 (default)
    n_21-e_8->n_21: [17]
        Weights: all 1 (default)
    n_21-e_7->n_21: [15]
        Weights: all 1 (default)
    n_21-e_6->n_21: [13]
        Weights: all 1 (default)
    n_21-e_5->n_21: [11]
        Weights: all 1 (default)
    n_21-e_4->n_21: [9]
        Weights: all 1 (default)
    n_21-e_3->n_21: [7]
        Weights: all 1 (default)
    n_21-e_2->n_21: [5]
        Weights: all 1 (default)
    n_21-e_1->n_21: [3]
        Weights: all 1 (default)
    n_21-e_0->n_21: [1]
        Weights: all 1 (default)"""
    )


def test_info_deprecated():
    g = example_graph()
    with pytest.warns(DeprecationWarning, match="'show_attributes' is no longer used"):
        g.info(show_attributes=True)

    with pytest.warns(DeprecationWarning, match="'sample' is no longer used"):
        g.info(sample=10)


def test_edges_include_weights():
    g = example_weighted_hin()
    sources, targets, _, weights = g.edge_arrays(include_edge_weight=True)

    nxg = g.to_networkx()
    assert len(sources) == len(targets) == len(weights) == len(nxg.edges())

    grouped = (
        pd.DataFrame({"source": sources, "target": targets, "weight": weights})
        .groupby(["source", "target"])
        .agg(list)
    )
    for (src, tgt), row in grouped.iterrows():
        assert sorted(row["weight"]) == sorted(
            [data["weight"] for data in nxg.get_edge_data(src, tgt).values()]
        )


def test_adjacency_types_undirected():
    g = example_hin_1(is_directed=False)
    adj = g._adjacency_types(g.create_graph_schema())

    assert adj == {
        ("A", "R", "B"): {0: [4], 1: [4, 5], 2: [4], 3: [5]},
        ("B", "R", "A"): {4: [0, 1, 2], 5: [1, 3]},
        ("B", "F", "B"): {4: [5], 5: [4]},
    }


def test_adjacency_types_directed():
    g = example_hin_1(is_directed=True)
    adj = g._adjacency_types(g.create_graph_schema())

    assert adj == {
        ("A", "R", "B"): {1: [4, 5], 2: [4]},
        ("B", "R", "A"): {4: [0], 5: [3]},
        ("B", "F", "B"): {4: [5]},
    }


def test_to_adjacency_matrix_weighted_undirected():
    g = example_hin_1(is_directed=False, self_loop=True)

    matrix = g.to_adjacency_matrix(weighted=True).todense()
    actual = np.zeros((7, 7), dtype=matrix.dtype)
    actual[0, 4] = actual[4, 0] = 1
    actual[1, 5] = actual[5, 1] = 1
    actual[1, 4] = actual[4, 1] = 1
    actual[2, 4] = actual[4, 2] = 1
    actual[3, 5] = actual[5, 3] = 1
    actual[4, 5] = actual[5, 4] = 10
    actual[5, 5] = 1 + 11 + 12
    assert np.array_equal(matrix, actual)

    # just to confirm, it should be symmetric
    assert np.array_equal(matrix, matrix.T)

    # use a funny order to verify order
    subgraph = g.to_adjacency_matrix([1, 6, 5], weighted=True).todense()
    # indices are relative to the specified list
    one, six, five = 0, 1, 2
    actual = np.zeros((3, 3), dtype=subgraph.dtype)
    actual[one, five] = actual[five, one] = 1
    actual[five, five] = 1 + 11 + 12
    assert np.array_equal(subgraph, actual)


def test_to_adjacency_matrix_weighted_directed():
    g = example_hin_1(is_directed=True, self_loop=True)

    matrix = g.to_adjacency_matrix(weighted=True).todense()
    actual = np.zeros((7, 7))
    actual[4, 0] = 1
    actual[1, 5] = 1
    actual[1, 4] = 1
    actual[2, 4] = 1
    actual[5, 3] = 1
    actual[4, 5] = 10
    actual[5, 5] = 1 + 11 + 12

    assert np.array_equal(matrix, actual)

    # use a funny order to verify order
    subgraph = g.to_adjacency_matrix([1, 6, 5], weighted=True).todense()
    # indices are relative to the specified list
    one, six, five = 0, 1, 2
    actual = np.zeros((3, 3), dtype=subgraph.dtype)
    actual[one, five] = 1
    actual[five, five] = 1 + 11 + 12
    assert np.array_equal(subgraph, actual)


def test_to_adjacency_matrix():
    g = example_hin_1(is_directed=False, self_loop=True)

    matrix = g.to_adjacency_matrix().todense()
    actual = np.zeros((7, 7), dtype=matrix.dtype)
    actual[0, 4] = actual[4, 0] = 1
    actual[1, 5] = actual[5, 1] = 1
    actual[1, 4] = actual[4, 1] = 1
    actual[2, 4] = actual[4, 2] = 1
    actual[3, 5] = actual[5, 3] = 1
    actual[4, 5] = actual[5, 4] = 1
    actual[5, 5] = 3
    assert np.array_equal(matrix, actual)


def test_to_adjacency_matrix_edge_type():
    g = example_hin_1(is_directed=False, self_loop=True)

    matrix_r = g.to_adjacency_matrix(edge_type="R").todense()
    actual_r = np.zeros((7, 7), dtype=matrix_r.dtype)
    actual_r[0, 4] = actual_r[4, 0] = 1
    actual_r[1, 5] = actual_r[5, 1] = 1
    actual_r[1, 4] = actual_r[4, 1] = 1
    actual_r[2, 4] = actual_r[4, 2] = 1
    actual_r[3, 5] = actual_r[5, 3] = 1
    actual_r[5, 5] = 1
    np.testing.assert_array_equal(np.asarray(matrix_r), actual_r)

    matrix_f = g.to_adjacency_matrix(edge_type="F").todense()
    actual_f = np.zeros((7, 7), dtype=matrix_r.dtype)
    actual_f[4, 5] = actual_f[5, 4] = 1
    actual_f[5, 5] = 2
    np.testing.assert_array_equal(np.asarray(matrix_f), actual_f)


def test_to_adjacency_matrix_edge_type_subgraph():
    g = example_hin_1(is_directed=False, self_loop=True)

    nodes = [5, 4, 1, 0]
    # indices in the final matrix
    five = 0
    four = 1
    one = 2
    zero = 3

    matrix_r = g.to_adjacency_matrix(nodes=nodes, edge_type="R").todense()
    actual_r = np.zeros((4, 4), dtype=matrix_r.dtype)
    actual_r[zero, four] = actual_r[four, zero] = 1
    actual_r[one, five] = actual_r[five, one] = 1
    actual_r[one, four] = actual_r[four, one] = 1
    actual_r[five, five] = 1
    np.testing.assert_array_equal(np.asarray(matrix_r), actual_r)

    matrix_f = g.to_adjacency_matrix(nodes=nodes, edge_type="F").todense()
    actual_f = np.zeros((4, 4), dtype=matrix_r.dtype)
    actual_f[four, five] = actual_f[five, four] = 1
    actual_f[five, five] = 2
    np.testing.assert_array_equal(matrix_f, actual_f)


@pytest.mark.parametrize("is_directed", [False, True])
def test_to_adjacency_matrix_empty(is_directed):
    cls = StellarDiGraph if is_directed else StellarGraph
    g = cls()
    assert g.to_adjacency_matrix().shape == (0, 0)

    g = example_hin_1(is_directed=is_directed, self_loop=True)
    assert g.to_adjacency_matrix(nodes=[]).shape == (0, 0)


@pytest.mark.benchmark(group="StellarGraph to_adjacency_matrix")
@pytest.mark.parametrize("is_directed", [False, True])
def test_benchmark_to_adjacency_matrix(is_directed, benchmark):
    nodes, edges = example_benchmark_graph(n_nodes=1000, n_edges=5000)
    cls = StellarDiGraph if is_directed else StellarGraph
    g = cls(nodes, edges)

    benchmark(lambda: g.to_adjacency_matrix())


def test_edge_weights_undirected():
    g = example_hin_1(is_directed=False, self_loop=True)

    assert g._edge_weights(5, 5) == [11.0, 12.0, 1.0]
    assert g._edge_weights(4, 5) == [10.0]
    assert g._edge_weights(5, 4) == [10.0]
    assert g._edge_weights(0, 4) == [1]
    assert g._edge_weights(4, 0) == [1]


def test_edge_weights_directed():
    g = example_hin_1(is_directed=True, self_loop=True)

    assert g._edge_weights(5, 5) == [11.0, 12.0, 1.0]
    assert g._edge_weights(4, 5) == [10.0]
    assert g._edge_weights(5, 4) == []
    assert g._edge_weights(0, 4) == []
    assert g._edge_weights(4, 0) == [1]


def test_node_type():
    g = example_hin_1()
    assert g.node_type(0) == "A"
    assert g.node_type(4) == "B"

    with pytest.raises(KeyError, match="1234"):
        g.node_type(1234)


def test_from_networkx_empty():
    empty = StellarGraph.from_networkx(nx.Graph())
    assert not empty.is_directed()
    assert isinstance(empty, StellarGraph)

    empty = StellarGraph.from_networkx(nx.DiGraph())
    assert empty.is_directed()
    assert isinstance(empty, StellarDiGraph)


def test_from_networkx_smoke():
    g = nx.MultiGraph()
    g.add_node(1, node_label="a", features=[1])
    g.add_node(2)
    g.add_node(3, features=[2, 3, 4, 5])
    g.add_edge(1, 2, weight_attr=123)
    g.add_edge(2, 2, edge_label="X", weight_attr=456)
    g.add_edge(1, 2, edge_label="Y")
    g.add_edge(1, 1)

    with pytest.warns(
        UserWarning,
        match=r"found the following nodes \(of type 'b'\) without features, using 4-dimensional zero vector: 2",
    ):
        from_nx = StellarGraph.from_networkx(
            g,
            edge_weight_attr="weight_attr",
            node_type_attr="node_label",
            edge_type_attr="edge_label",
            node_type_default="b",
            edge_type_default="X",
            node_features="features",
        )

    raw = StellarGraph(
        nodes={
            "a": pd.DataFrame([1], index=[1]),
            "b": pd.DataFrame([(0, 0, 0, 0), (2, 3, 4, 5)], index=[2, 3]),
        },
        edges={
            "X": pd.DataFrame(
                [(1, 2, 123.0), (2, 2, 456.0), (1, 1, 1.0)],
                columns=["source", "target", "weight"],
            ),
            "Y": pd.DataFrame(
                [(1, 2, 1.0)], columns=["source", "target", "weight"], index=[3]
            ),
        },
    )

    def both(f, numpy=False):
        if numpy:
            assert np.array_equal(f(from_nx), f(raw))
        else:
            assert f(from_nx) == f(raw)

    both(lambda g: sorted(g.nodes()))
    both(lambda g: sorted(g.edge_arrays()[0]))
    both(lambda g: sorted(g.edge_arrays()[1]))
    both(lambda g: sorted(g.edge_arrays(include_edge_type=True)[2]))
    both(lambda g: sorted(g.edge_arrays(include_edge_weight=True)[3]))

    nodes = raw.nodes()

    for n in nodes:
        both(lambda g: g.node_type(n))
        both(lambda g: g.node_features([n]), numpy=True)


@pytest.mark.parametrize("is_directed", [False, True])
@pytest.mark.parametrize(
    "nodes",
    [
        # no nodes = empty subgraph
        [],
        # no edges
        [0],
        # self loop
        [5],
        # various nodes with various edges, in a few different common types that might be used
        [0, 1, 4, 5],
        np.array([0, 1, 4, 5]),
        pd.Index([0, 1, 4, 5]),
    ],
)
def test_subgraph(is_directed, nodes):
    g = example_hin_1(feature_sizes={}, is_directed=is_directed, self_loop=True)
    sub = g.subgraph(nodes)

    # assume NetworkX's subgraph algorithm works
    expected = StellarGraph.from_networkx(g.to_networkx().subgraph(nodes))

    assert sub.is_directed() == is_directed

    assert set(sub.nodes()) == set(expected.nodes())

    sub_sources, sub_targets, _, sub_weights = sub.edge_arrays(
        include_edge_type=True, include_edge_weight=True
    )
    exp_sources, exp_targets, _, exp_weights = expected.edge_arrays(
        include_edge_type=True, include_edge_weight=True
    )

    sub_edges = normalize_edges(list(zip(sub_sources, sub_targets)), is_directed)
    exp_edges = normalize_edges(list(zip(exp_sources, exp_targets)), is_directed)

    assert np.array_equal(sub_edges, exp_edges)
    np.testing.assert_array_equal(sub_weights, exp_weights)

    for node in nodes:
        assert sub.node_type(node) == g.node_type(node)
        np.testing.assert_array_equal(
            sub.node_features([node]), g.node_features([node])
        )


def test_subgraph_missing_node():
    g = example_hin_1()
    with pytest.raises(KeyError, match="12345"):
        sub = g.subgraph([0, 1, 12345])


@pytest.mark.parametrize("is_directed", [False, True])
def test_connected_components(is_directed):
    nodes = pd.DataFrame(index=range(6))
    edges = pd.DataFrame([(0, 2), (2, 5), (1, 4)], columns=["source", "target"])

    if is_directed:
        g = StellarDiGraph(nodes, edges)
    else:
        g = StellarGraph(nodes, edges)

    a, b, c = g.connected_components()

    # (weak) connected components are the same for both directed and undirected graphs
    assert set(a) == {0, 2, 5}
    assert set(b) == {1, 4}
    assert set(c) == {3}

    # check that `connected_components` works with `subgraph`
    assert set(list(zip(*g.subgraph(a).edge_arrays()[:2]))) == {(0, 2), (2, 5)}


def test_nodes_node_type_filter():
    g = example_hin_1()
    assert sorted(g.nodes(node_type="A")) == [0, 1, 2, 3]
    assert sorted(g.nodes(node_type="B")) == [4, 5, 6]

    with pytest.raises(KeyError, match="'C'"):
        g.nodes(node_type="C")


def test_nodes_of_type_deprecation():
    g = example_hin_1()
    with pytest.warns(DeprecationWarning, match="'nodes_of_type' is deprecated"):
        empty = g.nodes_of_type()
    assert all(empty == g.nodes())

    with pytest.warns(DeprecationWarning, match="'nodes_of_type' is deprecated"):
        a = g.nodes_of_type("A")
    assert all(a == g.nodes(node_type="A"))


<<<<<<< HEAD
def test_EdgeList_toedges():

    es = EdgeList(np.zeros(10), np.ones(10), None, 3 * np.ones(10))
    assert (e == (0, 1) for e in es)

    es = EdgeList(np.zeros(10), np.ones(10), 2 * np.ones(10), 3 * np.ones(10))
    assert (e == (0, 1, 2) for e in es)

    es = EdgeList(np.zeros(10), np.ones(10), 2 * np.ones(10), None)
    assert (e == (0, 1, 2) for e in es)


def test_to_neighbors():
    nodes = np.ones(5)
    weights = np.zeros(5)

    expected = [NeighbourWithWeight(n, w) for n, w in zip(nodes, weights)]
    actual = StellarGraph()._to_neighbors((nodes, weights), include_edge_weight=True)

    assert actual == expected

    expected = list(nodes)
    actual = StellarGraph()._to_neighbors(nodes, include_edge_weight=False)

    assert actual == expected
=======
def test_unique_node_type():
    one_type = example_graph_random(node_types=1, edge_types=10)

    assert one_type.unique_node_type() == "n-0"

    many_types = example_graph_random(node_types=4, edge_types=1)

    with pytest.raises(
        ValueError,
        match="Expected only one node type for 'unique_node_type', found: 'n-0', 'n-1', 'n-2', 'n-3'",
    ):
        many_types.unique_node_type()

    with pytest.raises(ValueError, match="^ABC custom message 123$"):
        many_types.unique_node_type("ABC custom message 123")

    with pytest.raises(
        ValueError, match="^ABC custom message 'n-0', 'n-1', 'n-2', 'n-3' 123$"
    ):
        many_types.unique_node_type("ABC custom message %(found)s 123")
>>>>>>> 1cca6b6c
<|MERGE_RESOLUTION|>--- conflicted
+++ resolved
@@ -1652,33 +1652,6 @@
     assert all(a == g.nodes(node_type="A"))
 
 
-<<<<<<< HEAD
-def test_EdgeList_toedges():
-
-    es = EdgeList(np.zeros(10), np.ones(10), None, 3 * np.ones(10))
-    assert (e == (0, 1) for e in es)
-
-    es = EdgeList(np.zeros(10), np.ones(10), 2 * np.ones(10), 3 * np.ones(10))
-    assert (e == (0, 1, 2) for e in es)
-
-    es = EdgeList(np.zeros(10), np.ones(10), 2 * np.ones(10), None)
-    assert (e == (0, 1, 2) for e in es)
-
-
-def test_to_neighbors():
-    nodes = np.ones(5)
-    weights = np.zeros(5)
-
-    expected = [NeighbourWithWeight(n, w) for n, w in zip(nodes, weights)]
-    actual = StellarGraph()._to_neighbors((nodes, weights), include_edge_weight=True)
-
-    assert actual == expected
-
-    expected = list(nodes)
-    actual = StellarGraph()._to_neighbors(nodes, include_edge_weight=False)
-
-    assert actual == expected
-=======
 def test_unique_node_type():
     one_type = example_graph_random(node_types=1, edge_types=10)
 
@@ -1699,4 +1672,30 @@
         ValueError, match="^ABC custom message 'n-0', 'n-1', 'n-2', 'n-3' 123$"
     ):
         many_types.unique_node_type("ABC custom message %(found)s 123")
->>>>>>> 1cca6b6c
+
+
+def test_EdgeList_toedges():
+
+    es = EdgeList(np.zeros(10), np.ones(10), None, 3 * np.ones(10))
+    assert (e == (0, 1) for e in es)
+
+    es = EdgeList(np.zeros(10), np.ones(10), 2 * np.ones(10), 3 * np.ones(10))
+    assert (e == (0, 1, 2) for e in es)
+
+    es = EdgeList(np.zeros(10), np.ones(10), 2 * np.ones(10), None)
+    assert (e == (0, 1, 2) for e in es)
+
+
+def test_to_neighbors():
+    nodes = np.ones(5)
+    weights = np.zeros(5)
+
+    expected = [NeighbourWithWeight(n, w) for n, w in zip(nodes, weights)]
+    actual = StellarGraph()._to_neighbors((nodes, weights), include_edge_weight=True)
+
+    assert actual == expected
+
+    expected = list(nodes)
+    actual = StellarGraph()._to_neighbors(nodes, include_edge_weight=False)
+
+    assert actual == expected