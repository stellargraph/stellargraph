# -*- coding: utf-8 -*-
#
# Copyright 2017-2020 Data61, CSIRO
#
# Licensed under the Apache License, Version 2.0 (the "License");
# you may not use this file except in compliance with the License.
# You may obtain a copy of the License at
#
# http://www.apache.org/licenses/LICENSE-2.0
#
# Unless required by applicable law or agreed to in writing, software
# distributed under the License is distributed on an "AS IS" BASIS,
# WITHOUT WARRANTIES OR CONDITIONS OF ANY KIND, either express or implied.
# See the License for the specific language governing permissions and
# limitations under the License.

import networkx as nx
import numpy as np
import pandas as pd
import pytest
import random
from stellargraph.core.graph import *
from stellargraph.core.experimental import ExperimentalWarning
from ..test_utils.alloc import snapshot, allocation_benchmark
from ..test_utils.graphs import (
    example_graph_nx,
    example_graph,
    example_hin_1_nx,
    example_hin_1,
)

from .. import test_utils


pytestmark = test_utils.ignore_stellargraph_experimental_mark


# FIXME (#535): Consider using graph fixtures
def create_graph_1(is_directed=False, return_nx=False):
    g = nx.DiGraph() if is_directed else nx.Graph()
    g.add_nodes_from([0, 1, 2, 3], label="movie")
    g.add_nodes_from([4, 5], label="user")
    g.add_edges_from([(4, 0), (4, 1), (5, 1), (4, 2), (5, 3)], label="rating")
    if return_nx:
        return nx.MultiDiGraph(g) if is_directed else nx.MultiGraph(g)
    return StellarDiGraph(g) if is_directed else StellarGraph(g)


def example_benchmark_graph(
    feature_size=None, n_nodes=100, n_edges=200, n_types=4, features_in_nodes=True
):
    node_ids = np.arange(n_nodes)
    edges = pd.DataFrame(
        np.random.randint(0, n_nodes, size=(n_edges, 2)), columns=["source", "target"]
    )

    if feature_size is None:
        features = []
    else:
        features = np.ones((n_nodes, feature_size))

    all_nodes = pd.DataFrame(features, index=node_ids)
    nodes = {ty: all_nodes[node_ids % n_types == ty] for ty in range(n_types)}

    return nodes, edges


def example_benchmark_graph_nx(
    feature_size=None, n_nodes=100, n_edges=200, n_types=4, features_in_nodes=True
):
    G = nx.Graph()

    G.add_nodes_from(range(n_nodes))
    edges = [
        (random.randint(0, n_nodes - 1), random.randint(0, n_nodes - 1))
        for _ in range(n_edges)
    ]
    G.add_edges_from(edges)

    for v in G.nodes():
        G.nodes[v]["label"] = v % n_types

    # Add example features
    if feature_size is None:
        node_features = None
    elif features_in_nodes:
        node_features = "feature"
        for v in G.nodes():
            G.nodes[v][node_features] = np.ones(feature_size)
    else:
        node_features = {}
        for ty in range(n_types):
            type_nodes = range(ty, n_nodes, n_types)
            if len(type_nodes) > 0:
                node_features[ty] = pd.DataFrame(
                    [np.ones(feature_size)] * len(type_nodes), index=type_nodes
                )

    return G, node_features


def test_graph_constructor():
    graphs = [StellarGraph(), StellarGraph({}, {}), StellarGraph(nodes={}, edges={})]
    for sg in graphs:
        assert sg.is_directed() == False
        assert sg.number_of_nodes() == 0
        assert sg.number_of_edges() == 0


def test_graph_constructor_positional():
    # ok:
    StellarGraph({}, {}, is_directed=True)
    with pytest.raises(
        TypeError, match="takes from 1 to 3 positional arguments but 4 were given"
    ):
        # not ok:
        StellarGraph({}, {}, True)


def test_graph_constructor_legacy():
    with pytest.warns(DeprecationWarning, match="edge_weight_label"):
        StellarGraph(edge_weight_label="x")

    # can't pass edges when using the legacy NetworkX form
    with pytest.raises(
        ValueError, match="edges: expected no value when using legacy NetworkX"
    ):
        StellarGraph(nx.Graph(), {})

    # can't pass graph when using one of the other arguments
    with pytest.raises(
        ValueError,
        match="graph: expected no value when using 'nodes' and 'edges' parameters",
    ):
        StellarGraph({}, graph=nx.Graph())


def test_digraph_constructor():
    graphs = [
        StellarDiGraph(),
        StellarDiGraph({}, {}),
        StellarDiGraph(nodes={}, edges={}),
    ]
    for sg in graphs:
        assert sg.is_directed() == True
        assert sg.number_of_nodes() == 0
        assert sg.number_of_edges() == 0


def test_info():
    sg = create_graph_1()
    info_str = sg.info()
    info_str = sg.info(show_attributes=False)
    # How can we check this?


def test_graph_from_nx():
    Gnx = nx.karate_club_graph()
    sg = StellarGraph(Gnx)

    nodes_1 = sorted(Gnx.nodes(data=False))
    nodes_2 = sorted(sg.nodes())
    assert nodes_1 == nodes_2

    edges_1 = sorted(Gnx.edges(data=False))
    edges_2 = sorted(sg.edges())
    assert edges_1 == edges_2


def test_homogeneous_graph_schema():
    Gnx = nx.karate_club_graph()
    for sg in [
        StellarGraph(Gnx),
        StellarGraph(Gnx, node_type_name="type", edge_type_name="type"),
    ]:
        schema = sg.create_graph_schema()

        assert "default" in schema.schema
        assert len(schema.node_types) == 1
        assert len(schema.edge_types) == 1


def test_graph_schema():
    g = create_graph_1(return_nx=True)
    sg = StellarGraph(g)
    schema = sg.create_graph_schema()

    assert "movie" in schema.schema
    assert "user" in schema.schema
    assert len(schema.schema["movie"]) == 1
    assert len(schema.schema["user"]) == 1


def test_graph_schema_sampled():
    sg = create_graph_1()

    schema = sg.create_graph_schema(nodes=[0, 4])

    assert "movie" in schema.schema
    assert "user" in schema.schema
    assert len(schema.schema["movie"]) == 1
    assert len(schema.schema["user"]) == 1


def test_digraph_schema():
    g = create_graph_1(is_directed=True, return_nx=True)
    sg = StellarDiGraph(g)
    schema = sg.create_graph_schema()

    assert "movie" in schema.schema
    assert "user" in schema.schema
    assert len(schema.schema["user"]) == 1
    assert len(schema.schema["movie"]) == 0


def test_graph_schema_no_edges():
    nodes = pd.DataFrame(index=[0])
    g = StellarGraph(nodes=nodes, edges={})
    schema = g.create_graph_schema()
    assert len(schema.node_types) == 1
    assert len(schema.edge_types) == 0


@pytest.mark.benchmark(group="StellarGraph create_graph_schema")
@pytest.mark.parametrize("num_types", [1, 4])
def test_benchmark_graph_schema(benchmark, num_types):
    nodes, edges = example_benchmark_graph(
        n_nodes=1000, n_edges=5000, n_types=num_types
    )
    sg = StellarGraph(nodes=nodes, edges=edges)

    benchmark(sg.create_graph_schema)


def test_get_index_for_nodes():
    sg = example_graph(feature_size=8)
    aa = sg._get_index_for_nodes([1, 2, 3, 4])
    assert list(aa) == [0, 1, 2, 3]

    sg = example_hin_1(feature_sizes={})
    aa = sg._get_index_for_nodes([0, 1, 2, 3])
    assert list(aa) == [0, 1, 2, 3]
    aa = sg._get_index_for_nodes([0, 1, 2, 3], "A")
    assert list(aa) == [0, 1, 2, 3]
    aa = sg._get_index_for_nodes([4, 5, 6])
    assert list(aa) == [4, 5, 6]
    aa = sg._get_index_for_nodes([4, 5, 6], "B")
    assert list(aa) == [4, 5, 6]
    aa = sg._get_index_for_nodes([1, 2, 5])
    assert list(aa) == [1, 2, 5]


def test_feature_conversion_from_nodes():
    sg = example_graph(feature_size=8)
    aa = sg.node_features([1, 2, 3, 4])
    assert aa[:, 0] == pytest.approx([1, 2, 3, 4])

    assert aa.shape == (4, 8)
    assert sg.node_feature_sizes()["default"] == 8


def test_node_features_missing_id():
    sg = example_graph(feature_size=6)
    with pytest.raises(KeyError, match=r"\[1000, 2000\]"):
        sg.node_features([1, 1000, None, 2000])


def test_null_node_feature():
    sg = example_graph(feature_size=6)
    aa = sg.node_features([1, None, 2, None])
    assert aa.shape == (4, 6)
    assert aa[:, 0] == pytest.approx([1, 0, 2, 0])

    sg = example_hin_1(feature_sizes={"A": 4, "B": 2})

    # Test feature for null node, without node type
    ab = sg.node_features([None, 5, None])
    assert ab.shape == (3, 2)
    assert ab[:, 0] == pytest.approx([0, 5, 0])

    # Test feature for null node, node type
    ab = sg.node_features([None, 6, None], "B")
    assert ab.shape == (3, 2)
    assert ab[:, 0] == pytest.approx([0, 6, 0])

    # Test feature for null node, wrong type
    with pytest.raises(ValueError):
        sg.node_features([None, 5, None], "A")

    # Test null-node with no type
    with pytest.raises(ValueError):
        sg.node_features([None, None])


def test_node_types():
    sg = example_graph(feature_size=6)
    assert sg.node_types == {"default"}

    sg = example_hin_1(feature_sizes={"A": 4, "B": 2})
    assert sg.node_types == {"A", "B"}

    sg = example_hin_1()
    assert sg.node_types == {"A", "B"}


def test_feature_conversion_from_dataframe():
    g = example_graph_nx()

    # Create features for nodes
    df = pd.DataFrame({v: np.ones(10) * float(v) for v in list(g)}).T
    gs = StellarGraph(g, node_features=df)

    aa = gs.node_features([1, 2, 3, 4])
    assert aa[:, 0] == pytest.approx([1, 2, 3, 4])

    # Check None identifier
    aa = gs.node_features([1, 2, None, None])
    assert aa[:, 0] == pytest.approx([1, 2, 0, 0])

    g = example_hin_1_nx()

    df = {
        t: pd.DataFrame(
            {
                v: np.ones(10) * float(v)
                for v, vdata in g.nodes(data=True)
                if vdata["label"] == t
            }
        ).T
        for t in ["A", "B"]
    }
    gs = StellarGraph(g, node_features=df)

    aa = gs.node_features([0, 1, 2, 3], "A")
    assert aa[:, 0] == pytest.approx([0, 1, 2, 3])
    assert aa.shape == (4, 10)

    ab = gs.node_features([4, 5], "B")
    assert ab.shape == (2, 10)
    assert ab[:, 0] == pytest.approx([4, 5])

    # Test mixed types
    with pytest.raises(ValueError):
        ab = gs.node_features([1, 5])

    # Test incorrect manual node_type
    with pytest.raises(ValueError):
        ab = gs.node_features([4, 5], "A")

    # Test feature for node with no set attributes
    ab = gs.node_features([4, None, None], "B")
    assert ab.shape == (3, 10)
    assert ab[:, 0] == pytest.approx([4, 0, 0])


def test_feature_conversion_from_iterator():
    g = example_graph_nx()

    # Create features for nodes
    node_features = [(v, np.ones(10) * float(v)) for v in list(g)]
    gs = StellarGraph(g, node_features=node_features)

    aa = gs.node_features([1, 2, 3, 4])
    assert aa[:, 0] == pytest.approx([1, 2, 3, 4])

    # Check None identifier
    aa = gs.node_features([1, 2, None, None])
    assert aa[:, 0] == pytest.approx([1, 2, 0, 0])

    # Test adjacency matrix
    adj_expected = np.array([[0, 1, 0, 1], [1, 0, 1, 1], [0, 1, 0, 0], [1, 1, 0, 0]])

    A = gs.to_adjacency_matrix()
    assert A.dtype == "float32"
    assert np.allclose(A.toarray(), adj_expected)

    # Test adjacency matrix with node arguement
    A = gs.to_adjacency_matrix(nodes=[3, 2])
    assert A.dtype == "float32"
    assert np.allclose(A.toarray(), adj_expected[[2, 1]][:, [2, 1]])

    g = example_hin_1_nx()
    nf = {
        t: [
            (v, np.ones(10) * float(v))
            for v, vdata in g.nodes(data=True)
            if vdata["label"] == t
        ]
        for t in ["A", "B"]
    }
    gs = StellarGraph(g, node_features=nf)

    aa = gs.node_features([0, 1, 2, 3], "A")
    assert aa[:, 0] == pytest.approx([0, 1, 2, 3])
    assert aa.shape == (4, 10)

    ab = gs.node_features([4, 5], "B")
    assert ab.shape == (2, 10)
    assert ab[:, 0] == pytest.approx([4, 5])

    # Test mixed types
    with pytest.raises(ValueError):
        ab = gs.node_features([1, 5])

    # Test incorrect manual node_type
    with pytest.raises(ValueError):
        ab = gs.node_features([4, 5], "A")

    # Test feature for node with no set attributes
    ab = gs.node_features([4, None, None], "B")
    assert ab.shape == (3, 10)
    assert ab[:, 0] == pytest.approx([4, 0, 0])

    # Test an iterator over all types
    g = example_hin_1_nx()
    nf = [
        (v, np.ones(5 if vdata["label"] == "A" else 10) * float(v))
        for v, vdata in g.nodes(data=True)
    ]
    gs = StellarGraph(g, node_features=nf)

    aa = gs.node_features([0, 1, 2, 3], "A")
    assert aa[:, 0] == pytest.approx([0, 1, 2, 3])
    assert aa.shape == (4, 5)

    ab = gs.node_features([4, 5], "B")
    assert ab.shape == (2, 10)
    assert ab[:, 0] == pytest.approx([4, 5])


def test_edges_include_edge_type():
    g = example_hin_1()

    r = {(src, dst, "R") for src, dst in [(0, 4), (1, 4), (1, 5), (2, 4), (3, 5)]}
    f = {(4, 5, "F")}
    expected = normalize_edges(r | f, directed=False)
    assert normalize_edges(g.edges(include_edge_type=True), directed=False) == expected


def numpy_to_list(x):
    if isinstance(x, np.ndarray):
        return list(x)
    if isinstance(x, dict):
        return {numpy_to_list(k): numpy_to_list(v) for k, v in x.items()}
    if isinstance(x, list):
        return [numpy_to_list(v) for v in x]
    if isinstance(x, tuple):
        return tuple(numpy_to_list(v) for v in x)
    return x


def normalize_edges(edges, directed):
    if directed:
        return {(src, tgt): data for src, tgt, data in edges}
    return {(min(src, tgt), max(src, tgt)): data for src, tgt, data in edges}


def assert_networkx(g_nx, expected_nodes, expected_edges, *, directed):
    assert numpy_to_list(dict(g_nx.nodes(data=True))) == expected_nodes

    computed_edges = numpy_to_list(normalize_edges(g_nx.edges(data=True), directed))
    assert computed_edges == normalize_edges(expected_edges, directed)


@pytest.mark.parametrize("has_features", [False, True])
@pytest.mark.parametrize("include_features", [False, True])
def test_to_networkx(has_features, include_features):
    if has_features:
        a_size = 4
        b_size = 5
        feature_sizes = {"A": a_size, "B": b_size}
    else:
        a_size = b_size = 0
        feature_sizes = None

    if include_features:
        feature_name = "feature"
    else:
        feature_name = None

    g = example_hin_1(feature_sizes)
    g_nx = g.to_networkx(feature_name=feature_name)

    node_def = {"A": (a_size, [0, 1, 2, 3]), "B": (b_size, [4, 5, 6])}

    def node_attrs(label, x, size):
        d = {"label": label}
        if feature_name:
            d[feature_name] = [x] * size
        return d

    expected_nodes = {
        x: node_attrs(label, x, size)
        for label, (size, ids) in node_def.items()
        for x in ids
    }

    edge_def = {"R": [(0, 4), (1, 4), (1, 5), (2, 4), (3, 5)], "F": [(4, 5)]}
    expected_edges = [
        (src, tgt, {"label": label, "weight": 1.0 if label == "R" else 10.0})
        for label, pairs in edge_def.items()
        for src, tgt in pairs
    ]

    assert_networkx(g_nx, expected_nodes, expected_edges, directed=False)


def test_to_networkx_edge_attributes():
    nodes = pd.DataFrame([], index=[1, 10, 100])
    edges = pd.DataFrame(
        [(1, 10, 11), (10, 100, 110)], columns=["source", "target", "weight"]
    )
    g = StellarGraph(nodes=nodes, edges={"foo": edges})
    g_nx = g.to_networkx()

    expected_nodes = {k: {"label": "default", "feature": []} for k in [1, 10, 100]}
    expected_edges = [
        (src, dst, {"label": "foo", "weight": src + dst})
        for src, dst in [(1, 10), (10, 100)]
    ]

    assert_networkx(g_nx, expected_nodes, expected_edges, directed=False)


def test_networkx_attribute_message():
    ug = StellarGraph()
    dg = StellarDiGraph()

    with pytest.raises(
        AttributeError, match="The 'StellarGraph' type no longer inherits"
    ):
        # this graph is undirected and the corresponding networkx type doesn't have this
        # attribute, but there's no reason to be too precise
        ug.successors

    with pytest.raises(
        AttributeError, match="The 'StellarDiGraph' type no longer inherits"
    ):
        dg.successors

    # make sure that the user doesn't get spammed with junk about networkx when they're just making
    # a normal typo with the new StellarGraph
    with pytest.raises(AttributeError, match="has no attribute 'not_networkx_attr'$"):
        ug.not_networkx_attr

    with pytest.raises(AttributeError, match="has no attribute 'not_networkx_attr'$"):
        dg.not_networkx_attr

    # getting an existing attribute via `getattr` should work fine
    assert getattr(ug, "is_directed")() == False
    assert getattr(dg, "is_directed")() == True

    # calling __getattr__ directly is... unconventional, but it should work
    assert ug.__getattr__("is_directed")() == False
    assert dg.__getattr__("is_directed")() == True


@pytest.mark.benchmark(group="StellarGraph neighbours")
def test_benchmark_get_neighbours(benchmark):
    nodes, edges = example_benchmark_graph()
    sg = StellarGraph(nodes=nodes, edges=edges)
    num_nodes = sg.number_of_nodes()

    # get the neigbours of every node in the graph
    def f():
        for i in range(num_nodes):
            sg.neighbors(i)

    benchmark(f)


@pytest.mark.benchmark(group="StellarGraph node features")
@pytest.mark.parametrize("num_types", [1, 4])
@pytest.mark.parametrize("type_arg", ["infer", "specify"])
def test_benchmark_get_features(benchmark, num_types, type_arg):
    SAMPLE_SIZE = 50
    N_NODES = 500
    N_EDGES = 1000
    nodes, edges = example_benchmark_graph(
        feature_size=10, n_nodes=N_NODES, n_edges=N_EDGES, n_types=num_types
    )

    sg = StellarGraph(nodes=nodes, edges=edges)
    num_nodes = sg.number_of_nodes()

    ty_ids = [(ty, range(ty, num_nodes, num_types)) for ty in range(num_types)]

    if type_arg == "specify":
        # pass through the type
        node_type = lambda ty: ty
    else:
        # leave the argument as None, and so use inference of the type
        node_type = lambda ty: None

    def f():
        # look up a random subset of the nodes for a random type, similar to what an algorithm that
        # does sampling might ask for
        ty, all_ids = random.choice(ty_ids)
        selected_ids = random.choices(all_ids, k=SAMPLE_SIZE)
        sg.node_features(selected_ids, node_type(ty))

    benchmark(f)


@pytest.mark.benchmark(group="StellarGraph creation (time)")
# various element counts, to give an indication of the relationship
# between those and memory use (0,0 gives the overhead of the
# StellarGraph object itself, without any data)
@pytest.mark.parametrize("num_nodes,num_edges", [(0, 0), (100, 200), (1000, 5000)])
# features or not, to capture their cost
@pytest.mark.parametrize("feature_size", [None, 100])
def test_benchmark_creation(benchmark, feature_size, num_nodes, num_edges):
    nodes, edges = example_benchmark_graph(
        feature_size, num_nodes, num_edges, features_in_nodes=True
    )

    def f():
        return StellarGraph(nodes=nodes, edges=edges)

    benchmark(f)


@pytest.mark.benchmark(group="StellarGraph creation", timer=snapshot)
# various element counts, to give an indication of the relationship
# between those and memory use (0,0 gives the overhead of the
# StellarGraph object itself, without any data)
@pytest.mark.parametrize("num_nodes,num_edges", [(0, 0), (100, 200), (1000, 5000)])
# features or not, to capture their cost
@pytest.mark.parametrize("feature_size", [None, 100])
def test_allocation_benchmark_creation(
    allocation_benchmark, feature_size, num_nodes, num_edges
):
    nodes, edges = example_benchmark_graph(
        feature_size, num_nodes, num_edges, features_in_nodes=True
    )

    def f():
        return StellarGraph(nodes=nodes, edges=edges)

    allocation_benchmark(f)


def example_weighted_hin(is_directed=True):
    edge_cols = ["source", "target", "weight"]
    cls = StellarDiGraph if is_directed else StellarGraph
    return cls(
        nodes={"A": pd.DataFrame(index=[0, 1]), "B": pd.DataFrame(index=[2, 3])},
        edges={
            "AA": pd.DataFrame(
                [(0, 1, 0.0), (0, 1, 1.0)], columns=edge_cols, index=[0, 1]
            ),
            "AB": pd.DataFrame(
                [(1, 2, 10.0), (1, 3, 10.0)], columns=edge_cols, index=[2, 3]
            ),
        },
    )


def example_unweighted_hom(is_directed=True):
    graph = nx.MultiDiGraph() if is_directed else nx.MultiGraph()
    graph.add_nodes_from([0, 1, 2, 3])
    graph.add_edges_from([(0, 1), (0, 1), (1, 2), (1, 3)])
    return StellarDiGraph(graph) if is_directed else StellarGraph(graph)


@pytest.mark.parametrize("is_directed", [True, False])
def test_neighbors_weighted_hin(is_directed):
    graph = example_weighted_hin(is_directed=is_directed)
    assert_items_equal(graph.neighbors(1), [0, 0, 2, 3])
    assert_items_equal(
        graph.neighbors(1, include_edge_weight=True),
        [(0, 0.0), (0, 1.0), (2, 10.0), (3, 10.0)],
    )
    assert_items_equal(
        graph.neighbors(1, include_edge_weight=True, edge_types=["AB"]),
        [(2, 10.0), (3, 10.0)],
    )


def assert_items_equal(l1, l2):
    assert sorted(l1) == sorted(l2)


@pytest.mark.parametrize("is_directed", [True, False])
def test_neighbors_unweighted_hom(is_directed):
    graph = example_unweighted_hom(is_directed=is_directed)
    assert_items_equal(graph.neighbors(1), [0, 0, 2, 3])
    assert_items_equal(
        graph.neighbors(1, include_edge_weight=True), [(0, 1), (0, 1), (2, 1), (3, 1)],
    )
    assert_items_equal(
        graph.neighbors(1, include_edge_weight=True, edge_types=["AB"]), []
    )


def test_undirected_hin_neighbor_methods():
    graph = example_weighted_hin(is_directed=False)
    assert_items_equal(graph.neighbors(1), graph.in_nodes(1))
    assert_items_equal(graph.neighbors(1), graph.out_nodes(1))


def test_in_nodes_weighted_hin():
    graph = example_weighted_hin()
    assert_items_equal(graph.in_nodes(1), [0, 0])
    assert_items_equal(
        graph.in_nodes(1, include_edge_weight=True), [(0, 0.0), (0, 1.0)]
    )
    assert_items_equal(
        graph.in_nodes(1, include_edge_weight=True, edge_types=["AB"]), []
    )


def test_in_nodes_unweighted_hom():
    graph = example_unweighted_hom()
    assert_items_equal(graph.in_nodes(1), [0, 0])
    assert_items_equal(graph.in_nodes(1, include_edge_weight=True), [(0, 1), (0, 1)])
    assert_items_equal(
        graph.in_nodes(1, include_edge_weight=True, edge_types=["AA"]), []
    )


def test_out_nodes_weighted_hin():
    graph = example_weighted_hin()
    assert_items_equal(graph.out_nodes(1), [2, 3])
    assert_items_equal(
        graph.out_nodes(1, include_edge_weight=True), [(2, 10.0), (3, 10.0)]
    )
    assert_items_equal(
        graph.out_nodes(1, include_edge_weight=True, edge_types=["AA"]), []
    )


def test_out_nodes_unweighted_hom():
    graph = example_unweighted_hom()
    assert_items_equal(graph.out_nodes(1), [2, 3])
    assert_items_equal(graph.out_nodes(1, include_edge_weight=True), [(2, 1), (3, 1)])
    assert_items_equal(
        graph.out_nodes(1, include_edge_weight=True, edge_types=["AB"]), []
    )


@pytest.mark.parametrize("is_directed", [False, True])
def test_isolated_node_neighbor_methods(is_directed):
    cls = StellarDiGraph if is_directed else StellarGraph
    graph = cls(
        nodes=pd.DataFrame(index=[1]), edges=pd.DataFrame(columns=["source", "target"])
    )
    assert graph.neighbors(1) == []
    assert graph.in_nodes(1) == []
    assert graph.out_nodes(1) == []


@pytest.mark.parametrize("is_directed", [False, True])
def test_info_homogeneous(is_directed):

    g = example_graph(node_label="ABC", edge_label="xyz", is_directed=is_directed)
    info = g.info()
    if is_directed:
        assert "StellarDiGraph: Directed multigraph" in info
    else:
        assert "StellarGraph: Undirected multigraph" in info
    assert "Nodes: 4, Edges: 4" in info

    assert " ABC: [4]" in info
    assert " Edge types: ABC-xyz->ABC" in info

    assert " ABC-xyz->ABC: [4]" in info


def test_info_heterogeneous():
    g = example_hin_1()
    info = g.info()
    assert "StellarGraph: Undirected multigraph" in info
    assert "Nodes: 7, Edges: 6" in info

    assert " A: [4]" in info
    assert " Edge types: A-R->B" in info
    assert " B: [3]" in info
    assert " Edge types: B-F->B, B-R->A" in info

    assert " A-R->B: [5]"
    assert " B-F->B: [1]"


def test_edges_include_weights():
    g = example_weighted_hin()
    edges, weights = g.edges(include_edge_weight=True)
    nxg = g.to_networkx()
    assert len(edges) == len(weights) == len(nxg.edges())

    grouped = (
        pd.DataFrame(edges, columns=["source", "target"])
        .assign(weight=weights)
        .groupby(["source", "target"])
        .agg(list)
    )
    for (src, tgt), row in grouped.iterrows():
        assert sorted(row["weight"]) == sorted(
            [data["weight"] for data in nxg.get_edge_data(src, tgt).values()]
        )


def test_adjacency_types_undirected():
    g = example_hin_1(is_directed=False)
    adj = g._adjacency_types(g.create_graph_schema())

    assert adj == {
        ("A", "R", "B"): {0: [4], 1: [4, 5], 2: [4], 3: [5]},
        ("B", "R", "A"): {4: [0, 1, 2], 5: [1, 3]},
        ("B", "F", "B"): {4: [5], 5: [4]},
    }


def test_adjacency_types_directed():
    g = example_hin_1(is_directed=True)
    adj = g._adjacency_types(g.create_graph_schema())

    assert adj == {
        ("A", "R", "B"): {1: [4, 5], 2: [4]},
        ("B", "R", "A"): {4: [0], 5: [3]},
        ("B", "F", "B"): {4: [5]},
    }


def test_to_adjacency_matrix_weighted_undirected():
    g = example_hin_1(is_directed=False, self_loop=True)

    matrix = g.to_adjacency_matrix(weighted=True).todense()
    actual = np.zeros((7, 7), dtype=matrix.dtype)
    actual[0, 4] = actual[4, 0] = 1
    actual[1, 5] = actual[5, 1] = 1
    actual[1, 4] = actual[4, 1] = 1
    actual[2, 4] = actual[4, 2] = 1
    actual[3, 5] = actual[5, 3] = 1
    actual[4, 5] = actual[5, 4] = 10
    actual[5, 5] = 11 + 12
    assert np.array_equal(matrix, actual)

    # just to confirm, it should be symmetric
    assert np.array_equal(matrix, matrix.T)

    # use a funny order to verify order
    subgraph = g.to_adjacency_matrix([1, 6, 5], weighted=True).todense()
    # indices are relative to the specified list
    one, six, five = 0, 1, 2
    actual = np.zeros((3, 3), dtype=subgraph.dtype)
    actual[one, five] = actual[five, one] = 1
    actual[five, five] = 11 + 12
    assert np.array_equal(subgraph, actual)


def test_to_adjacency_matrix_weighted_directed():
    g = example_hin_1(is_directed=True, self_loop=True)

    matrix = g.to_adjacency_matrix(weighted=True).todense()
    actual = np.zeros((7, 7))
    actual[4, 0] = 1
    actual[1, 5] = 1
    actual[1, 4] = 1
    actual[2, 4] = 1
    actual[5, 3] = 1
    actual[4, 5] = 10
    actual[5, 5] = 11 + 12

    assert np.array_equal(matrix, actual)

    # use a funny order to verify order
    subgraph = g.to_adjacency_matrix([1, 6, 5], weighted=True).todense()
    # indices are relative to the specified list
    one, six, five = 0, 1, 2
    actual = np.zeros((3, 3), dtype=subgraph.dtype)
    actual[one, five] = 1
    actual[five, five] = 11 + 12
    assert np.array_equal(subgraph, actual)


def test_to_adjacency_matrix():
    g = example_hin_1(is_directed=False, self_loop=True)

    matrix = g.to_adjacency_matrix().todense()
    actual = np.zeros((7, 7), dtype=matrix.dtype)
    actual[0, 4] = actual[4, 0] = 1
    actual[1, 5] = actual[5, 1] = 1
    actual[1, 4] = actual[4, 1] = 1
    actual[2, 4] = actual[4, 2] = 1
    actual[3, 5] = actual[5, 3] = 1
    actual[4, 5] = actual[5, 4] = 1
    actual[5, 5] = 2
    assert np.array_equal(matrix, actual)


def test_edge_weights_undirected():
    g = example_hin_1(is_directed=False, self_loop=True)

    assert g._edge_weights(5, 5) == [11.0, 12.0]
    assert g._edge_weights(4, 5) == [10.0]
    assert g._edge_weights(5, 4) == [10.0]
    assert g._edge_weights(0, 4) == [1]
    assert g._edge_weights(4, 0) == [1]


def test_edge_weights_directed():
    g = example_hin_1(is_directed=True, self_loop=True)

    assert g._edge_weights(5, 5) == [11.0, 12.0]
    assert g._edge_weights(4, 5) == [10.0]
    assert g._edge_weights(5, 4) == []
    assert g._edge_weights(0, 4) == []
    assert g._edge_weights(4, 0) == [1]


def test_node_type():
    g = example_hin_1()
    assert g.node_type(0) == "A"
    assert g.node_type(4) == "B"

    with pytest.raises(KeyError, match="1234"):
        g.node_type(1234)


def test_from_networkx_empty():
    empty = StellarGraph.from_networkx(nx.Graph())
    assert not empty.is_directed()
    assert isinstance(empty, StellarGraph)

    empty = StellarGraph.from_networkx(nx.DiGraph())
    assert empty.is_directed()
    assert isinstance(empty, StellarDiGraph)


def test_from_networkx_smoke():
    g = nx.MultiGraph()
    g.add_node(1, node_label="a", features=[1])
    g.add_node(2)
    g.add_node(3, features=[2, 3, 4, 5])
    g.add_edge(1, 2, weight_attr=123)
    g.add_edge(2, 2, edge_label="X", weight_attr=456)
    g.add_edge(1, 2, edge_label="Y")
    g.add_edge(1, 1)

<<<<<<< HEAD
    from_nx = StellarGraph.from_networkx(
        g,
        edge_weight_attr="weight_attr",
        node_type_attr="node_label",
        edge_type_attr="edge_label",
        node_type_default="b",
        edge_type_default="X",
        node_features="features",
    )
=======
    with pytest.warns(
        UserWarning,
        match=r"found the following nodes \(of type 'b'\) without features, using 4-dimensional zero vector: 2",
    ):
        from_nx = StellarGraph.from_networkx(
            g,
            edge_weight_label="weight_attr",
            node_type_name="node_label",
            edge_type_name="edge_label",
            node_type_default="b",
            edge_type_default="X",
            node_features="features",
        )
>>>>>>> 928f80b3

    raw = StellarGraph(
        nodes={
            "a": pd.DataFrame([1], index=[1]),
            "b": pd.DataFrame([(0, 0, 0, 0), (2, 3, 4, 5)], index=[2, 3]),
        },
        edges={
            "X": pd.DataFrame(
                [(1, 2, 123.0), (2, 2, 456.0), (1, 1, 1.0)],
                columns=["source", "target", "weight"],
            ),
            "Y": pd.DataFrame(
                [(1, 2, 1.0)], columns=["source", "target", "weight"], index=[3]
            ),
        },
    )

    def both(f, numpy=False):
        if numpy:
            assert np.array_equal(f(from_nx), f(raw))
        else:
            assert f(from_nx) == f(raw)

    both(lambda g: sorted(g.nodes()))
    nodes = raw.nodes()

    for n in nodes:
        both(lambda g: g.node_type(n))
        both(lambda g: g.node_features([n]), numpy=True)

    both(
        lambda g: dict(zip(*g.edges(include_edge_type=True, include_edge_weight=True)))
    )


def test_from_networkx_deprecations():
    with pytest.warns(None) as record:
        StellarGraph.from_networkx(
            nx.Graph(), edge_weight_label="w", node_type_name="n", edge_type_name="e",
        )

    assert "node_type_name" in str(record.pop(DeprecationWarning).message)
    assert "edge_type_name" in str(record.pop(DeprecationWarning).message)
    assert "edge_weight_label" in str(record.pop(DeprecationWarning).message)<|MERGE_RESOLUTION|>--- conflicted
+++ resolved
@@ -938,31 +938,19 @@
     g.add_edge(1, 2, edge_label="Y")
     g.add_edge(1, 1)
 
-<<<<<<< HEAD
-    from_nx = StellarGraph.from_networkx(
-        g,
-        edge_weight_attr="weight_attr",
-        node_type_attr="node_label",
-        edge_type_attr="edge_label",
-        node_type_default="b",
-        edge_type_default="X",
-        node_features="features",
-    )
-=======
     with pytest.warns(
         UserWarning,
         match=r"found the following nodes \(of type 'b'\) without features, using 4-dimensional zero vector: 2",
     ):
         from_nx = StellarGraph.from_networkx(
             g,
-            edge_weight_label="weight_attr",
-            node_type_name="node_label",
-            edge_type_name="edge_label",
+            edge_weight_attr="weight_attr",
+            node_type_attr="node_label",
+            edge_type_attr="edge_label",
             node_type_default="b",
             edge_type_default="X",
             node_features="features",
         )
->>>>>>> 928f80b3
 
     raw = StellarGraph(
         nodes={
