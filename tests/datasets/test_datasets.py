--- conflicted
+++ resolved
@@ -17,12 +17,8 @@
 import pytest
 import tempfile
 import os
-<<<<<<< HEAD
 import numpy as np
-from stellargraph.datasets import Cora, CiteSeer, BlogCatalog3, MUTAG
-=======
 from stellargraph.datasets import *
->>>>>>> 3cf4b99d
 from urllib.error import URLError
 from stellargraph.datasets.dataset_loader import DatasetLoader
 from urllib.request import urlretrieve
@@ -114,7 +110,6 @@
         load_dataset_BlogCatalog3(dataset.data_directory)
 
 
-<<<<<<< HEAD
 def test_mutag_load() -> None:
     graphs, labels = MUTAG().load()
 
@@ -137,7 +132,7 @@
 
     # There are two labels -1 and 1
     assert len(np.unique(labels)) == 2
-=======
+
 def test_movielens_load() -> None:
     g, edges_with_ratings = MovieLens().load()
 
@@ -153,4 +148,3 @@
 
     assert len(edges_with_ratings) == n_ratings
     assert list(edges_with_ratings.columns) == ["user_id", "movie_id", "rating"]
->>>>>>> 3cf4b99d
