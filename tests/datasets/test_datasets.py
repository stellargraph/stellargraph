# -*- coding: utf-8 -*-
#
# Copyright 2020 Data61, CSIRO
#
# Licensed under the Apache License, Version 2.0 (the "License");
# you may not use this file except in compliance with the License.
# You may obtain a copy of the License at
#
#   http://www.apache.org/licenses/LICENSE-2.0
#
# Unless required by applicable law or agreed to in writing, software
# distributed under the License is distributed on an "AS IS" BASIS,
# WITHOUT WARRANTIES OR CONDITIONS OF ANY KIND, either express or implied.
# See the License for the specific language governing permissions and
# limitations under the License.

import pytest
import tempfile
import os
import numpy as np
from stellargraph.datasets import *
from urllib.error import URLError
from stellargraph.datasets.dataset_loader import DatasetLoader
from urllib.request import urlretrieve
from unittest.mock import patch


# use parametrize to automatically test each of the datasets that (directly) derive from DatasetLoader
def _marks(cls):
    if cls == BlogCatalog3:
        return pytest.mark.xfail(
            reason="https://github.com/stellargraph/stellargraph/issues/907"
        )
    return []


@pytest.mark.parametrize(
    "dataset_class",
    [pytest.param(cls, marks=_marks(cls)) for cls in DatasetLoader.__subclasses__()],
)
def test_dataset_download(dataset_class):
    dataset_class().download(ignore_cache=True)


@patch(
    "stellargraph.datasets.datasets.Cora.url", new="http://stellargraph-invalid-url/x"
)
def test_invalid_url() -> None:
    with pytest.raises(URLError):
        Cora().download(ignore_cache=True)


# we add an additional expected file that should break the download
@patch(
    "stellargraph.datasets.datasets.Cora.expected_files",
    new=Cora.expected_files + ["test-missing-file.xyz"],
)
def test_missing_files() -> None:
    # download - the url should work, but the files extracted won't be correct
    with pytest.raises(FileNotFoundError):
        Cora().download()


def test_environment_path_override(monkeypatch) -> None:
    with tempfile.TemporaryDirectory() as new_datasets_path:
        monkeypatch.setenv("STELLARGRAPH_DATASETS_PATH", new_datasets_path)
        dataset = CiteSeer()
        assert dataset.base_directory == os.path.join(
            new_datasets_path, dataset.directory_name
        )
        dataset.download()


@patch("stellargraph.datasets.dataset_loader.urlretrieve", wraps=urlretrieve)
def test_download_cache(mock_urlretrieve) -> None:
    # forcing a re-download should call urlretrieve
    Cora().download(ignore_cache=True)
    assert mock_urlretrieve.called

    mock_urlretrieve.reset_mock()

    # if already downloaded and in the cache, then another download should skip urlretrieve
    Cora().download()
    assert not mock_urlretrieve.called


@pytest.mark.xfail(reason="https://github.com/stellargraph/stellargraph/issues/907")
def test_blogcatalog3_load() -> None:
    g = BlogCatalog3().load()

    n_users = 10312
    n_groups = 39
    n_friendships = 333983
    n_belongs_to = 14476

    assert g.number_of_nodes() == n_users + n_groups
    assert g.number_of_edges() == n_friendships + n_belongs_to

    assert g.nodes_of_type("user") == [f"u{x}" for x in range(1, n_users + 1)]
    assert g.nodes_of_type("group") == [f"g{x}" for x in range(1, n_groups + 1)]


def test_mutag_load() -> None:
    graphs, labels = MUTAG().load()

    n_graphs = 188

    assert len(graphs) == n_graphs
    assert len(labels) == n_graphs  # one label per graph

    n_nodes = [g.number_of_nodes() for g in graphs]
    n_edges = [g.number_of_edges() for g in graphs]

    n_avg_nodes = np.mean(n_nodes)
    max_nodes = np.max(n_nodes)

    # average number of nodes should be 17.93085... or approximately 18.
    assert n_avg_nodes == pytest.approx(17.9, 0.05)
    assert sum(n_nodes) == 3371
    assert sum(n_edges) == 7442
    assert max_nodes == 28
    assert set(labels) == {"-1", "1"}


def test_movielens_load() -> None:
    g, edges_with_ratings = MovieLens().load()

    n_users = 943
    n_movies = 1682
    n_ratings = 100000

    assert g.number_of_nodes() == n_users + n_movies
    assert g.number_of_edges() == n_ratings

    assert len(g.nodes_of_type("user")) == n_users
    assert len(g.nodes_of_type("movie")) == n_movies

    assert len(edges_with_ratings) == n_ratings
    assert list(edges_with_ratings.columns) == ["user_id", "movie_id", "rating"]


@pytest.mark.parametrize("is_directed", [False, True])
@pytest.mark.parametrize("largest_cc_only", [False, True])
def test_cora_load(is_directed, largest_cc_only) -> None:
    g, subjects = Cora().load(is_directed, largest_cc_only)

    if largest_cc_only:
        expected_nodes = 2485
        expected_edges = 5209
    else:
        expected_nodes = 2708
        expected_edges = 5429

    assert g.is_directed() == is_directed

    assert g.number_of_nodes() == expected_nodes
    assert g.number_of_edges() == expected_edges

    assert len(subjects) == g.number_of_nodes()
    assert set(subjects.index) == set(g.nodes())
    assert set(subjects) == {
        "Case_Based",
        "Genetic_Algorithms",
        "Neural_Networks",
        "Probabilistic_Methods",
        "Reinforcement_Learning",
        "Rule_Learning",
        "Theory",
    }


<<<<<<< HEAD
@pytest.mark.parametrize("largest_cc_only", [False, True])
def test_citeseer_load(largest_cc_only) -> None:
    g, subjects = CiteSeer().load(largest_cc_only)

    if largest_cc_only:
        expected_nodes = 2110
        expected_edges = 3757
    else:
        expected_nodes = 3312
        expected_edges = 4715

    assert g.number_of_nodes() == expected_nodes
    assert g.number_of_edges() == expected_edges

    assert len(subjects) == g.number_of_nodes()
    assert set(subjects.index) == set(g.nodes())

    assert set(subjects) == {"AI", "Agents", "DB", "HCI", "IR", "ML"}
=======
def test_aifb_load() -> None:
    g, affiliation = AIFB().load()

    assert g.number_of_nodes() == 8285
    assert g.number_of_edges() == 29043
    # 'affiliation' and 'employs' are excluded
    assert len(set(et for _, _, et in g.edges(include_edge_type=True))) == 47 - 2
    assert g.node_feature_sizes() == {"default": 8285}

    assert len(affiliation) == 178
>>>>>>> e00a5e0f
<|MERGE_RESOLUTION|>--- conflicted
+++ resolved
@@ -169,7 +169,18 @@
     }
 
 
-<<<<<<< HEAD
+def test_aifb_load() -> None:
+    g, affiliation = AIFB().load()
+
+    assert g.number_of_nodes() == 8285
+    assert g.number_of_edges() == 29043
+    # 'affiliation' and 'employs' are excluded
+    assert len(set(et for _, _, et in g.edges(include_edge_type=True))) == 47 - 2
+    assert g.node_feature_sizes() == {"default": 8285}
+
+    assert len(affiliation) == 178
+
+
 @pytest.mark.parametrize("largest_cc_only", [False, True])
 def test_citeseer_load(largest_cc_only) -> None:
     g, subjects = CiteSeer().load(largest_cc_only)
@@ -187,16 +198,4 @@
     assert len(subjects) == g.number_of_nodes()
     assert set(subjects.index) == set(g.nodes())
 
-    assert set(subjects) == {"AI", "Agents", "DB", "HCI", "IR", "ML"}
-=======
-def test_aifb_load() -> None:
-    g, affiliation = AIFB().load()
-
-    assert g.number_of_nodes() == 8285
-    assert g.number_of_edges() == 29043
-    # 'affiliation' and 'employs' are excluded
-    assert len(set(et for _, _, et in g.edges(include_edge_type=True))) == 47 - 2
-    assert g.node_feature_sizes() == {"default": 8285}
-
-    assert len(affiliation) == 178
->>>>>>> e00a5e0f
+    assert set(subjects) == {"AI", "Agents", "DB", "HCI", "IR", "ML"}