# -*- coding: utf-8 -*-
#
# Copyright 2020 Data61, CSIRO
#
# Licensed under the Apache License, Version 2.0 (the "License");
# you may not use this file except in compliance with the License.
# You may obtain a copy of the License at
#
#   http://www.apache.org/licenses/LICENSE-2.0
#
# Unless required by applicable law or agreed to in writing, software
# distributed under the License is distributed on an "AS IS" BASIS,
# WITHOUT WARRANTIES OR CONDITIONS OF ANY KIND, either express or implied.
# See the License for the specific language governing permissions and
# limitations under the License.

import pytest
import tempfile
import os
from stellargraph.datasets import *
from urllib.error import URLError
from stellargraph.datasets.dataset_loader import DatasetLoader
from urllib.request import urlretrieve
from unittest.mock import patch


# use parametrize to automatically test each of the datasets that (directly) derive from DatasetLoader
def _marks(cls):
    if cls == BlogCatalog3:
        return pytest.mark.xfail(
            reason="https://github.com/stellargraph/stellargraph/issues/907"
        )
    return []


@pytest.mark.parametrize(
    "dataset_class",
    [pytest.param(cls, marks=_marks(cls)) for cls in DatasetLoader.__subclasses__()],
)
def test_dataset_download(dataset_class):
    dataset_class().download(ignore_cache=True)


@patch(
    "stellargraph.datasets.datasets.Cora.url", new="http://stellargraph-invalid-url/x"
)
def test_invalid_url() -> None:
    with pytest.raises(URLError):
        Cora().download(ignore_cache=True)


# we add an additional expected file that should break the download
@patch(
    "stellargraph.datasets.datasets.Cora.expected_files",
    new=Cora.expected_files + ["test-missing-file.xyz"],
)
def test_missing_files() -> None:
    # download - the url should work, but the files extracted won't be correct
    with pytest.raises(FileNotFoundError):
        Cora().download()


def test_environment_path_override(monkeypatch) -> None:
    with tempfile.TemporaryDirectory() as new_datasets_path:
        monkeypatch.setenv("STELLARGRAPH_DATASETS_PATH", new_datasets_path)
        dataset = CiteSeer()
        assert dataset.base_directory == os.path.join(
            new_datasets_path, dataset.directory_name
        )
        dataset.download()


@patch("stellargraph.datasets.dataset_loader.urlretrieve", wraps=urlretrieve)
def test_download_cache(mock_urlretrieve) -> None:
    # forcing a re-download should call urlretrieve
    Cora().download(ignore_cache=True)
    assert mock_urlretrieve.called

    mock_urlretrieve.reset_mock()

    # if already downloaded and in the cache, then another download should skip urlretrieve
    Cora().download()
    assert not mock_urlretrieve.called


@pytest.mark.xfail(reason="https://github.com/stellargraph/stellargraph/issues/907")
def test_blogcatalog3_load() -> None:
    g = BlogCatalog3().load()

    n_users = 10312
    n_groups = 39
    n_friendships = 333983
    n_belongs_to = 14476

    assert g.number_of_nodes() == n_users + n_groups
    assert g.number_of_edges() == n_friendships + n_belongs_to

    assert g.nodes_of_type("user") == [f"u{x}" for x in range(1, n_users + 1)]
    assert g.nodes_of_type("group") == [f"g{x}" for x in range(1, n_groups + 1)]


@pytest.mark.xfail(reason="https://github.com/stellargraph/stellargraph/issues/907")
def test_blogcatalog3_deprecated_load() -> None:
    from stellargraph.data import load_dataset_BlogCatalog3

    dataset = BlogCatalog3()
    dataset.download()
    with pytest.warns(DeprecationWarning, match=r"BlogCatalog3\(\)\.load\(\)"):
        load_dataset_BlogCatalog3(dataset.data_directory)


<<<<<<< HEAD
@pytest.mark.parametrize("is_directed", [False, True])
def test_cora_load(is_directed) -> None:
    g, subjects = Cora().load(is_directed)

    assert g.is_directed() == is_directed

    assert g.number_of_nodes() == 2708
    assert g.number_of_edges() == 5429

    assert len(subjects) == g.number_of_nodes()
    assert set(subjects.index) == set(g.nodes())
    assert set(subjects) == {
        "Case_Based",
        "Genetic_Algorithms",
        "Neural_Networks",
        "Probabilistic_Methods",
        "Reinforcement_Learning",
        "Rule_Learning",
        "Theory",
    }
=======
def test_movielens_load() -> None:
    g, edges_with_ratings = MovieLens().load()

    n_users = 943
    n_movies = 1682
    n_ratings = 100000

    assert g.number_of_nodes() == n_users + n_movies
    assert g.number_of_edges() == n_ratings

    assert len(g.nodes_of_type("user")) == n_users
    assert len(g.nodes_of_type("movie")) == n_movies

    assert len(edges_with_ratings) == n_ratings
    assert list(edges_with_ratings.columns) == ["user_id", "movie_id", "rating"]
>>>>>>> 25f66b8c
<|MERGE_RESOLUTION|>--- conflicted
+++ resolved
@@ -109,7 +109,23 @@
         load_dataset_BlogCatalog3(dataset.data_directory)
 
 
-<<<<<<< HEAD
+def test_movielens_load() -> None:
+    g, edges_with_ratings = MovieLens().load()
+
+    n_users = 943
+    n_movies = 1682
+    n_ratings = 100000
+
+    assert g.number_of_nodes() == n_users + n_movies
+    assert g.number_of_edges() == n_ratings
+
+    assert len(g.nodes_of_type("user")) == n_users
+    assert len(g.nodes_of_type("movie")) == n_movies
+
+    assert len(edges_with_ratings) == n_ratings
+    assert list(edges_with_ratings.columns) == ["user_id", "movie_id", "rating"]
+
+
 @pytest.mark.parametrize("is_directed", [False, True])
 def test_cora_load(is_directed) -> None:
     g, subjects = Cora().load(is_directed)
@@ -129,21 +145,4 @@
         "Reinforcement_Learning",
         "Rule_Learning",
         "Theory",
-    }
-=======
-def test_movielens_load() -> None:
-    g, edges_with_ratings = MovieLens().load()
-
-    n_users = 943
-    n_movies = 1682
-    n_ratings = 100000
-
-    assert g.number_of_nodes() == n_users + n_movies
-    assert g.number_of_edges() == n_ratings
-
-    assert len(g.nodes_of_type("user")) == n_users
-    assert len(g.nodes_of_type("movie")) == n_movies
-
-    assert len(edges_with_ratings) == n_ratings
-    assert list(edges_with_ratings.columns) == ["user_id", "movie_id", "rating"]
->>>>>>> 25f66b8c
+    }