![StellarGraph Machine Learning library logo](https://raw.githubusercontent.com/stellargraph/stellargraph/develop/stellar-graph-banner.png)

# StellarGraph Machine Learning Library

<p align="center">
  <a href="https://community.stellargraph.io" alt="Discourse Forum">
    <img src="https://img.shields.io/badge/help_forum-discourse-blue.svg"/>
  </a>
  <a href="https://github.com/ambv/black" alt="Code style">
    <img src="https://img.shields.io/badge/code%20style-black-000000.svg"/>
  </a>
  <a href="https://stellargraph.readthedocs.io/" alt="Docs">
    <img src="https://readthedocs.org/projects/stellargraph/badge/?version=latest"/>
  </a>
  <a href="https://pypi.org/project/stellargraph/" alt="PyPI">
    <img src="https://img.shields.io/pypi/v/stellargraph.svg"/>
  </a>
  <a href="https://buildkite.com/stellar/stellar-ml?branch=master/" alt="Build status: master">
    <img src="https://img.shields.io/buildkite/34d537a018c6bf27cf154aa5bcc287b2e170d6e3391cd40c64/master.svg?label=branch:+master"/>
  </a>
  <a href="https://buildkite.com/stellar/stellar-ml?branch=develop/" alt="Build status: develop">
    <img src="https://img.shields.io/buildkite/34d537a018c6bf27cf154aa5bcc287b2e170d6e3391cd40c64/develop.svg?label=branch:+develop"/>
  </a>
  <a href="https://github.com/stellargraph/stellargraph/blob/develop/CONTRIBUTING.md" alt="contributions welcome">
    <img src="https://img.shields.io/badge/contributions-welcome-brightgreen.svg"/>
  </a>
  <a href="https://github.com/stellargraph/stellargraph/blob/develop/LICENSE" alt="license">
    <img src="https://img.shields.io/github/license/stellargraph/stellargraph.svg"/>
  </a>
  <a href="https://coveralls.io/github/stellargraph/stellargraph" alt="code coverage">
    <img src="https://coveralls.io/repos/github/stellargraph/stellargraph/badge.svg"/>
  </a>
  <a href="https://cloud.docker.com/r/stellargraph/stellargraph" alt="docker hub">
    <img alt="Docker Pulls" src="https://img.shields.io/docker/pulls/stellargraph/stellargraph.svg">
  </a>
</p>


# Table of Contents
   * [Introduction](#introduction)
   * [Guiding Principles](#guiding-principles)
   * [Getting Started](#getting-started)
   * [Installation](#installation)
       * [Install StellarGraph using pip](#install-stellargraph-using-pip)
       * [Install StellarGraph from Github source](#install-stellargraph-from-github-source)
   * [Docker Image](#docker-image)
   * [Running the examples](#running-the-examples)
       * [Running the examples with docker](#Running-the-examples-with-docker)
   * [Algorithms](#algorithms)
   * [Getting Help](#getting-help)
   * [Discourse Community](#discourse-community)
   * [CI](#ci)
   * [Citing](#citing)
   * [References](#references)

## Introduction
**StellarGraph** is a Python library for machine learning on graph-structured (or equivalently, network-structured) data.

Graph-structured data represent entities, e.g., people, as nodes (or equivalently, vertices),
and relationships between entities, e.g., friendship, as links (or
equivalently, edges). Nodes and links may have associated attributes such as age, income, and time when
a friendship was established, etc. StellarGraph supports analysis of both homogeneous networks (with nodes and links of one type)
and heterogeneous networks (with more than one type of nodes and/or links).

The StellarGraph library implements several state-of-the-art algorithms for applying machine learning methods to
discover patterns and answer questions using graph-structured data.

The StellarGraph library can be used to solve tasks using graph-structured data, such as:
- Representation learning for nodes and edges, to be used for visualisation and various downstream machine learning tasks;
- Classification and attribute inference of nodes or edges;
- Link prediction.

We provide [examples](https://github.com/stellargraph/stellargraph/tree/master/demos/) of using `StellarGraph` to solve
such tasks using several real-world datasets.


## Guiding Principles

StellarGraph uses the [Keras](https://keras.io/) library and adheres to the same guiding principles
as Keras: user-friendliness, modularity, and easy extendability. Modules and layers
of StellarGraph library are designed so that they can be used together with
standard Keras layers and modules, if required. This enables flexibility in using existing
or creating new models and workflows for machine learning on graphs.

## Getting Started

To get started with StellarGraph you'll need data structured as a homogeneous or heterogeneous graph, including
attributes for the entities represented as graph nodes.
[NetworkX](https://networkx.github.io/) is used to represent the graph and [Pandas](https://pandas.pydata.org/)
or [Numpy](https://www.numpy.org/) are used to store node attributes.

Detailed and narrated [examples](https://github.com/stellargraph/stellargraph/tree/master/demos/) of various machine learning workflows on network data, supported by StellarGraph, from data ingestion into graph structure to inference, are given in the `demos` directory of this repository.

<!--
StellarGraph supports different machine learning use-cases, including:

* Representation learning for nodes
  - See the demos in folder `demos/embeddings` for examples of unsupervised node representation learning using the
  random walk-based methods Node2Vec [1], and Metapath2Vec [2].

* Node classification and regression
  - See the demo in folder `demos/node-classification-graphsage` for an example of how to predict attributes of nodes
  using the GraphSAGE [3] algorithm given node features and training labels.
  - See the demo in folder `demos/node-classification-node2vec` for an example of how to predict attributes of nodes
  using the Node2Vec [1] algorithm for nodes without features, unsupervised node representation learning, and
  supervised classifier training for the downstream task.
  - See the demo in folder `demos/node-classification-hinsage` for examples of how to predict attributes of nodes
  using the HinSAGE algorithm for given node features and training labels.

* Link prediction
  - See the demo in folder `demos/link-prediction-random-walks` for an example of how to predict the existence of links between nodes
  without node features, using the Node2Vec [1] and Metapath2Vec [2] algorithms.
  - See the demo in folder `demos/link-prediction-graphsage` for an example of how to predict the existence of links between
  nodes with node features using the GraphSAGE [3] algorithm.

* Recommender systems
  - See the demo in folder `demos/link-prediction-hinsage` for an example of how to predict
  movie ratings between users and movies using a Heterogeneous generalisation of GraphSAGE model, which we call HinSAGE.

-->


## Installation
StellarGraph is a Python 3 library and requires Python version 3.6 to function (note that the library
uses Keras with the Tensorflow backend, and thus does not currently work in python 3.7). The required Python version
can be downloaded and installed from [python.org](https://python.org/). Alternatively, use the Anaconda Python
environment, available from [anaconda.com](https://www.anaconda.com/download/).

<!--
The StellarGraph library requires [Keras](https://keras.io/), so you'll need to install Keras and a selected backend (we recommend tensorflow, which is used to test StellarGraph).  Other requirements are the NetworkX library (to create and modify graphs and networks), numpy (to manipulate numeric arrays), pandas (to manipulate tabular data), and gensim (to use the Word2Vec model), scikit-learn (to prepare datasets for machine learning), and matplotlib (for plotting).
-->

The StellarGraph library can be installed in one of two ways, described next.

#### Install StellarGraph using pip:
To install StellarGraph library from [PyPi](https://pypi.org) using `pip`, execute the following command:
```
pip install stellargraph
```

Some of the examples require installing additional dependencies as well as `stellargraph`.
To install these dependencies using `pip`, execute the following command:
```
pip install stellargraph[demos]
```

#### Install StellarGraph from Github source:
First, clone the StellarGraph repository using `git`:
```
git clone https://github.com/stellargraph/stellargraph.git
```

Then, `cd` to the StellarGraph folder, and install the library by executing the following commands:
```
cd stellargraph
pip install -r requirements.txt
pip install .
```

<<<<<<< HEAD
Some of the examples require installing additional dependencies as well as `stellargraph`.
To install these dependencies using `pip`, execute the following command:
```
pip install stellargraph[demos]
```
=======
## Docker Image

* [stellargraph/stellargraph](https://hub.docker.com/r/stellargraph/stellargraph): Docker image with `stellargraph` installed.

Images can be pulled via `docker pull stellargraph/stellargraph` 
>>>>>>> 58b2da8c

## Running the examples

See the [README](https://github.com/stellargraph/stellargraph/tree/master/demos/README.md) in the `demos` directory for more information about the examples and how to run them.

## Algorithms
The StellarGraph library currently includes the following algorithms for graph machine learning:

* GraphSAGE [1]
  - Supports supervised as well as unsupervised representation learning, node classification/regression, and link prediction for homogeneous networks.
  The current implementation supports multiple aggregation methods, including mean, maxpool, meanpool, and
  attentional aggregators.

* HinSAGE
  - Extension of GraphSAGE algorithm to heterogeneous networks.
  Supports representation learning, node classification/regression, and link prediction/regression for heterogeneous graphs.
  The current implementation supports mean aggregation of neighbour nodes,
  taking into account their types and the types of links between them.

* GAT
  - Graph ATtention Network algorithm [4] for homogeneous graphs. The implementation supports representation learning and node classification for homogeneous graphs.

* GCN
  - Graph Convolutional Network algorithm [5] for homogeneous graphs.
  The implementation supports representation learning and node classification for homogeneous graphs.


* Node2Vec [2]
  - Unsupervised representation learning for homogeneous networks, taking into account network structure while ignoring
  node attributes. The node2vec algorithm is implemented by combining StellarGraph's random walk generator with the word2vec
  algorithm from [Gensim](https://radimrehurek.com/gensim/).
  Learned node representations can be used in downstream machine learning models
  implemented using [Scikit-learn](https://scikit-learn.org/stable/), [Keras](https://keras.io/),
  [Tensorflow](https://www.tensorflow.org/) or any other Python machine learning library.

* Metapath2Vec [3]
  - Unsupervised, metapath-guided representation learning for heterogeneous networks, taking into account network structure while ignoring
  node attributes. The implementation combines StellarGraph's metapath-guided random walk
  generator and [Gensim](https://radimrehurek.com/gensim/) word2vec algorithm.
  As with node2vec, the learned node representations (node embeddings) can be used in
  downstream machine learning models to solve tasks such as node classification, link prediction, etc,
  for heterogeneous networks.


## Getting Help

Documentation for StellarGraph can be found [here](https://stellargraph.readthedocs.io).

## Discourse Community

Feel free to ask questions and discuss problems on the [StellarGraph Discourse forum](https://community.stellargraph.io).

## CI

### buildkite integration

Pipeline is defined in `.buildkite/pipeline.yml`

### Docker images

* Tests: Uses the official [python:3.6](https://hub.docker.com/_/python/) image.
* Style: Uses [black](https://hub.docker.com/r/stellargraph/black/) from the `stellargraph` docker hub organisation.

## Citing
StellarGraph is designed, developed and supported by [CSIRO's Data61](https://data61.csiro.au/).
If you use any part of this library in your research, please cite it using the following BibTex entry
```latex
@misc{StellarGraph,
  author = {CSIRO's Data61},
  title = {StellarGraph Machine Learning Library},
  year = {2018},
  publisher = {GitHub},
  journal = {GitHub Repository},
  howpublished = {\url{https://github.com/stellargraph/stellargraph}},
}
```

## References

1. Inductive Representation Learning on Large Graphs. W.L. Hamilton, R. Ying, and J. Leskovec arXiv:1706.02216
[cs.SI], 2017. ([link](https://snap.stanford.edu/graphsage/))

2. Node2Vec: Scalable Feature Learning for Networks. A. Grover, J. Leskovec. ACM SIGKDD International Conference on
Knowledge Discovery and Data Mining (KDD), 2016. ([link](https://snap.stanford.edu/node2vec/))

3. Metapath2Vec: Scalable Representation Learning for Heterogeneous Networks. Yuxiao Dong, Nitesh V. Chawla, and
Ananthram Swami. ACM SIGKDD International Conference on Knowledge Discovery and Data Mining (KDD), 135–144, 2017
([link](https://ericdongyx.github.io/metapath2vec/m2v.html))

4. Graph Attention Networks. P. Velickovic et al. ICLR 2018 ([link](https://arxiv.org/abs/1710.10903))

5. Graph Convolutional Networks (GCN): Semi-Supervised Classification with Graph Convolutional Networks. Thomas N. Kipf, Max Welling.
International Conference on Learning Representations (ICLR), 2017
([link](https://github.com/tkipf/gcn))<|MERGE_RESOLUTION|>--- conflicted
+++ resolved
@@ -157,19 +157,19 @@
 pip install .
 ```
 
-<<<<<<< HEAD
 Some of the examples require installing additional dependencies as well as `stellargraph`.
 To install these dependencies using `pip`, execute the following command:
 ```
 pip install stellargraph[demos]
 ```
-=======
+
+
 ## Docker Image
 
 * [stellargraph/stellargraph](https://hub.docker.com/r/stellargraph/stellargraph): Docker image with `stellargraph` installed.
 
 Images can be pulled via `docker pull stellargraph/stellargraph` 
->>>>>>> 58b2da8c
+
 
 ## Running the examples
 
