#!/usr/bin/env python3

# -*- coding: utf-8 -*-
#
# Copyright 2019-2020 Data61, CSIRO
#
# Licensed under the Apache License, Version 2.0 (the "License");
# you may not use this file except in compliance with the License.
# You may obtain a copy of the License at
#
# http://www.apache.org/licenses/LICENSE-2.0
#
# Unless required by applicable law or agreed to in writing, software
# distributed under the License is distributed on an "AS IS" BASIS,
# WITHOUT WARRANTIES OR CONDITIONS OF ANY KIND, either express or implied.
# See the License for the specific language governing permissions and
# limitations under the License.

"""
The StellarGraph class that encapsulates information required for
a machine-learning ready graph used by models.

"""
import argparse
import nbformat
import re
import shlex
import subprocess
import sys
import tempfile
from itertools import chain
from traitlets import Set, Integer, Bool
from traitlets.config import Config
from pathlib import Path
from nbconvert import NotebookExporter, HTMLExporter, writers, preprocessors

from black import format_str, FileMode, InvalidInput


class ClearWarningsPreprocessor(preprocessors.Preprocessor):
    filter_all_stderr = Bool(True, help="Remove all stderr outputs.").tag(config=True)

    def preprocess(self, nb, resources):
        self.sub_warn = re.compile(r"^WARNING:tensorflow.*\n.*\n.*\n", re.MULTILINE)
        return super().preprocess(nb, resources)

    def preprocess_cell(self, cell, resources, cell_index):
        if cell.cell_type == "code":
            pro_outputs = []
            for output in cell.outputs:
                # Search for tensorflow warning and remove warnings in outputs
                if "WARNING:tensorflow" in output.get("text", ""):
                    print(
                        f"Removing Tensorflow warning in code cell {cell.execution_count}"
                    )
                    output["text"] = self.sub_warn.sub("", output.get("text", ""))

                # Clear std errors
                if self.filter_all_stderr and output.get("name") == "stderr":
                    print(f"Removing stderr in code cell {cell.execution_count}")
                    continue

                pro_outputs.append(output)
            cell.outputs = pro_outputs
        return cell, resources


class RenumberCodeCellPreprocessor(preprocessors.Preprocessor):
    def preprocess(self, nb, resources):
        self.code_index = 0
        return super().preprocess(nb, resources)

    def preprocess_cell(self, cell, resources, cell_index):
        if cell.cell_type == "code":
            self.code_index += 1
            cell.execution_count = self.code_index
        return cell, resources


class SetKernelSpecPreprocessor(preprocessors.Preprocessor):
    def preprocess(self, nb, resources):
        # Set the default kernel:
        if (
            "kernelspec" in nb.metadata
            and nb.metadata["kernelspec"]["name"] != "python3"
        ):
            print("Incorrect kernelspec:", nb.metadata["kernelspec"])

        nb.metadata["kernelspec"] = {
            "display_name": "Python 3",
            "language": "python",
            "name": "python3",
        }
        return nb, resources


class FormatCodeCellPreprocessor(preprocessors.Preprocessor):
    linelength = Integer(90, help="Black line length.").tag(config=True)

    def preprocess(self, nb, resources):
        self.notebook_cells_changed = 0
        nb, resources = super().preprocess(nb, resources)
        if self.notebook_cells_changed > 0:
            print(f"Black formatted {self.notebook_cells_changed} code cells.")
        return nb, resources

    def preprocess_cell(self, cell, resources, cell_index):
        mode = FileMode(line_length=self.linelength)

        if cell.cell_type == "code":
            try:
                formatted = format_str(src_contents=cell["source"], mode=mode)
            except InvalidInput as err:
                print(f"Formatter error: {err}")
                formatted = cell["source"]

            if formatted and formatted[-1] == "\n":
                formatted = formatted[:-1]

            if cell["source"] != formatted:
                self.notebook_cells_changed += 1

            cell["source"] = formatted
        return cell, resources


if __name__ == "__main__":

    parser = argparse.ArgumentParser(
        description="Format and clean Jupyter notebooks by removing Tensorflow warnings "
        "and stderr outputs, formatting and numbering the code cells, and setting the kernel. "
        "See the options below to select which of these operations is performed."
    )
    parser.add_argument(
        "locations",
        nargs="+",
        help="Paths(s) to search for Jupyter notebooks to format",
    )
    parser.add_argument(
        "-w",
        "--clear_warnings",
        action="store_true",
        help="Clear Tensorflow  warnings and stderr in output",
    )
    parser.add_argument(
        "-c",
        "--format_code",
        action="store_true",
        help="Format all code cells (currently uses black)",
    )
    parser.add_argument(
        "-e",
        "--execute",
        nargs="?",
        default=None,
        const="default",
        help="Execute notebook before export with specified kernel (default if not given)",
    )
    parser.add_argument(
        "-n",
        "--renumber",
        action="store_true",
        help="Renumber all code cells from the top, regardless of execution order",
    )
    parser.add_argument(
        "-k",
        "--set_kernel",
        action="store_true",
        help="Set kernel spec to default 'Python 3'",
    )
    parser.add_argument(
        "-d",
        "--default",
        action="store_true",
        help="Perform default formatting, equivalent to -wcnk",
    )
    group = parser.add_mutually_exclusive_group()
    group.add_argument(
        "-o",
        "--overwrite",
        action="store_true",
        help="Overwrite original notebooks, otherwise a copy will be made with a .mod suffix",
    )
    group.add_argument(
        "--check",
        action="store_true",
        help="Check that no changes happened, instead of writing the file",
    )
    group.add_argument(
        "--ci",
        action="store_true",
        help="Same as `--check`, but with an annotation for buildkite CI",
    )
    parser.add_argument(
        "--html", action="store_true", help="Save HTML as well as notebook output"
    )

    args, cmdline_args = parser.parse_known_args()

    # Ignore any notebooks in .ipynb_checkpoint directories
    ignore_checkpoints = True

    # Set other config from cmd args
    write_notebook = True
    write_html = args.html
    overwrite_notebook = args.overwrite
<<<<<<< HEAD
    check_notebook = args.check or args.ci
    on_ci = args.ci
    format_code = args.format_code or args.all
    clear_warnings = args.clear_warnings or args.all
    renumber_code = args.renumber or args.all
    set_kernel = args.set_kernel or args.all
=======
    format_code = args.format_code or args.default
    clear_warnings = args.clear_warnings or args.default
    renumber_code = args.renumber or args.default
    set_kernel = args.set_kernel or args.default
    execute_code = args.execute
>>>>>>> 6b23eca4

    # Add preprocessors
    preprocessor_list = []
    if renumber_code:
        preprocessor_list.append(RenumberCodeCellPreprocessor)

    if clear_warnings:
        preprocessor_list.append(ClearWarningsPreprocessor)

    if set_kernel:
        preprocessor_list.append(SetKernelSpecPreprocessor)

    if format_code:
        preprocessor_list.append(FormatCodeCellPreprocessor)

    if execute_code:
        preprocessor_list.append(preprocessors.ExecutePreprocessor)

    # Create the exporters with preprocessing
    c = Config()
    c.NotebookExporter.preprocessors = preprocessor_list
    c.HTMLExporter.preprocessors = preprocessor_list

    if execute_code and execute_code != "default":
        c.ExecutePreprocessor.kernel_name = execute_code

    nb_exporter = NotebookExporter(c)
    html_exporter = HTMLExporter(c)
    # html_exporter.template_file = 'basic'

    # Find all Jupyter notebook files in the specified directory
    all_files = []
    for p in args.locations:
        path = Path(p)
        if path.is_dir():
            all_files.extend(path.glob("**/*.ipynb"))
        elif path.is_file():
            all_files.append(path)
        else:
            raise ValueError(f"Specified location not '{path}'a file or directory.")

    check_failed = []

    # Go through all notebooks files in specified directory
    for file_loc in all_files:
        # Skip Modified files
        if "mod" in str(file_loc):
            continue
        # Skip checkpoints
        if ignore_checkpoints and ".ipynb_checkpoint" in str(file_loc):
            continue

        print(f"\033[1;33;40m \nProcessing file {file_loc}\033[0m")
        in_notebook = nbformat.read(str(file_loc), as_version=4)

        writer = writers.FilesWriter()

        if write_notebook:
            # Process the notebook to a new notebook
            (body, resources) = nb_exporter.from_notebook_node(in_notebook)

            temporary_file = None

            # Write notebook file
            if overwrite_notebook:
                nb_file_loc = str(file_loc.with_suffix(""))
            elif check_notebook:
                tempdir = tempfile.TemporaryDirectory()
                nb_file_loc = f"{tempdir.name}/notebook"
            else:
                nb_file_loc = str(file_loc.with_suffix(".mod"))

            print(f"Writing notebook to {nb_file_loc}.ipynb")
            writer.write(body, resources, nb_file_loc)

            if check_notebook:
                with open(file_loc) as f:
                    original = f.read()

                with open(f"{nb_file_loc}.ipynb") as f:
                    updated = f.read()

                if original != updated:
                    check_failed.append(str(file_loc))

                tempdir.cleanup()

        if write_html:
            # Process the notebook to HTML
            (body, resources) = html_exporter.from_notebook_node(in_notebook)

            html_file_loc = str(file_loc.with_suffix(""))
            print(f"Writing HTML to {html_file_loc}.html")
            writer.write(body, resources, html_file_loc)

    if check_failed:
        assert check_notebook, "things failed check without check being enabled"

        notebooks = "\n".join(f"- `{path}`" for path in check_failed)

        command = "python ./scripts/format_notebooks.py --all --overwrite demos/"

        message = f"""\
Found notebook(s) with incorrect formatting:

{notebooks}

Fix by running:

    {command}"""

        print(f"\n\033[1;91;40mError:\033[0m {message}")

        if on_ci:
            subprocess.run(
                [
                    "buildkite-agent",
                    "annotate",
                    "--style=error",
                    "--context=format_notebooks",
                    message,
                ]
            )

        sys.exit(1)<|MERGE_RESOLUTION|>--- conflicted
+++ resolved
@@ -204,20 +204,13 @@
     write_notebook = True
     write_html = args.html
     overwrite_notebook = args.overwrite
-<<<<<<< HEAD
     check_notebook = args.check or args.ci
     on_ci = args.ci
-    format_code = args.format_code or args.all
-    clear_warnings = args.clear_warnings or args.all
-    renumber_code = args.renumber or args.all
-    set_kernel = args.set_kernel or args.all
-=======
     format_code = args.format_code or args.default
     clear_warnings = args.clear_warnings or args.default
     renumber_code = args.renumber or args.default
     set_kernel = args.set_kernel or args.default
     execute_code = args.execute
->>>>>>> 6b23eca4
 
     # Add preprocessors
     preprocessor_list = []
@@ -318,7 +311,7 @@
 
         notebooks = "\n".join(f"- `{path}`" for path in check_failed)
 
-        command = "python ./scripts/format_notebooks.py --all --overwrite demos/"
+        command = "python ./scripts/format_notebooks.py --default --overwrite demos/"
 
         message = f"""\
 Found notebook(s) with incorrect formatting:
