--- conflicted
+++ resolved
@@ -116,10 +116,10 @@
     return is_heading(elem) and elem.level == 1
 
 
-<<<<<<< HEAD
 def is_block_quote(elem):
     return elem.t == "block_quote"
-=======
+
+
 def is_inline(elem):
     return elem.t in ("heading", "emph", "strong", "link", "image", "custom_inline")
 
@@ -152,7 +152,6 @@
     Return a basic summary of markdown syntax to as an example for users
     """
     return SYNTAX_SUMMARY.get(elem.t)
->>>>>>> f57846c3
 
 
 def direct_children(parent):
@@ -336,7 +335,57 @@
 
 
 @checker
-<<<<<<< HEAD
+def simple_inline_formatting(cells):
+    """
+    rST doesn't easily supported nested formatting, such as Markdown like [some `code` within a
+    link](...) or **`bold code`**, so we disallow it.
+    http://docutils.sourceforge.net/FAQ.html#is-nested-inline-markup-possible
+    """
+
+    errors = []
+    for cell in cells:
+        if not isinstance(cell, MarkdownCell):
+            continue
+
+        for elem, entering in cell.ast.walker():
+            if not entering:
+                # only look at things once
+                continue
+
+            if not is_inline(elem):
+                # not an inline formatting, so not relevant
+                continue
+
+            if all(is_text(child) for child in direct_children(elem)):
+                # if all of the children are plain text, this is perfect!
+                continue
+
+            # an inline element that contains non-text elements, error!
+            summary = syntax_summary(elem)
+            if summary is None:
+                summary = ""
+            else:
+                summary = f" (`` {summary} ``)"
+
+            suggestions = ["removing the some of the formatting"]
+            if is_link(elem):
+                suggestions.append(
+                    f"placing the link separately (like `<text> ([link](<url>))` or `<text> ([docs](<url>))`)"
+                )
+
+            errors.append(
+                message_with_line(
+                    cell,
+                    f"Found some nested formatting within a {elem.t} element{summary}, which isn't supported in reStructuredText, as used by Sphinx and Read the Docs. Consider: {'; '.join(suggestions)}",
+                    sourcepos=closest_parent_sourcepos(elem),
+                )
+            )
+
+    if errors:
+        raise FormattingError(errors)
+
+
+@checker
 def no_leading_block_quotes(cells):
     """
     A block quote at the start of a cell doesn't recieve the necessary separating comment in rST
@@ -347,22 +396,11 @@
     - https://github.com/spatialaudio/nbsphinx/issues/450
     - https://github.com/stellargraph/stellargraph/pull/1398
     """
-=======
-def simple_inline_formatting(cells):
-    """
-    rST doesn't easily supported nested formatting, such as Markdown like [some `code` within a
-    link](...) or **`bold code`**, so we disallow it.
-
-    http://docutils.sourceforge.net/FAQ.html#is-nested-inline-markup-possible
-    """
-
->>>>>>> f57846c3
     errors = []
     for cell in cells:
         if not isinstance(cell, MarkdownCell):
             continue
 
-<<<<<<< HEAD
         # unfortunately, the cloud runner cells break this rule (and there doesn't seem to be a good
         # way to avoid it), so skip them, and we just have to be careful that they get formatted
         # correctly.
@@ -377,39 +415,6 @@
                     cell,
                     f"Found a block quote (like `> ...`) as the first element of a cell; this must be avoided because it may cause problems during the reStructuredText conversion (https://github.com/spatialaudio/nbsphinx/issues/450). Consider: moving the block quote",
                     sourcepos=first.sourcepos,
-=======
-        for elem, entering in cell.ast.walker():
-            if not entering:
-                # only look at things once
-                continue
-
-            if not is_inline(elem):
-                # not an inline formatting, so not relevant
-                continue
-
-            if all(is_text(child) for child in direct_children(elem)):
-                # if all of the children are plain text, this is perfect!
-                continue
-
-            # an inline element that contains non-text elements, error!
-            summary = syntax_summary(elem)
-            if summary is None:
-                summary = ""
-            else:
-                summary = f" (`` {summary} ``)"
-
-            suggestions = ["removing the some of the formatting"]
-            if is_link(elem):
-                suggestions.append(
-                    f"placing the link separately (like `<text> ([link](<url>))` or `<text> ([docs](<url>))`)"
-                )
-
-            errors.append(
-                message_with_line(
-                    cell,
-                    f"Found some nested formatting within a {elem.t} element{summary}, which isn't supported in reStructuredText, as used by Sphinx and Read the Docs. Consider: {'; '.join(suggestions)}",
-                    sourcepos=closest_parent_sourcepos(elem),
->>>>>>> f57846c3
                 )
             )
 
