# -*- coding: utf-8 -*-
#
# Copyright 2018-2019 Data61, CSIRO
#
# Licensed under the Apache License, Version 2.0 (the "License");
# you may not use this file except in compliance with the License.
# You may obtain a copy of the License at
#
#   http://www.apache.org/licenses/LICENSE-2.0
#
# Unless required by applicable law or agreed to in writing, software
# distributed under the License is distributed on an "AS IS" BASIS,
# WITHOUT WARRANTIES OR CONDITIONS OF ANY KIND, either express or implied.
# See the License for the specific language governing permissions and
# limitations under the License.

"""
Mappers to provide input data for the graph models in layers.

"""
__all__ = [
    "NodeSequence",
    "GraphSAGENodeGenerator",
    "HinSAGENodeGenerator",
    "FullBatchNodeGenerator",
    "FullBatchNodeSequence",
    "SparseFullBatchNodeSequence",
    "DirectedGraphSAGENodeGenerator",
]

import warnings
import operator
import random
import numpy as np
import itertools as it
import networkx as nx
import scipy.sparse as sps
from tensorflow.keras import backend as K
from functools import reduce
from tensorflow.keras.utils import Sequence

from ..data.explorer import (
    SampledBreadthFirstWalk,
    SampledHeterogeneousBreadthFirstWalk,
    DirectedBreadthFirstNeighbours,
)
<<<<<<< HEAD

from ..core.graph import StellarGraphBase, GraphSchema
=======
from ..core.graph import StellarGraphBase, GraphSchema, StellarDiGraph
>>>>>>> 9c10cffe
from ..core.utils import is_real_iterable
from ..core.utils import GCN_Aadj_feats_op, PPNP_Aadj_feats_op


class NodeSequence(Sequence):
    """Keras-compatible data generator to use with the Keras
    methods :meth:`keras.Model.fit_generator`, :meth:`keras.Model.evaluate_generator`,
    and :meth:`keras.Model.predict_generator`.

    This class generated data samples for node inference models
    and should be created using the `.flow(...)` method of
    :class:`GraphSAGENodeGenerator` or :class:`HinSAGENodeGenerator`.

    These Generators are classes that capture the graph structure
    and the feature vectors of each node. These generator classes
    are used within the NodeSequence to generate samples of k-hop
    neighbourhoods in the graph and to return to this class the
    features from the sampled neighbourhoods.

    Args:
        generator: GraphSAGENodeGenerator or HinSAGENodeGenerator
            The generator object containing the graph information.
        ids: list
            A list of the node_ids to be used as head-nodes in the
            downstream task.
        targets: list, optional (default=None)
            A list of targets or labels to be used in the downstream
            class.

        shuffle (bool): If True (default) the ids will be randomly shuffled every epoch.

    """

    def __init__(self, generator, ids, targets=None, shuffle=True):
        # Check that ids is an iterable
        if not is_real_iterable(ids):
            raise TypeError("IDs must be an iterable or numpy array of graph node IDs")

        # Check targets is iterable & has the correct length
        if targets is not None:
            if not is_real_iterable(targets):
                raise TypeError("Targets must be None or an iterable or numpy array ")
            if len(ids) != len(targets):
                raise ValueError(
                    "The length of the targets must be the same as the length of the ids"
                )
            self.targets = np.asanyarray(targets)
        else:
            self.targets = None

        # Check all IDs are actually in the graph
        if any(n not in generator.graph for n in ids):
            raise KeyError(
                "Head nodes supplied to generator contain IDs not found in graph"
            )

        # Infer head_node_type
        if (
            generator.schema.node_type_map is None
            or generator.schema.edge_type_map is None
        ):
            raise RuntimeError("Schema must have node and edge type maps.")
        else:
            head_node_types = {generator.schema.get_node_type(n) for n in ids}
        if len(head_node_types) > 1:
            raise ValueError(
                "Only a single head node type is currently supported for HinSAGE models"
            )
        head_node_type = head_node_types.pop()

        # Store the generator to draw samples from graph
        self.generator = generator
        self.ids = list(ids)
        self.data_size = len(self.ids)
        self.shuffle = shuffle

        # Shuffle IDs to start
        self.on_epoch_end()

        # Save head node type and generate sampling schema
        self.head_node_types = [head_node_type]
        ### Experimental; for directed sampling
        num_samples = getattr(generator, "num_samples", [])
        self._sampling_schema = generator.schema.sampling_layout(
            self.head_node_types, num_samples
        )

    def __len__(self):
        """Denotes the number of batches per epoch"""
        return int(np.ceil(self.data_size / self.generator.batch_size))

    def __getitem__(self, batch_num):
        """
        Generate one batch of data

        Args:
            batch_num (int): number of a batch

        Returns:
            batch_feats (list): Node features for nodes and neighbours sampled from a
                batch of the supplied IDs
            batch_targets (list): Targets/labels for the batch.

        """
        start_idx = self.generator.batch_size * batch_num
        end_idx = start_idx + self.generator.batch_size
        if start_idx >= self.data_size:
            raise IndexError("Mapper: batch_num larger than length of data")
        # print("Fetching batch {} [{}]".format(batch_num, start_idx))

        # The ID indices for this batch
        batch_indices = self.indices[start_idx:end_idx]

        # Get head (root) nodes
        head_ids = [self.ids[ii] for ii in batch_indices]

        # Get corresponding targets
        batch_targets = None if self.targets is None else self.targets[batch_indices]

        # Get sampled nodes
        batch_feats = self.generator.sample_features(head_ids, self._sampling_schema)

        return batch_feats, batch_targets

    def on_epoch_end(self):
        """
        Shuffle all head (root) nodes at the end of each epoch
        """
        self.indices = list(range(self.data_size))
        if self.shuffle:
            random.shuffle(self.indices)


class GraphSAGENodeGenerator:
    """
    A data generator for node prediction with Homogeneous GraphSAGE models

    At minimum, supply the StellarGraph, the batch size, and the number of
    node samples for each layer of the GraphSAGE model.

    The supplied graph should be a StellarGraph object that is ready for
    machine learning. Currently the model requires node features for all
    nodes in the graph.

    Use the :meth:`flow` method supplying the nodes and (optionally) targets
    to get an object that can be used as a Keras data generator.

    Example::

        G_generator = GraphSAGENodeGenerator(G, 50, [10,10])
        train_data_gen = G_generator.flow(train_node_ids, train_node_labels)
        test_data_gen = G_generator.flow(test_node_ids)

    Args:
        G (StellarGraph): The machine-learning ready graph.
        batch_size (int): Size of batch to return.
        num_samples (list): The number of samples per layer (hop) to take.
        schema (GraphSchema): [Optional] Graph schema for G.
        seed (int): [Optional] Random seed for the node sampler.
        name (str or None): Name of the generator (optional)
    """

    def __init__(self, G, batch_size, num_samples, schema=None, seed=None, name=None):
        if not isinstance(G, StellarGraphBase):
            raise TypeError("Graph must be a StellarGraph object.")

        self.graph = G
        self.num_samples = num_samples
        self.batch_size = batch_size
        self.name = name

        # Check if the graph has features
        G.check_graph_for_ml()

        # We need a schema for compatibility with HinSAGE
        if schema is None:
            self.schema = G.create_graph_schema(create_type_maps=True)
        elif isinstance(schema, GraphSchema):
            self.schema = schema
        else:
            raise TypeError("Schema must be a GraphSchema object")

        # Check that there is only a single node type for GraphSAGE
        if len(self.schema.node_types) > 1:
            print(
                "Warning: running homogeneous GraphSAGE on a graph with multiple node types"
            )

        # Create sampler for GraphSAGE
        self.sampler = SampledBreadthFirstWalk(G, graph_schema=self.schema, seed=seed)

    def sample_features(self, head_nodes, sampling_schema):
        """
        Sample neighbours recursively from the head nodes, collect the features of the
        sampled nodes, and return these as a list of feature arrays for the GraphSAGE
        algorithm.

        Args:
            head_nodes: An iterable of head nodes to perform sampling on.
            sampling_schema: The sampling schema for the model

        Returns:
            A list of the same length as ``num_samples`` of collected features from
            the sampled nodes of shape:
            ``(len(head_nodes), num_sampled_at_layer, feature_size)``
            where num_sampled_at_layer is the cumulative product of `num_samples`
            for that layer.
        """
        node_samples = self.sampler.run(nodes=head_nodes, n=1, n_size=self.num_samples)

        # The number of samples for each head node (not including itself)
        num_full_samples = np.sum(np.cumprod(self.num_samples))

        # Reshape node samples to sensible format
        def get_levels(loc, lsize, samples_per_hop, walks):
            end_loc = loc + lsize
            walks_at_level = list(it.chain(*[w[loc:end_loc] for w in walks]))
            if len(samples_per_hop) < 1:
                return [walks_at_level]
            return [walks_at_level] + get_levels(
                end_loc, lsize * samples_per_hop[0], samples_per_hop[1:], walks
            )

        nodes_per_hop = get_levels(0, 1, self.num_samples, node_samples)
        node_type = sampling_schema[0][0][0]

        # Get features for sampled nodes
        batch_feats = [
            self.graph.get_feature_for_nodes(layer_nodes, node_type)
            for layer_nodes in nodes_per_hop
        ]

        # Resize features to (batch_size, n_neighbours, feature_size)
        batch_feats = [
            np.reshape(a, (len(head_nodes), -1 if np.size(a) > 0 else 0, a.shape[1]))
            for a in batch_feats
        ]
        return batch_feats

    def flow(self, node_ids, targets=None, shuffle=False):
        """
        Creates a generator/sequence object for training or evaluation
        with the supplied node ids and numeric targets.

        The node IDs are the nodes to train or inference on: the embeddings
        calculated for these nodes are passed to the downstream task. These
        are a subset of the nodes in the graph.

        The targets are an array of numeric targets corresponding to the
        supplied node_ids to be used by the downstream task. They should
        be given in the same order as the list of node IDs.
        If they are not specified (for example, for use in prediction),
        the targets will not be available to the downsteam task.

        Note that the shuffle argument should be True for training and
        False for prediction.

        Args:
            node_ids: an iterable of node IDs
            targets: a 2D array of numeric targets with shape
                `(len(node_ids), target_size)`
            shuffle (bool): If True the node_ids will be shuffled at each
                epoch, if False the node_ids will be processed in order.

        Returns:
            A NodeSequence object to use with the GraphSAGE model
            in Keras methods ``fit_generator``, ``evaluate_generator``,
            and ``predict_generator``

        """
        return NodeSequence(self, node_ids, targets, shuffle=shuffle)

    def flow_from_dataframe(self, node_targets, shuffle=False):
        """
        Creates a generator/sequence object for training or evaluation
        with the supplied node ids and numeric targets.

        Args:
            node_targets: a Pandas DataFrame of numeric targets indexed
                by the node ID for that target.
            shuffle (bool): If True the node_ids will be shuffled at each
                epoch, if False the node_ids will be processed in order.

        Returns:
            A NodeSequence object to use with the GraphSAGE model
            in Keras methods ``fit_generator``, ``evaluate_generator``,
            and ``predict_generator``

        """
        return NodeSequence(
            self, node_targets.index, node_targets.values, shuffle=shuffle
        )


class HinSAGENodeGenerator:
    """Keras-compatible data mapper for Heterogeneous GraphSAGE (HinSAGE)

    At minimum, supply the StellarGraph, the batch size, and the number of
    node samples for each layer of the HinSAGE model.

    The supplied graph should be a StellarGraph object that is ready for
    machine learning. Currently the model requires node features for all
    nodes in the graph.

    Use the :meth:`flow` method supplying the nodes and (optionally) targets
    to get an object that can be used as a Keras data generator.

    Note that the shuffle argument should be True for training and
    False for prediction.

     Example::

         G_generator = HinSAGENodeGenerator(G, 50, [10,10])
         train_data_gen = G_generator.flow(train_node_ids, train_node_labels)
         test_data_gen = G_generator.flow(test_node_ids)

     """

    def __init__(self, G, batch_size, num_samples, schema=None, seed=None, name=None):
        """

        Args:
            G (StellarGraph): The machine-learning ready graph
            batch_size (int): Size of batch to return
            num_samples (list): The number of samples per layer (hop) to take
            schema (GraphSchema): [Optional] Graph schema for G.
            seed (int), Optional: Random seed for the node sampler
            name (str), optional: Name of the generator.
        """
        self.graph = G
        self.num_samples = num_samples
        self.batch_size = batch_size
        self.name = name

        # We require a StellarGraph
        if not isinstance(G, StellarGraphBase):
            raise TypeError("Graph must be a StellarGraph object.")

        G.check_graph_for_ml(features=True)

        # Generate schema
        # We need a schema for compatibility with HinSAGE
        if schema is None:
            self.schema = G.create_graph_schema(create_type_maps=True)
        elif isinstance(schema, GraphSchema):
            self.schema = schema
        else:
            raise TypeError("Schema must be a GraphSchema object")

        # Create sampler for HinSAGE
        self.sampler = SampledHeterogeneousBreadthFirstWalk(
            G, graph_schema=self.schema, seed=seed
        )

    def sample_features(self, head_nodes, sampling_schema):
        """
        Sample neighbours recursively from the head nodes, collect the features of the
        sampled nodes, and return these as a list of feature arrays for the GraphSAGE
        algorithm.

        Args:
            head_nodes: An iterable of head nodes to perform sampling on.
            sampling_schema: The node sampling schema for the HinSAGE model,
                this is can be generated by the ``GraphSchema`` object.

        Returns:
            A list of the same length as ``num_samples`` of collected features from
            the sampled nodes of shape:
            ``(len(head_nodes), num_sampled_at_layer, feature_size)``
            where num_sampled_at_layer is the cumulative product of `num_samples`
            for that layer.
        """
        # Get sampled nodes
        node_samples = self.sampler.run(nodes=head_nodes, n=1, n_size=self.num_samples)

        # Reshape node samples to the required format for the HinSAGE model
        # This requires grouping the sampled nodes by edge type and in order
        nodes_by_type = [
            (
                nt,
                reduce(
                    operator.concat,
                    (samples[ks] for samples in node_samples for ks in indices),
                    [],
                ),
            )
            for nt, indices in sampling_schema[0]
        ]

        # Get features
        batch_feats = [
            self.graph.get_feature_for_nodes(layer_nodes, nt)
            for nt, layer_nodes in nodes_by_type
        ]

        # Resize features to (batch_size, n_neighbours, feature_size)
        batch_feats = [
            np.reshape(a, (len(head_nodes), -1 if np.size(a) > 0 else 0, a.shape[1]))
            for a in batch_feats
        ]

        return batch_feats

    def flow(self, node_ids, targets=None, shuffle=False):
        """
        Creates a generator/sequence object for training or evaluation
        with the supplied node ids and numeric targets.

        The node IDs are the nodes to train or inference on: the embeddings
        calculated for these nodes are passed to the downstream task. These
        are a subset of the nodes in the graph.

        The targets are an array of numeric targets corresponding to the
        supplied node_ids to be used by the downstream task. They should
        be given in the same order as the list of node IDs.
        If they are not specified (for example, for use in prediction),
        the targets will not be available to the downsteam task.

        Note that the shuffle argument should be True for training and
        False for prediction.

        Args:
            node_ids (iterable): The head node IDs
            targets (Numpy array): a 2D array of numeric targets with shape
                ``(len(node_ids), target_size)``
            shuffle (bool): If True the node_ids will be shuffled at each
                epoch, if False the node_ids will be processed in order.

        Returns:
            A NodeSequence object to use with the GraphSAGE model
            in Keras methods `fit_generator`, `evaluate_generator`,
            and `predict_generator`.

        """
        return NodeSequence(self, node_ids, targets, shuffle=shuffle)

    def flow_from_dataframe(self, node_targets, shuffle=False):
        """
        Creates a generator/sequence object for training or evaluation
        with the supplied node ids and numeric targets.

        Note that the shuffle argument should be True for training and
        False for prediction.

        Args:
            node_targets (DataFrame): Numeric targets indexed
                by the node ID for that target.
            shuffle (bool): If True the node_ids will be shuffled at each
                epoch, if False the node_ids will be processed in order.

        Returns:
            A NodeSequence object to use with the GraphSAGE model
            in Keras methods `fit_generator`, `evaluate_generator`,
            and `predict_generator`.
        """
        return NodeSequence(
            self, node_targets.index, node_targets.values, shuffle=shuffle
        )


class SparseFullBatchNodeSequence(Sequence):
    """
    Keras-compatible data generator for for node inference models
    that require full-batch training (e.g., GCN, GAT).
    Use this class with the Keras methods :meth:`keras.Model.fit_generator`,
        :meth:`keras.Model.evaluate_generator`, and
        :meth:`keras.Model.predict_generator`,

    This class uses sparse matrix representations to send data to the models,
    and only works with the Keras tensorflow backend. For any other backends,
    use the :class:`FullBatchNodeSequence` class.

    This class should be created using the `.flow(...)` method of
    :class:`FullBatchNodeGenerator`.

    Args:
        features (np.ndarray): An array of node features of size (N x F),
            where N is the number of nodes in the graph, F is the node feature size
        A (sparse matrix): An adjacency matrix of the graph of size (N x N).
        targets (np.ndarray, optional): An optional array of node targets of size (N x C),
            where C is the target size (e.g., number of classes for one-hot class targets)
        indices (np.ndarray, optional): Array of indices to the feature and adjacency matrix
            of the targets. Required if targets is not None.
    """

    use_sparse = True

    def __init__(self, features, A, targets=None, indices=None):

        if (targets is not None) and (len(indices) != len(targets)):
            raise ValueError(
                "When passed together targets and indices should be the same length."
            )

        # Store features and targets as np.ndarray
        self.features = np.asanyarray(features)
        self.target_indices = np.asanyarray(indices)

        # Ensure matrix is in COO format to extract indices
        if sps.isspmatrix(A):
            A = A.tocoo()

        else:
            raise ValueError("Adjacency matrix not in expected sparse format")

        # Convert matrices to list of indices & values
        self.A_indices = np.expand_dims(np.hstack((A.row[:, None], A.col[:, None])), 0)
        self.A_values = np.expand_dims(A.data, 0)

        # Reshape all inputs to have batch dimension of 1
        self.target_indices = np.reshape(
            self.target_indices, (1,) + self.target_indices.shape
        )
        self.features = np.reshape(self.features, (1,) + self.features.shape)
        self.inputs = [
            self.features,
            self.target_indices,
            self.A_indices,
            self.A_values,
        ]

        if targets is not None:
            self.targets = np.asanyarray(targets)
            self.targets = np.reshape(self.targets, (1,) + self.targets.shape)
        else:
            self.targets = None

    def __len__(self):
        return 1

    def __getitem__(self, index):
        return self.inputs, self.targets


class FullBatchNodeSequence(Sequence):
    """
    Keras-compatible data generator for for node inference models
    that require full-batch training (e.g., GCN, GAT).
    Use this class with the Keras methods :meth:`keras.Model.fit_generator`,
        :meth:`keras.Model.evaluate_generator`, and
        :meth:`keras.Model.predict_generator`,

    This class should be created using the `.flow(...)` method of
    :class:`FullBatchNodeGenerator`.

    Args:
        features (np.ndarray): An array of node features of size (N x F),
            where N is the number of nodes in the graph, F is the node feature size
        A (np.ndarray or sparse matrix): An adjacency matrix of the graph of size (N x N).
        targets (np.ndarray, optional): An optional array of node targets of size (N x C),
            where C is the target size (e.g., number of classes for one-hot class targets)
        indices (np.ndarray, optional): Array of indices to the feature and adjacency matrix
            of the targets. Required if targets is not None.
    """

    use_sparse = False

    def __init__(self, features, A, targets=None, indices=None):

        if (targets is not None) and (len(indices) != len(targets)):
            raise ValueError(
                "When passed together targets and indices should be the same length."
            )

        # Store features and targets as np.ndarray
        self.features = np.asanyarray(features)
        self.target_indices = np.asanyarray(indices)

        # Convert sparse matrix to dense:
        if sps.issparse(A) and hasattr(A, "toarray"):
            self.A_dense = A.toarray()
        elif isinstance(A, (np.ndarray, np.matrix)):
            self.A_dense = np.asanyarray(A)
        else:
            raise TypeError(
                "Expected input matrix to be either a Scipy sparse matrix or a Numpy array."
            )

        # Reshape all inputs to have batch dimension of 1
        self.features = np.reshape(self.features, (1,) + self.features.shape)
        self.A_dense = self.A_dense.reshape((1,) + self.A_dense.shape)
        self.target_indices = np.reshape(
            self.target_indices, (1,) + self.target_indices.shape
        )

        self.inputs = [self.features, self.target_indices, self.A_dense]

        if targets is not None:
            self.targets = np.asanyarray(targets)
            self.targets = np.reshape(self.targets, (1,) + self.targets.shape)
        else:
            self.targets = None

    def __len__(self):
        return 1

    def __getitem__(self, index):
        return self.inputs, self.targets


class FullBatchNodeGenerator:
    """
    A data generator for use with full-batch models on homogeneous graphs,
    e.g., GCN, GAT, SGC.
    The supplied graph G should be a StellarGraph object that is ready for
    machine learning. Currently the model requires node features to be available for all
    nodes in the graph.
    Use the :meth:`flow` method supplying the nodes and (optionally) targets
    to get an object that can be used as a Keras data generator.

    This generator will supply the features array and the adjacency matrix to a
    full-batch Keras graph ML model.  There is a choice to supply either a sparse
    adjacency matrix (the default) or a dense adjacency matrix, with the `sparse`
    argument.

    For these algorithms the adjacency matrix requires pre-processing and the
    'method' option should be specified with the correct pre-processing for
    each algorithm. The options are as follows:

    *   ``method='gcn'`` Normalizes the adjacency matrix for the GCN algorithm.
        This implements the linearized convolution of Eq. 8 in [1].
    *   ``method='chebyshev'``: Implements the approximate spectral convolution
        operator by implementing the k-th order Chebyshev expansion of Eq. 5 in [1].
    *   ``method='sgc'``: This replicates the k-th order smoothed adjacency matrix
        to implement the Simplified Graph Convolutions of Eq. 8 in [2].
    *   ``method='self_loops'`` or ``method='gat'``: Simply sets the diagonal elements
        of the adjacency matrix to one, effectively adding self-loops to the graph. This is
        used by the GAT algorithm of [3].
    *   ``method='ppnp'`` Calculates the personalized page rank matrix of Eq 2 in [4].

    [1] `Kipf and Welling, 2017 <https://arxiv.org/abs/1609.02907>`_.
    [2] `Wu et al. 2019 <https://arxiv.org/abs/1902.07153>`_.
    [3] `Veličković et al., 2018 <https://arxiv.org/abs/1710.10903>`_
    [4] `Klicpera et al., 2018 <https://arxiv.org/abs/1810.05997>`_.

    Example::

        G_generator = FullBatchNodeGenerator(G)
        train_data_gen = G_generator.flow(node_ids, node_targets)

        # Fetch the data from train_data_gen, and feed into a Keras model:
        x_inputs, y_train = train_data_gen[0]
        model.fit(x=x_inputs, y=y_train)

        # Alternatively, use the generator itself with model.fit_generator:
        model.fit_generator(train_gen, epochs=num_epochs, ...)

    For more information, please see the GCN/GAT, PPNP/APPNP and SGC demos:
        `<https://github.com/stellargraph/stellargraph/blob/master/demos/>`_

    Args:
        G (StellarGraphBase): a machine-learning StellarGraph-type graph
        name (str): an optional name of the generator
        method (str): Method to pre-process adjacency matrix. One of 'gcn' (default),
            'chebyshev','sgc', 'self_loops', or 'none'.
        k (None or int): This is the smoothing order for the 'sgc' method or the
            Chebyshev series order for the 'chebyshev' method. In both cases this
            should be positive integer.
        transform (callable): an optional function to apply on features and adjacency matrix
            the function takes (features, Aadj) as arguments.
        sparse (bool): If True (default) a sparse adjacency matrix is used,
            if False a dense adjacency matrix is used.
        teleport_probability (float): teleport probability between 0.0 and 1.0. "probability" of returning to the
        starting node in the propagation step as in [4].
    """

    def __init__(self, G, name=None, method="gcn", k=1, sparse=True, transform=None, teleport_probability=0.1):

        if not isinstance(G, StellarGraphBase):
            raise TypeError("Graph must be a StellarGraph object.")

        self.graph = G
        self.name = name
        self.k = k
        self.teleport_probability = teleport_probability
        self.method = method

        # Check if the graph has features
        G.check_graph_for_ml()

        # Create sparse adjacency matrix
        self.node_list = list(G.nodes())
        self.Aadj = nx.to_scipy_sparse_matrix(
            G, nodelist=self.node_list, dtype="float32", weight="weight", format="coo"
        )

        # Power-user feature: make the generator yield dense adjacency matrix instead
        # of the default sparse one.
        # If sparse is specified, check that the backend is tensorflow
        if sparse and K.backend() != "tensorflow":
            warnings.warn(
                "Sparse adjacency matrices are only supported in tensorflow."
                " Falling back to using a dense adjacency matrix."
            )
            self.use_sparse = False

        else:
            self.use_sparse = sparse

        # We need a schema to check compatibility with GAT, GCN
        self.schema = G.create_graph_schema(create_type_maps=True)

        # Check that there is only a single node type for GAT or GCN
        if len(self.schema.node_types) > 1:
            raise TypeError(
                "{}: node generator requires graph with single node type; "
                "a graph with multiple node types is passed. Stopping.".format(
                    type(self).__name__
                )
            )

        # Get the features for the nodes
        self.features = G.get_feature_for_nodes(self.node_list)

        if transform is not None:
            if callable(transform):
                self.features, self.Aadj = transform(
                    features=self.features, A=self.Aadj
                )
            else:
                raise ValueError("argument 'transform' must be a callable.")

        elif self.method in ["gcn", "chebyshev", "sgc"]:
            self.features, self.Aadj = GCN_Aadj_feats_op(
                features=self.features, A=self.Aadj, k=self.k, method=self.method
            )

        elif self.method in ["gat", "self_loops"]:
            self.Aadj = self.Aadj + sps.diags(
                np.ones(self.Aadj.shape[0]) - self.Aadj.diagonal()
            )

        elif self.method in ["ppnp"]:
            if self.use_sparse:
                raise ValueError(
                    "use_sparse=true' is incompatible with 'ppnp'."
                    "Set 'use_sparse=True' or consider using the APPNP model instead.")
            self.features, self.Aadj = PPNP_Aadj_feats_op(
                features=self.features, A=self.Aadj, teleport_probability=self.teleport_probability
            )

        elif self.method in [None, "none"]:
            pass

        else:
            raise ValueError(
                "Undefined method for adjacency matrix transformation. "
                "Accepted: 'gcn' (default), 'chebyshev','sgc', and 'self_loops'."
            )

    def flow(self, node_ids, targets=None):
        """
        Creates a generator/sequence object for training or evaluation
        with the supplied node ids and numeric targets.

        Args:
            node_ids: and iterable of node ids for the nodes of interest
                (e.g., training, validation, or test set nodes)
            targets: a 2D array of numeric node targets with shape `(len(node_ids), target_size)`

        Returns:
            A NodeSequence object to use with GCN or GAT models
            in Keras methods :meth:`fit_generator`, :meth:`evaluate_generator`,
            and :meth:`predict_generator`

        """
        if targets is not None:
            # Check targets is an iterable
            if not is_real_iterable(targets):
                raise TypeError("Targets must be an iterable or None")

            # Check targets correct shape
            if len(targets) != len(node_ids):
                raise TypeError("Targets must be the same length as node_ids")

        # The list of indices of the target nodes in self.node_list
        node_indices = np.array([self.node_list.index(n) for n in node_ids])

        if self.use_sparse:
            return SparseFullBatchNodeSequence(
                self.features, self.Aadj, targets, node_indices
            )
        else:
            return FullBatchNodeSequence(
                self.features, self.Aadj, targets, node_indices
            )


class DirectedGraphSAGENodeGenerator:
    """
    A data generator for node prediction with homogeneous GraphSAGE models
    on directed graphs.

    At minimum, supply the StellarDiGraph, the batch size, and the number of
    node samples (separately for in-nodes and out-nodes)
    for each layer of the GraphSAGE model.

    The supplied graph should be a StellarDiGraph object that is ready for
    machine learning. Currently the model requires node features for all
    nodes in the graph.

    Use the :meth:`flow` method supplying the nodes and (optionally) targets
    to get an object that can be used as a Keras data generator.

    Example::

        G_generator = DirectedGraphSAGENodeGenerator(G, 50, [10,5], [5,1])
        train_data_gen = G_generator.flow(train_node_ids, train_node_labels)
        test_data_gen = G_generator.flow(test_node_ids)

    Args:
        G (StellarDiGraph): The machine-learning ready graph.
        batch_size (int): Size of batch to return.
        in_samples (list): The number of in-node samples per layer (hop) to take.
        out_samples (list): The number of out-node samples per layer (hop) to take.
        schema (GraphSchema): [Optional] Graph schema for G.
        seed (int): [Optional] Random seed for the node sampler.
        name (str or None): Name of the generator (optional)
    """

    def __init__(
        self, G, batch_size, in_samples, out_samples, schema=None, seed=None, name=None
    ):
        if not isinstance(G, StellarDiGraph):
            raise TypeError("Graph must be a StellarDiGraph object.")
        # TODO Add checks for in- and out-nodes sizes

        self.graph = G
        self.in_samples = in_samples
        self.out_samples = out_samples
        self.batch_size = batch_size
        self.name = name

        # Check if the graph has features
        G.check_graph_for_ml()

        # We need a schema for compatibility with HinSAGE
        if schema is None:
            self.schema = G.create_graph_schema(create_type_maps=True)
        elif isinstance(schema, GraphSchema):
            self.schema = schema
        else:
            raise TypeError("Schema must be a GraphSchema object")

        # Check that there is only a single node type for GraphSAGE
        if len(self.schema.node_types) > 1:
            print(
                "Warning: running homogeneous GraphSAGE on a graph with multiple node types"
            )

        # Create sampler for GraphSAGE
        self.sampler = DirectedBreadthFirstNeighbours(
            G, graph_schema=self.schema, seed=seed
        )

    def sample_features(self, head_nodes, sampling_schema):
        """
        Sample neighbours recursively from the head nodes, collect the features of the
        sampled nodes, and return these as a list of feature arrays for the GraphSAGE
        algorithm.

        Args:
            head_nodes: An iterable of head nodes to perform sampling on.
            sampling_schema: The sampling schema for the model

        Returns:
            A list of feature tensors from the sampled nodes at each layer, each of shape:
            ``(len(head_nodes), num_sampled_at_layer, feature_size)``
            where num_sampled_at_layer is the total number (cumulative product)
            of nodes sampled at the given number of hops from each head node,
            given the sequence of in/out directions.
        """
        node_samples = self.sampler.run(
            nodes=head_nodes, n=1, in_size=self.in_samples, out_size=self.out_samples
        )

        # Reshape node samples to sensible format
        # Each 'slot' represents the list of nodes sampled from some neighbourhood, and will have a corresponding
        # NN input layer. Every hop potentially generates both in-nodes and out-nodes, held separately,
        # and thus the slot (or directed hop sequence) structure forms a binary tree.

        node_type = sampling_schema[0][0][0]

        max_hops = len(self.in_samples)
        max_slots = 2 ** (max_hops + 1) - 1
        features = [None] * max_slots  # flattened binary tree

        for slot in range(max_slots):
            nodes_in_slot = list(it.chain(*[sample[slot] for sample in node_samples]))
            features_for_slot = self.graph.get_feature_for_nodes(
                nodes_in_slot, node_type
            )
            resize = -1 if np.size(features_for_slot) > 0 else 0
            features[slot] = np.reshape(
                features_for_slot, (len(head_nodes), resize, features_for_slot.shape[1])
            )

        return features

    def flow(self, node_ids, targets=None, shuffle=False):
        """
        Creates a generator/sequence object for training or evaluation
        with the supplied node ids and numeric targets.

        The node IDs are the nodes to train or inference on: the embeddings
        calculated for these nodes are passed to the downstream task. These
        are a subset of the nodes in the graph.

        The targets are an array of numeric targets corresponding to the
        supplied node_ids to be used by the downstream task. They should
        be given in the same order as the list of node IDs.
        If they are not specified (for example, for use in prediction),
        the targets will not be available to the downsteam task.

        Note that the shuffle argument should be True for training and
        False for prediction.

        Args:
            node_ids: an iterable of node IDs
            targets: a 2D array of numeric targets with shape
                `(len(node_ids), target_size)`
            shuffle (bool): If True the node_ids will be shuffled at each
                epoch, if False the node_ids will be processed in order.

        Returns:
            A NodeSequence object to use with the GraphSAGE model
            in Keras methods ``fit_generator``, ``evaluate_generator``,
            and ``predict_generator``

        """
        return NodeSequence(self, node_ids, targets, shuffle=shuffle)

    def flow_from_dataframe(self, node_targets, shuffle=False):
        """
        Creates a generator/sequence object for training or evaluation
        with the supplied node ids and numeric targets.

        Args:
            node_targets: a Pandas DataFrame of numeric targets indexed
                by the node ID for that target.
            shuffle (bool): If True the node_ids will be shuffled at each
                epoch, if False the node_ids will be processed in order.

        Returns:
            A NodeSequence object to use with the GraphSAGE model
            in Keras methods ``fit_generator``, ``evaluate_generator``,
            and ``predict_generator``

        """
        return NodeSequence(
            self, node_targets.index, node_targets.values, shuffle=shuffle
        )<|MERGE_RESOLUTION|>--- conflicted
+++ resolved
@@ -44,12 +44,7 @@
     SampledHeterogeneousBreadthFirstWalk,
     DirectedBreadthFirstNeighbours,
 )
-<<<<<<< HEAD
-
-from ..core.graph import StellarGraphBase, GraphSchema
-=======
 from ..core.graph import StellarGraphBase, GraphSchema, StellarDiGraph
->>>>>>> 9c10cffe
 from ..core.utils import is_real_iterable
 from ..core.utils import GCN_Aadj_feats_op, PPNP_Aadj_feats_op
 
