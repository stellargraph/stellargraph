--- conflicted
+++ resolved
@@ -31,13 +31,9 @@
     Args:
         G (StellarGraph): a machine-learning StellarGraph-type graph
         num_powers (int): the number of adjacency powers to calculate. Defaults
-<<<<<<< HEAD
-            to `10` as this value was found to perform well by the authors of the paper.
+            to 10 as this value was found to perform well by the authors of the paper.
         weighted (bool, optional): if True, use the edge weights from ``G``; if False, treat the
             graph as unweighted.
-=======
-            to 10 as this value was found to perform well by the authors of the paper.
->>>>>>> 10574785
 
     """
 
