--- conflicted
+++ resolved
@@ -13,6 +13,10 @@
     A data generator for use with the Watch Your Step algorithm [1]. It calculates and returns the first `num_powers`
     of the adjacency matrix row by row.
 
+    .. warning::
+
+        This class is experimental: it is insufficiently tested.
+
     Args:
         G (StellarGraph): a machine-learning StellarGraph-type graph
         num_powers (int): the number of adjacency powers to calculate
@@ -24,11 +28,7 @@
         if not isinstance(G, StellarGraph):
             raise TypeError("G must be a StellarGraph object.")
 
-<<<<<<< HEAD
         Aadj = G.to_adjacency_matrix().tocoo()
-=======
-        Aadj = G.to_adjacency_matrix()
->>>>>>> ab452924
         indices = np.column_stack((Aadj.col, Aadj.row))
 
         self.Aadj_T = tf.sparse.SparseTensor(
@@ -40,7 +40,7 @@
         self.transition_matrix_T = tf.sparse.SparseTensor(
             indices=indices,
             values=normalize_adj(Aadj, symmetric=False).data.astype(np.float32),
-            dense_shape=Aadj,
+            dense_shape=(Aadj.shape[0], Aadj.shape[0]),
         )
 
         self.num_powers = num_powers
