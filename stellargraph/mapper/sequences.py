--- conflicted
+++ resolved
@@ -653,13 +653,9 @@
 
     def __init__(self, base_generator):
 
-<<<<<<< HEAD
         if not isinstance(
             base_generator, (FullBatchSequence, SparseFullBatchSequence, NodeSequence),
         ):
-=======
-        if not isinstance(base_generator, (FullBatchSequence, SparseFullBatchSequence)):
->>>>>>> e91448b6
             raise TypeError(
                 f"base_generator: expected FullBatchSequence or SparseFullBatchSequence, "
                 f"found {type(base_generator).__name__}"
