# -*- coding: utf-8 -*-
#
# Copyright 2018-2020 Data61, CSIRO
#
# Licensed under the Apache License, Version 2.0 (the "License");
# you may not use this file except in compliance with the License.
# You may obtain a copy of the License at
#
#   http://www.apache.org/licenses/LICENSE-2.0
#
# Unless required by applicable law or agreed to in writing, software
# distributed under the License is distributed on an "AS IS" BASIS,
# WITHOUT WARRANTIES OR CONDITIONS OF ANY KIND, either express or implied.
# See the License for the specific language governing permissions and
# limitations under the License.

"""
Mappers to provide input data for the graph models in layers.

"""
__all__ = [
    "FullBatchGenerator",
    "FullBatchNodeGenerator",
    "FullBatchLinkGenerator",
    "RelationalFullBatchNodeGenerator",
]

import warnings
import operator
import random
import numpy as np
import itertools as it
import networkx as nx
import scipy.sparse as sps
from tensorflow.keras import backend as K
from functools import reduce
from tensorflow.keras.utils import Sequence

from . import (
    Generator,
    FullBatchSequence,
    SparseFullBatchSequence,
    RelationalFullBatchNodeSequence,
    GraphSAGENodeGenerator,
    DirectedGraphSAGENodeGenerator,
)
from ..core.graph import StellarGraph
from ..core.utils import is_real_iterable
from ..core.utils import GCN_Aadj_feats_op, PPNP_Aadj_feats_op
from ..core.validation import comma_sep


class FullBatchGenerator(Generator):
    multiplicity = None

    def __init__(
        self,
        G,
        name=None,
        method="gcn",
        k=1,
        sparse=True,
        transform=None,
        teleport_probability=0.1,
    ):
        if self.multiplicity is None:
            raise TypeError(
                "Can't instantiate abstract class 'FullBatchGenerator', please"
                "instantiate either 'FullBatchNodeGenerator' or 'FullBatchLinkGenerator'"
            )

        if not isinstance(G, StellarGraph):
            raise TypeError("Graph must be a StellarGraph or StellarDiGraph object.")

        self.graph = G
        self.name = name
        self.k = k
        self.teleport_probability = teleport_probability
        self.method = method

        # Check if the graph has features
        G.check_graph_for_ml()

        # Check that there is only a single node type for GAT or GCN
        node_type = G.unique_node_type(
            "G: expected a graph with a single node type, found a graph with node types: %(found)s"
        )

        # Create sparse adjacency matrix:
        # Use the node orderings the same as in the graph features
        self.node_list = G.nodes()
        self.Aadj = G.to_adjacency_matrix()

        # Power-user feature: make the generator yield dense adjacency matrix instead
        # of the default sparse one.
        # If sparse is specified, check that the backend is tensorflow
        if sparse and K.backend() != "tensorflow":
            warnings.warn(
                "Sparse adjacency matrices are only supported in tensorflow."
                " Falling back to using a dense adjacency matrix."
            )
            self.use_sparse = False

        else:
            self.use_sparse = sparse

        # Get the features for the nodes
        self.features = G.node_features(node_type=node_type)

        if transform is not None:
            if callable(transform):
                self.features, self.Aadj = transform(
                    features=self.features, A=self.Aadj
                )
            else:
                raise ValueError("argument 'transform' must be a callable.")

        elif self.method in ["gcn", "sgc"]:
            self.features, self.Aadj = GCN_Aadj_feats_op(
                features=self.features, A=self.Aadj, k=self.k, method=self.method
            )

        elif self.method in ["gat", "self_loops"]:
            self.Aadj = self.Aadj + sps.diags(
                np.ones(self.Aadj.shape[0]) - self.Aadj.diagonal()
            )

        elif self.method in ["ppnp"]:
            if self.use_sparse:
                raise ValueError(
                    "sparse: method='ppnp' requires 'sparse=False', found 'sparse=True' "
                    "(consider using the APPNP model for sparse support)"
                )
            self.features, self.Aadj = PPNP_Aadj_feats_op(
                features=self.features,
                A=self.Aadj,
                teleport_probability=self.teleport_probability,
            )

        elif self.method in [None, "none"]:
            pass

        else:
            raise ValueError(
                "Undefined method for adjacency matrix transformation. "
                "Accepted: 'gcn' (default), 'sgc', and 'self_loops'."
            )

    def num_batch_dims(self):
        return 2

    def flow(self, node_ids, targets=None):
        """
        Creates a generator/sequence object for training or evaluation
        with the supplied node ids and numeric targets.

        Args:
            node_ids: an iterable of node ids for the nodes of interest
                (e.g., training, validation, or test set nodes)
            targets: a 1D or 2D array of numeric node targets with shape ``(len(node_ids),)``
                or ``(len(node_ids), target_size)``

        Returns:
            A NodeSequence object to use with GCN or GAT models
            in Keras methods :meth:`fit`, :meth:`evaluate`,
            and :meth:`predict`

        """
        if targets is not None:
            # Check targets is an iterable
            if not is_real_iterable(targets):
                raise TypeError("Targets must be an iterable or None")

            # Check targets correct shape
            if len(targets) != len(node_ids):
                raise TypeError("Targets must be the same length as node_ids")

        # find the indices of the nodes, handling both multiplicity 1 [node, node, ...] and 2
        # [(source, target), ...]
        node_ids = np.asarray(node_ids)
        flat_node_ids = node_ids.reshape(-1)
        flat_node_indices = self.graph.node_ids_to_ilocs(flat_node_ids)
        # back to the original shape
        node_indices = flat_node_indices.reshape(node_ids.shape)
        if self.use_sparse:
            return SparseFullBatchSequence(
                self.features, self.Aadj, targets, node_indices
            )
        else:
            return FullBatchSequence(self.features, self.Aadj, targets, node_indices)


class FullBatchNodeGenerator(FullBatchGenerator):
    """
    A data generator for use with full-batch models on homogeneous graphs,
    e.g., GCN, GAT, SGC.
    The supplied graph G should be a StellarGraph object with node features.

    Use the :meth:`flow` method supplying the nodes and (optionally) targets
    to get an object that can be used as a Keras data generator.

    This generator will supply the features array and the adjacency matrix to a
    full-batch Keras graph ML model.  There is a choice to supply either a sparse
    adjacency matrix (the default) or a dense adjacency matrix, with the `sparse`
    argument.

    For these algorithms the adjacency matrix requires pre-processing and the
    'method' option should be specified with the correct pre-processing for
    each algorithm. The options are as follows:

    *   ``method='gcn'``: Normalizes the adjacency matrix for the GCN algorithm.
        This implements the linearized convolution of Eq. 8 in [1].
    *   ``method='sgc'``: This replicates the k-th order smoothed adjacency matrix
        to implement the Simplified Graph Convolutions of Eq. 8 in [2].
    *   ``method='self_loops'`` or ``method='gat'``: Simply sets the diagonal elements
        of the adjacency matrix to one, effectively adding self-loops to the graph. This is
        used by the GAT algorithm of [3].
    *   ``method='ppnp'``: Calculates the personalized page rank matrix of Eq. 2 in [4].

    [1] `Kipf and Welling, 2017 <https://arxiv.org/abs/1609.02907>`_.
    [2] `Wu et al. 2019 <https://arxiv.org/abs/1902.07153>`_.
    [3] `Veličković et al., 2018 <https://arxiv.org/abs/1710.10903>`_.
    [4] `Klicpera et al., 2018 <https://arxiv.org/abs/1810.05997>`_.

    Example::

        G_generator = FullBatchNodeGenerator(G)
        train_flow = G_generator.flow(node_ids, node_targets)

        # Fetch the data from train_flow, and feed into a Keras model:
        x_inputs, y_train = train_flow[0]
        model.fit(x=x_inputs, y=y_train)

        # Alternatively, use the generator itself with model.fit:
        model.fit(train_flow, epochs=num_epochs)

    For more information, please see the GCN, GAT, PPNP/APPNP and SGC demos: `<https://github.com/stellargraph/stellargraph/blob/master/demos/>`_

    Args:
        G (StellarGraph): a machine-learning StellarGraph-type graph
        name (str): an optional name of the generator
        method (str): Method to pre-process adjacency matrix. One of 'gcn' (default),
            'sgc', 'self_loops', or 'none'.
        k (None or int): This is the smoothing order for the 'sgc' method. This should be positive
            integer.
        transform (callable): an optional function to apply on features and adjacency matrix
            the function takes (features, Aadj) as arguments.
        sparse (bool): If True (default) a sparse adjacency matrix is used,
            if False a dense adjacency matrix is used.
        teleport_probability (float): teleport probability between 0.0 and 1.0.
            "probability" of returning to the starting node in the propagation step as in [4].
    """

    multiplicity = 1

    def flow(self, node_ids, targets=None):
        """
        Creates a generator/sequence object for training or evaluation
        with the supplied node ids and numeric targets.

        Args:
            node_ids: an iterable of node ids for the nodes of interest
                (e.g., training, validation, or test set nodes)
            targets: a 1D or 2D array of numeric node targets with shape ``(len(node_ids),)``
                or ``(len(node_ids), target_size)``

        Returns:
            A NodeSequence object to use with GCN or GAT models
            in Keras methods :meth:`fit`, :meth:`evaluate`,
            and :meth:`predict`

        """
        return super().flow(node_ids, targets)

    def default_corrupt_input_index_groups(self):
        return [[0]]


class FullBatchLinkGenerator(FullBatchGenerator):
    """
    A data generator for use with full-batch models on homogeneous graphs,
    e.g., GCN, GAT, SGC.
    The supplied graph G should be a StellarGraph object with node features.

    Use the :meth:`flow` method supplying the links as a list of (src, dst) tuples
    of node IDs and (optionally) targets.

    This generator will supply the features array and the adjacency matrix to a
    full-batch Keras graph ML model.  There is a choice to supply either a sparse
    adjacency matrix (the default) or a dense adjacency matrix, with the `sparse`
    argument.

    For these algorithms the adjacency matrix requires pre-processing and the
    'method' option should be specified with the correct pre-processing for
    each algorithm. The options are as follows:

    *   ``method='gcn'``: Normalizes the adjacency matrix for the GCN algorithm.
        This implements the linearized convolution of Eq. 8 in [1].
    *   ``method='sgc'``: This replicates the k-th order smoothed adjacency matrix
        to implement the Simplified Graph Convolutions of Eq. 8 in [2].
    *   ``method='self_loops'`` or ``method='gat'``: Simply sets the diagonal elements
        of the adjacency matrix to one, effectively adding self-loops to the graph. This is
        used by the GAT algorithm of [3].
    *   ``method='ppnp'``: Calculates the personalized page rank matrix of Eq. 2 in [4].

    [1] `Kipf and Welling, 2017 <https://arxiv.org/abs/1609.02907>`_.
    [2] `Wu et al. 2019 <https://arxiv.org/abs/1902.07153>`_.
    [3] `Veličković et al., 2018 <https://arxiv.org/abs/1710.10903>`_.
    [4] `Klicpera et al., 2018 <https://arxiv.org/abs/1810.05997>`_.

    Example::

        G_generator = FullBatchLinkGenerator(G)
        train_flow = G_generator.flow([(1,2), (3,4), (5,6)], [0, 1, 1])

        # Fetch the data from train_flow, and feed into a Keras model:
        x_inputs, y_train = train_flow[0]
        model.fit(x=x_inputs, y=y_train)

        # Alternatively, use the generator itself with model.fit:
        model.fit(train_flow, epochs=num_epochs)

    For more information, please see the GCN, GAT, PPNP/APPNP and SGC demos: `<https://github.com/stellargraph/stellargraph/blob/master/demos/>`_

    Args:
        G (StellarGraph): a machine-learning StellarGraph-type graph
        name (str): an optional name of the generator
        method (str): Method to pre-process adjacency matrix. One of 'gcn' (default),
            'sgc', 'self_loops', or 'none'.
        k (None or int): This is the smoothing order for the 'sgc' method. This should be positive
            integer.
        transform (callable): an optional function to apply on features and adjacency matrix
            the function takes (features, Aadj) as arguments.
        sparse (bool): If True (default) a sparse adjacency matrix is used,
            if False a dense adjacency matrix is used.
        teleport_probability (float): teleport probability between 0.0 and 1.0. "probability"
            of returning to the starting node in the propagation step as in [4].
    """

    multiplicity = 2

    def flow(self, link_ids, targets=None):
        """
        Creates a generator/sequence object for training or evaluation
        with the supplied node ids and numeric targets.

        Args:
<<<<<<< HEAD
            link_ids: link_ids can be either:
                - a tuple of 1D numpy arrays containing the source and target nodes in format (sources, targets)
                - a 2D numpy array with shape (N_links, 2) where `link_ids[:, 0] = sources` and
                    `link_ids[:, 1] = targets`
                - a `stellargraph.EdgeList` object
            targets: a 1D or 2D array of numeric node targets with shape `(len(node_ids)`
                or (len(node_ids), target_size)`
=======
            link_ids: an iterable of link ids specified as tuples of node ids
                or an array of shape (N_links, 2) specifying the links.
            targets: a 1D or 2D array of numeric node targets with shape ``(len(node_ids),)``
                or ``(len(node_ids), target_size)``
>>>>>>> 13442772

        Returns:
            A NodeSequence object to use with GCN or GAT models
            in Keras methods :meth:`fit`, :meth:`evaluate`,
            and :meth:`predict`

        """
        if is_real_iterable(link_ids) and len(link_ids) == 2:
            link_ids = np.stack(link_ids, axis=1)

        # support old link ids format for backwards compatability
        elif is_real_iterable(link_ids) and all(len(x) == 2 for x in link_ids):
            link_ids = np.array(link_ids)

        return super().flow(link_ids, targets)


class RelationalFullBatchNodeGenerator(Generator):
    """
    A data generator for use with full-batch models on relational graphs e.g. RGCN.

    The supplied graph G should be a StellarGraph or StellarDiGraph object with node features.
    Use the :meth:`flow` method supplying the nodes and (optionally) targets
    to get an object that can be used as a Keras data generator.

    This generator will supply the features array and the adjacency matrix to a
    full-batch Keras graph ML model.  There is a choice to supply either a list of sparse
    adjacency matrices (the default) or a list of dense adjacency matrices, with the `sparse`
    argument.

    For these algorithms the adjacency matrices require pre-processing and the default option is to
    normalize each row of the adjacency matrix so that it sums to 1.
    For customization a transformation (callable) can be passed that
    operates on the node features and adjacency matrix.

    Example::

        G_generator = RelationalFullBatchNodeGenerator(G)
        train_data_gen = G_generator.flow(node_ids, node_targets)

        # Fetch the data from train_data_gen, and feed into a Keras model:
        # Alternatively, use the generator itself with model.fit:
        model.fit(train_gen, epochs=num_epochs, ...)

    Args:
        G (StellarGraph): a machine-learning StellarGraph-type graph
        name (str): an optional name of the generator
        transform (callable): an optional function to apply on features and adjacency matrix
            the function takes (features, Aadj) as arguments.
        sparse (bool): If True (default) a list of sparse adjacency matrices is used,
            if False a list of dense adjacency matrices is used.

    """

    def __init__(self, G, name=None, sparse=True, transform=None):

        if not isinstance(G, StellarGraph):
            raise TypeError("Graph must be a StellarGraph object.")

        self.graph = G
        self.name = name
        self.use_sparse = sparse
        self.multiplicity = 1

        # Check if the graph has features
        G.check_graph_for_ml()

        # extract node, feature, and edge type info from G
        node_types = list(G.node_types)
        if len(node_types) != 1:
            raise ValueError(
                f"G: expected one node type, found {comma_sep(sorted(node_types))}",
            )

        self.features = G.node_features(node_type=node_types[0])

        # create a list of adjacency matrices - one adj matrix for each edge type
        # an adjacency matrix is created for each edge type from all edges of that type
        self.As = []

        for edge_type in G.edge_types:
            # note that A is the transpose of the standard adjacency matrix
            # this is to aggregate features from incoming nodes
            A = G.to_adjacency_matrix(edge_type=edge_type).transpose()

            if transform is None:
                # normalize here and replace zero row sums with 1
                # to avoid harmless divide by zero warnings
                d = sps.diags(
                    np.float_power(np.ravel(np.maximum(A.sum(axis=1), 1)), -1), 0
                )
                A = d.dot(A)

            else:
                self.features, A = transform(self.features, A)

            A = A.tocoo()
            self.As.append(A)

    def num_batch_dims(self):
        return 2

    def flow(self, node_ids, targets=None):
        """
        Creates a generator/sequence object for training or evaluation
        with the supplied node ids and numeric targets.

        Args:
            node_ids: and iterable of node ids for the nodes of interest
                (e.g., training, validation, or test set nodes)
            targets: a 2D array of numeric node targets with shape ``(len(node_ids), target_size)``

        Returns:
            A NodeSequence object to use with RGCN models
            in Keras methods :meth:`fit`, :meth:`evaluate`,
            and :meth:`predict`
        """

        if targets is not None:
            # Check targets is an iterable
            if not is_real_iterable(targets):
                raise TypeError("Targets must be an iterable or None")

            # Check targets correct shape
            if len(targets) != len(node_ids):
                raise TypeError("Targets must be the same length as node_ids")

        node_indices = self.graph.node_ids_to_ilocs(node_ids)

        return RelationalFullBatchNodeSequence(
            self.features, self.As, self.use_sparse, targets, node_indices
        )<|MERGE_RESOLUTION|>--- conflicted
+++ resolved
@@ -345,20 +345,10 @@
         with the supplied node ids and numeric targets.
 
         Args:
-<<<<<<< HEAD
-            link_ids: link_ids can be either:
-                - a tuple of 1D numpy arrays containing the source and target nodes in format (sources, targets)
-                - a 2D numpy array with shape (N_links, 2) where `link_ids[:, 0] = sources` and
-                    `link_ids[:, 1] = targets`
-                - a `stellargraph.EdgeList` object
-            targets: a 1D or 2D array of numeric node targets with shape `(len(node_ids)`
-                or (len(node_ids), target_size)`
-=======
             link_ids: an iterable of link ids specified as tuples of node ids
                 or an array of shape (N_links, 2) specifying the links.
             targets: a 1D or 2D array of numeric node targets with shape ``(len(node_ids),)``
                 or ``(len(node_ids), target_size)``
->>>>>>> 13442772
 
         Returns:
             A NodeSequence object to use with GCN or GAT models
@@ -366,13 +356,6 @@
             and :meth:`predict`
 
         """
-        if is_real_iterable(link_ids) and len(link_ids) == 2:
-            link_ids = np.stack(link_ids, axis=1)
-
-        # support old link ids format for backwards compatability
-        elif is_real_iterable(link_ids) and all(len(x) == 2 for x in link_ids):
-            link_ids = np.array(link_ids)
-
         return super().flow(link_ids, targets)
 
 
