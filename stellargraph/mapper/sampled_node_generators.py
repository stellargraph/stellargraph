# -*- coding: utf-8 -*-
#
# Copyright 2018-2020 Data61, CSIRO
#
# Licensed under the Apache License, Version 2.0 (the "License");
# you may not use this file except in compliance with the License.
# You may obtain a copy of the License at
#
#   http://www.apache.org/licenses/LICENSE-2.0
#
# Unless required by applicable law or agreed to in writing, software
# distributed under the License is distributed on an "AS IS" BASIS,
# WITHOUT WARRANTIES OR CONDITIONS OF ANY KIND, either express or implied.
# See the License for the specific language governing permissions and
# limitations under the License.

"""
Mappers to provide input data for the graph models in layers.

"""
__all__ = [
    "GraphSAGENodeGenerator",
    "HinSAGENodeGenerator",
    "Attri2VecNodeGenerator",
    "Node2VecNodeGenerator",
    "DirectedGraphSAGENodeGenerator",
]

import warnings
import operator
import random
import abc
import warnings
import numpy as np
import itertools as it
import networkx as nx
import scipy.sparse as sps
from tensorflow.keras import backend as K
from functools import reduce
from tensorflow.keras.utils import Sequence

from ..data import (
    SampledBreadthFirstWalk,
    SampledHeterogeneousBreadthFirstWalk,
    DirectedBreadthFirstNeighbours,
)
from ..core.graph import StellarGraph, GraphSchema
from ..core.utils import is_real_iterable
from . import NodeSequence
from ..random import SeededPerBatch


class BatchedNodeGenerator(abc.ABC):
    """
    Abstract base class for graph data generators.

    The supplied graph should be a StellarGraph object that is ready for
    machine learning.

    Do not use this base class: use a subclass specific to the method.

    Args:
        G (StellarGraph): The machine-learning ready graph.
        batch_size (int): Size of batch to return.
        schema (GraphSchema): [Optional] Schema for the graph, for heterogeneous graphs.
    """

    def __init__(self, G, batch_size, schema=None):
        if not isinstance(G, StellarGraph):
            raise TypeError("Graph must be a StellarGraph or StellarDiGraph object.")

        self.graph = G
        self.batch_size = batch_size

        # This is a node generator and requries a model with one root nodes per query
        self.multiplicity = 1

        # We need a schema for compatibility with HinSAGE
        if schema is None:
            self.schema = G.create_graph_schema()
        elif isinstance(schema, GraphSchema):
            self.schema = schema
        else:
            raise TypeError("Schema must be a GraphSchema object")

        # We will need real node types here
        self.head_node_types = None

        # Create sampler for GraphSAGE
        self.sampler = None

    @abc.abstractmethod
    def sample_features(self, head_nodes, batch_num):
        pass

    def flow(self, node_ids, targets=None, shuffle=False, seed=None):
        """
        Creates a generator/sequence object for training or evaluation
        with the supplied node ids and numeric targets.

        The node IDs are the nodes to train or inference on: the embeddings
        calculated for these nodes are passed to the downstream task. These
        are a subset of the nodes in the graph.

        The targets are an array of numeric targets corresponding to the
        supplied node_ids to be used by the downstream task. They should
        be given in the same order as the list of node IDs.
        If they are not specified (for example, for use in prediction),
        the targets will not be available to the downstream task.

        Note that the shuffle argument should be True for training and
        False for prediction.

        Args:
            node_ids: an iterable of node IDs
            targets: a 2D array of numeric targets with shape
                `(len(node_ids), target_size)`
            shuffle (bool): If True the node_ids will be shuffled at each
                epoch, if False the node_ids will be processed in order.

        Returns:
            A NodeSequence object to use with with StellarGraph models
            in Keras methods ``fit_generator``, ``evaluate_generator``,
            and ``predict_generator``

        """
        if self.head_node_types is not None:
            expected_node_type = self.head_node_types[0]
        else:
            expected_node_type = None

        # Check all IDs are actually in the graph and are of expected type
        for n in node_ids:
            try:
                node_type = self.graph.node_type(n)
            except KeyError:
                raise KeyError(f"Node ID {n} supplied to generator not found in graph")

            if expected_node_type is not None and (node_type != expected_node_type):
                raise ValueError(
                    f"Node ID {n} not of expected type {expected_node_type}"
                )

        return NodeSequence(
            self.sample_features,
            self.batch_size,
            node_ids,
            targets,
            shuffle=shuffle,
            seed=seed,
        )

    def flow_from_dataframe(self, node_targets, shuffle=False):
        """
        Creates a generator/sequence object for training or evaluation
        with the supplied node ids and numeric targets.

        Args:
            node_targets: a Pandas DataFrame of numeric targets indexed
                by the node ID for that target.
            shuffle (bool): If True the node_ids will be shuffled at each
                epoch, if False the node_ids will be processed in order.

        Returns:
            A NodeSequence object to use with with StellarGraph models
            in Keras methods ``fit_generator``, ``evaluate_generator``,
            and ``predict_generator``

        """
        return self.flow(node_targets.index, node_targets.values, shuffle=shuffle)


class GraphSAGENodeGenerator(BatchedNodeGenerator):
    """
    A data generator for node prediction with Homogeneous GraphSAGE models

    At minimum, supply the StellarGraph, the batch size, and the number of
    node samples for each layer of the GraphSAGE model.

    The supplied graph should be a StellarGraph object that is ready for
    machine learning. Currently the model requires node features for all
    nodes in the graph.

    Use the :meth:`flow` method supplying the nodes and (optionally) targets
    to get an object that can be used as a Keras data generator.

    Example::

        G_generator = GraphSAGENodeGenerator(G, 50, [10,10])
        train_data_gen = G_generator.flow(train_node_ids, train_node_labels)
        test_data_gen = G_generator.flow(test_node_ids)

    Args:
        G (StellarGraph): The machine-learning ready graph.
        batch_size (int): Size of batch to return.
        num_samples (list): The number of samples per layer (hop) to take.
        seed (int): [Optional] Random seed for the node sampler.
    """

    def __init__(self, G, batch_size, num_samples, seed=None, name=None):
        super().__init__(G, batch_size)

        self.num_samples = num_samples
        self.head_node_types = self.schema.node_types
        self.name = name

        # Check if the graph has features
        G.check_graph_for_ml()

        # Check that there is only a single node type for GraphSAGE
        if len(self.head_node_types) > 1:
            warnings.warn(
                "running homogeneous GraphSAGE on a graph with multiple node types",
                RuntimeWarning,
            )

        # Create sampler for GraphSAGE
        self._samplers = SeededPerBatch(
            lambda s: SampledBreadthFirstWalk(G, graph_schema=self.schema, seed=s),
            seed=seed,
        )

    def sample_features(self, head_nodes, batch_num):
        """
        Sample neighbours recursively from the head nodes, collect the features of the
        sampled nodes, and return these as a list of feature arrays for the GraphSAGE
        algorithm.

        Args:
            head_nodes: An iterable of head nodes to perform sampling on.
            batch_num (int): Batch number

        Returns:
            A list of the same length as ``num_samples`` of collected features from
            the sampled nodes of shape:
            ``(len(head_nodes), num_sampled_at_layer, feature_size)``
            where num_sampled_at_layer is the cumulative product of `num_samples`
            for that layer.
        """
        node_samples = self._samplers[batch_num].run(
            nodes=head_nodes, n=1, n_size=self.num_samples
        )

        # The number of samples for each head node (not including itself)
        num_full_samples = np.sum(np.cumprod(self.num_samples))

        # Reshape node samples to sensible format
        def get_levels(loc, lsize, samples_per_hop, walks):
            end_loc = loc + lsize
            walks_at_level = list(it.chain(*[w[loc:end_loc] for w in walks]))
            if len(samples_per_hop) < 1:
                return [walks_at_level]
            return [walks_at_level] + get_levels(
                end_loc, lsize * samples_per_hop[0], samples_per_hop[1:], walks
            )

        nodes_per_hop = get_levels(0, 1, self.num_samples, node_samples)
        node_type = self.head_node_types[0]

        # Get features for sampled nodes
        batch_feats = [
            self.graph.node_features(layer_nodes, node_type)
            for layer_nodes in nodes_per_hop
        ]

        # Resize features to (batch_size, n_neighbours, feature_size)
        batch_feats = [
            np.reshape(a, (len(head_nodes), -1 if np.size(a) > 0 else 0, a.shape[1]))
            for a in batch_feats
        ]
        return batch_feats


class DirectedGraphSAGENodeGenerator(BatchedNodeGenerator):
    """
    A data generator for node prediction with homogeneous GraphSAGE models
    on directed graphs.

    At minimum, supply the StellarDiGraph, the batch size, and the number of
    node samples (separately for in-nodes and out-nodes)
    for each layer of the GraphSAGE model.

    The supplied graph should be a StellarDiGraph object that is ready for
    machine learning. Currently the model requires node features for all
    nodes in the graph.

    Use the :meth:`flow` method supplying the nodes and (optionally) targets
    to get an object that can be used as a Keras data generator.

    Example::

        G_generator = DirectedGraphSAGENodeGenerator(G, 50, [10,5], [5,1])
        train_data_gen = G_generator.flow(train_node_ids, train_node_labels)
        test_data_gen = G_generator.flow(test_node_ids)

    Args:
        G (StellarDiGraph): The machine-learning ready graph.
        batch_size (int): Size of batch to return.
        in_samples (list): The number of in-node samples per layer (hop) to take.
        out_samples (list): The number of out-node samples per layer (hop) to take.
        seed (int): [Optional] Random seed for the node sampler.
    """

    def __init__(self, G, batch_size, in_samples, out_samples, seed=None, name=None):
        super().__init__(G, batch_size)

        # TODO Add checks for in- and out-nodes sizes
        self.in_samples = in_samples
        self.out_samples = out_samples
        self.head_node_types = self.schema.node_types
        self.name = name

        # Check if the graph has features
        G.check_graph_for_ml()

        # Check that there is only a single node type for GraphSAGE
        if len(self.head_node_types) > 1:
            warnings.warn(
                "running homogeneous GraphSAGE on a graph with multiple node types",
                RuntimeWarning,
            )

        # Create sampler for GraphSAGE
        self.sampler = DirectedBreadthFirstNeighbours(
            G, graph_schema=self.schema, seed=seed
        )

    def sample_features(self, head_nodes, batch_num):
        """
        Sample neighbours recursively from the head nodes, collect the features of the
        sampled nodes, and return these as a list of feature arrays for the GraphSAGE
        algorithm.

        Args:
            head_nodes: An iterable of head nodes to perform sampling on.
            batch_num (int): Batch number

        Returns:
            A list of feature tensors from the sampled nodes at each layer, each of shape:
            ``(len(head_nodes), num_sampled_at_layer, feature_size)``
            where num_sampled_at_layer is the total number (cumulative product)
            of nodes sampled at the given number of hops from each head node,
            given the sequence of in/out directions.
        """
        node_samples = self.sampler.run(
            nodes=head_nodes, n=1, in_size=self.in_samples, out_size=self.out_samples
        )

        # Reshape node samples to sensible format
        # Each 'slot' represents the list of nodes sampled from some neighbourhood, and will have a corresponding
        # NN input layer. Every hop potentially generates both in-nodes and out-nodes, held separately,
        # and thus the slot (or directed hop sequence) structure forms a binary tree.

        node_type = self.head_node_types[0]

        max_hops = len(self.in_samples)
        max_slots = 2 ** (max_hops + 1) - 1
        features = [None] * max_slots  # flattened binary tree

        for slot in range(max_slots):
            nodes_in_slot = list(it.chain(*[sample[slot] for sample in node_samples]))
            features_for_slot = self.graph.node_features(nodes_in_slot, node_type)
            resize = -1 if np.size(features_for_slot) > 0 else 0
            features[slot] = np.reshape(
                features_for_slot, (len(head_nodes), resize, features_for_slot.shape[1])
            )

        return features


class HinSAGENodeGenerator(BatchedNodeGenerator):
    """Keras-compatible data mapper for Heterogeneous GraphSAGE (HinSAGE)

    At minimum, supply the StellarGraph, the batch size, and the number of
    node samples for each layer of the HinSAGE model.

    The supplied graph should be a StellarGraph object that is ready for
    machine learning. Currently the model requires node features for all
    nodes in the graph.

    Use the :meth:`flow` method supplying the nodes and (optionally) targets
    to get an object that can be used as a Keras data generator.

    Note that the shuffle argument should be True for training and
    False for prediction.

    Args:
        G (StellarGraph): The machine-learning ready graph
        batch_size (int): Size of batch to return
        num_samples (list): The number of samples per layer (hop) to take
        head_node_type (str): The node type that will be given to the generator
            using the `flow` method, the model will expect this node type.
        schema (GraphSchema, optional): Graph schema for G.
        seed (int, optional): Random seed for the node sampler

    Example::

         G_generator = HinSAGENodeGenerator(G, 50, [10,10])
         train_data_gen = G_generator.flow(train_node_ids, train_node_labels)
         test_data_gen = G_generator.flow(test_node_ids)

     """

    def __init__(
        self,
        G,
        batch_size,
        num_samples,
        head_node_type,
        schema=None,
        seed=None,
        name=None,
    ):
        super().__init__(G, batch_size, schema=schema)

        self.num_samples = num_samples
        self.name = name

        # Check if the graph has features
        G.check_graph_for_ml()

        # The head node type
        if head_node_type not in self.schema.node_types:
            raise KeyError("Supplied head node type must exist in the graph")
        self.head_node_types = [head_node_type]

        # Create sampling schema
        self._sampling_schema = self.schema.sampling_layout(
            self.head_node_types, self.num_samples
        )
        self._type_adjacency_list = self.schema.type_adjacency_list(
            self.head_node_types, len(self.num_samples)
        )

        # Create sampler for HinSAGE
        self.sampler = SampledHeterogeneousBreadthFirstWalk(
            G, graph_schema=self.schema, seed=seed
        )

    def sample_features(self, head_nodes, batch_num):
        """
        Sample neighbours recursively from the head nodes, collect the features of the
        sampled nodes, and return these as a list of feature arrays for the GraphSAGE
        algorithm.

        Args:
            head_nodes: An iterable of head nodes to perform sampling on.
            batch_num (int): Batch number

        Returns:
            A list of the same length as ``num_samples`` of collected features from
            the sampled nodes of shape:
            ``(len(head_nodes), num_sampled_at_layer, feature_size)``
            where num_sampled_at_layer is the cumulative product of `num_samples`
            for that layer.
        """
        # Get sampled nodes
        node_samples = self.sampler.run(nodes=head_nodes, n=1, n_size=self.num_samples)

        # Reshape node samples to the required format for the HinSAGE model
        # This requires grouping the sampled nodes by edge type and in order
        nodes_by_type = [
            (
                nt,
                reduce(
                    operator.concat,
                    (samples[ks] for samples in node_samples for ks in indices),
                    [],
                ),
            )
            for nt, indices in self._sampling_schema[0]
        ]

        # Get features
        batch_feats = [
            self.graph.node_features(layer_nodes, nt)
            for nt, layer_nodes in nodes_by_type
        ]

        # Resize features to (batch_size, n_neighbours, feature_size)
        batch_feats = [
            np.reshape(a, (len(head_nodes), -1 if np.size(a) > 0 else 0, a.shape[1]))
            for a in batch_feats
        ]

        return batch_feats


class Attri2VecNodeGenerator(BatchedNodeGenerator):
    """
    A node feature generator for node representation prediction with the
    attri2vec model.

    At minimum, supply the StellarGraph and the batch size.

    The supplied graph should be a StellarGraph object that is ready for
    machine learning. Currently the model requires node features for all
    nodes in the graph.

    Use the :meth:`flow` method supplying the nodes to get an object
    that can be used as a Keras data generator.

    Example::

        G_generator = Attri2VecNodeGenerator(G, 50)
        data_gen = G_generator.flow(node_ids)

    Args:
        G (StellarGraph): The machine-learning ready graph.
        batch_size (int): Size of batch to return.
        name (str or None): Name of the generator (optional).
    """

    def __init__(self, G, batch_size, name=None):
        super().__init__(G, batch_size)
        self.name = name

<<<<<<< HEAD
        # Check if the graph has features
        G.check_graph_for_ml()

    def sample_features(self, head_nodes):
=======
    def sample_features(self, head_nodes, batch_num):
>>>>>>> ecd38f9c
        """
        Sample content features of the head nodes, and return these as a list of feature
        arrays for the attri2vec algorithm.

        Args:
            head_nodes: An iterable of head nodes to perform sampling on.
            batch_num (int): Batch number

        Returns:
            A list of feature arrays, with each element being the feature of a
            head node.
        """

        batch_feats = self.graph.node_features(head_nodes)
        return batch_feats

    def flow(self, node_ids):
        """
        Creates a generator/sequence object for node representation prediction
        with the supplied node ids.

        The node IDs are the nodes to inference on: the embeddings
        calculated for these nodes are passed to the downstream task. These
        are a subset/all of the nodes in the graph.

        Args:
            node_ids: an iterable of node IDs.

        Returns:
            A NodeSequence object to use with the Attri2Vec model
            in the Keras method ``predict_generator``.

        """
        return NodeSequence(
            self.sample_features, self.batch_size, node_ids, shuffle=False
        )

    def flow_from_dataframe(self, node_ids):
        """
        Creates a generator/sequence object for node representation prediction
        with the supplied node ids.

        Args:
            node_ids: a Pandas DataFrame of node_ids.

        Returns:
            A NodeSequence object to use with the Attri2Vec model
            in the Keras method ``predict_generator``.

        """
        return NodeSequence(self.sample_features, self.batch_size, node_ids.index)


class Node2VecNodeGenerator(BatchedNodeGenerator):
    """
    A data generator for node representation prediction with node2vec models.

    At minimum, supply the StellarGraph and the batch size.

    The supplied graph should be a StellarGraph object that is ready for
    machine learning. Currently the model does not require node features for
    nodes in the graph.

    Use the :meth:`flow` method supplying the nodes to get an object
    that can be used as a Keras data generator.

    Example::

        G_generator = Node2VecNodeGenerator(G, 50)
        data_gen = G_generator.flow(node_ids)

    Args:
        G (StellarGraph): The machine-learning ready graph.
        batch_size (int): Size of batch to return.
        name (str or None): Name of the generator (optional).
    """

    def __init__(self, G, batch_size, name=None):
        super().__init__(G, batch_size)
        self.name = name

    def sample_features(self, head_nodes):
        """
        Get the ids of the head nodes, and return these as a list of feature
        arrays for the node2vec algorithm.

        Args:
            head_nodes: An iterable of head nodes to perform sampling on.

        Returns:
            A list of feature arrays, with each element being the id of each
            head node.
        """

        head_node_ids = self.graph.get_index_for_nodes(head_nodes)
        batch_feats = np.array(head_node_ids)
        return batch_feats

    def flow(self, node_ids):
        """
        Creates a generator/sequence object for node representation prediction
        with the supplied node ids.

        The node IDs are the nodes to inference on: the embeddings
        calculated for these nodes are passed to the downstream task. These
        are a subset/all of the nodes in the graph.

        Args:
            node_ids: an iterable of node IDs.

        Returns:
            A NodeSequence object to use with the Node2Vec model
            in the Keras method ``predict_generator``.
        """

        return NodeSequence(
            self.sample_features, self.batch_size, node_ids, shuffle=False
        )

    def flow_from_dataframe(self, node_ids):
        """
        Creates a generator/sequence object for node representation prediction
        with the supplied node ids.

        Args:
            node_ids: a Pandas DataFrame of node_ids.

        Returns:
            A NodeSequence object to use with the Node2Vec model
            in the Keras method ``predict_generator``.
        """

        return NodeSequence(self.sample_features, self.batch_size, node_ids.index)<|MERGE_RESOLUTION|>--- conflicted
+++ resolved
@@ -515,14 +515,10 @@
         super().__init__(G, batch_size)
         self.name = name
 
-<<<<<<< HEAD
         # Check if the graph has features
         G.check_graph_for_ml()
 
-    def sample_features(self, head_nodes):
-=======
     def sample_features(self, head_nodes, batch_num):
->>>>>>> ecd38f9c
         """
         Sample content features of the head nodes, and return these as a list of feature
         arrays for the attri2vec algorithm.
