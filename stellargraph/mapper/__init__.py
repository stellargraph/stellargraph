# -*- coding: utf-8 -*-
#
# Copyright 2018-2020 Data61, CSIRO
#
# Licensed under the Apache License, Version 2.0 (the "License");
# you may not use this file except in compliance with the License.
# You may obtain a copy of the License at
#
#   http://www.apache.org/licenses/LICENSE-2.0
#
# Unless required by applicable law or agreed to in writing, software
# distributed under the License is distributed on an "AS IS" BASIS,
# WITHOUT WARRANTIES OR CONDITIONS OF ANY KIND, either express or implied.
# See the License for the specific language governing permissions and
# limitations under the License.


"""
The mapper package contains classes and functions to map graph data to neural network inputs

"""

# __all__ = ["link_mappers", "node_mappers"]

# Expose the generators
from .sequences import *
from .sampled_link_generators import *
from .sampled_node_generators import *
from .full_batch_generators import *
from .mini_batch_node_generators import *
from .graphwave_generator import *
<<<<<<< HEAD
from .adjacency_generators import *
=======
from .adjacency_generators import *
from .knowledge_graph import *
>>>>>>> 66de3813
<|MERGE_RESOLUTION|>--- conflicted
+++ resolved
@@ -29,9 +29,5 @@
 from .full_batch_generators import *
 from .mini_batch_node_generators import *
 from .graphwave_generator import *
-<<<<<<< HEAD
 from .adjacency_generators import *
-=======
-from .adjacency_generators import *
-from .knowledge_graph import *
->>>>>>> 66de3813
+from .knowledge_graph import *