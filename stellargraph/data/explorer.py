--- conflicted
+++ resolved
@@ -34,11 +34,8 @@
 from ..core.schema import GraphSchema
 from ..core.graph import StellarGraph
 from ..core.utils import is_real_iterable
-<<<<<<< HEAD
+from ..core.experimental import experimental
 from ..random import random_state
-=======
-from ..core.experimental import experimental
->>>>>>> f8ca520e
 
 
 class GraphWalk(object):
