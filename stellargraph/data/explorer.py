--- conflicted
+++ resolved
@@ -98,11 +98,7 @@
     def neighbors(self, node):
         if not self.graph.has_node(node):
             self._raise_error("node {} not in graph".format(node))
-<<<<<<< HEAD
-        return list(self.graph.neighbour_nodes(node))
-=======
         return list(self.graph.neighbors(node))
->>>>>>> 8fc94cbc
 
     def run(self, **kwargs):
         """
@@ -295,11 +291,7 @@
             # the same two nodes with different weights.
             for node in self.graph.nodes():
                 # TODO Encapsulate edge weights
-<<<<<<< HEAD
-                for neighbor in self.graph.neighbour_nodes(node):
-=======
                 for neighbor in self.graph.neighbors(node):
->>>>>>> 8fc94cbc
 
                     wts = set()
                     for weight in self.graph.edge_weights(node, neighbor):
@@ -440,11 +432,7 @@
 
         for node in nodes:
             # retrieve node type
-<<<<<<< HEAD
             label = self.graph.node_type(node)
-=======
-            label = self.graph.type_for_node(node)
->>>>>>> 8fc94cbc
             filtered_metapaths = [
                 metapath
                 for metapath in metapaths
@@ -472,11 +460,7 @@
                         neighbours = [
                             n_node
                             for n_node in neighbours
-<<<<<<< HEAD
                             if self.graph.node_type(n_node) == metapath[d]
-=======
-                            if self.graph.type_for_node(n_node) == metapath[d]
->>>>>>> 8fc94cbc
                         ]
                         if len(neighbours) == 0:
                             # if no neighbours of the required type as dictated by the metapath exist, then stop.
