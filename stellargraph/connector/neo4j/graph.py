--- conflicted
+++ resolved
@@ -19,11 +19,8 @@
 import numpy as np
 import scipy.sparse as sps
 import pandas as pd
-<<<<<<< HEAD
+from ... import globalvar
 from collections import defaultdict
-=======
-from ... import globalvar
->>>>>>> 6135dc3a
 from ...core.experimental import experimental
 from ...core.validation import comma_sep
 
@@ -152,7 +149,6 @@
     def is_directed(self):
         return self._is_directed
 
-<<<<<<< HEAD
     def clusters(self, method="louvain"):
         """
         Performs community detection to cluster the graph.
@@ -175,7 +171,7 @@
         """
         clusters = [row[1] for row in self.graph_db.run(cluster_query)]
         return clusters
-=======
+
     def check_graph_for_ml(self, expensive_check=False):
         """
         Checks if all properties required for machine learning training/inference are set up.
@@ -206,7 +202,6 @@
             ``ValueError`` exception.
         """
         return self._node_type
->>>>>>> 6135dc3a
 
 
 # A convenience class that merely specifies that edges have direction.
