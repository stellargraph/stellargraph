# -*- coding: utf-8 -*-
#
# Copyright 2019-2020 Data61, CSIRO
#
# Licensed under the Apache License, Version 2.0 (the "License");
# you may not use this file except in compliance with the License.
# You may obtain a copy of the License at
#
#   http://www.apache.org/licenses/LICENSE-2.0
#
# Unless required by applicable law or agreed to in writing, software
# distributed under the License is distributed on an "AS IS" BASIS,
# WITHOUT WARRANTIES OR CONDITIONS OF ANY KIND, either express or implied.
# See the License for the specific language governing permissions and
# limitations under the License.

import warnings
from tensorflow.keras.layers import Dense, Lambda, Dropout, Input, Layer
import tensorflow.keras.backend as K

from ..mapper import FullBatchGenerator
from .preprocessing_layer import GraphPreProcessingLayer
from .misc import SqueezedSparseConversion, deprecated_model_function, GatherIndices


class APPNPPropagationLayer(Layer):

    """
    Implementation of Approximate Personalized Propagation of Neural Predictions (PPNP)
    as in https://arxiv.org/abs/1810.05997.

    Notes:
      - The inputs are tensors with a batch dimension of 1:
        Keras requires this batch dimension, and for full-batch methods
        we only have a single "batch".

      - There are two inputs required, the node features,
        and the normalized graph Laplacian matrix

      - This class assumes that the normalized Laplacian matrix is passed as
        input to the Keras methods.

    Args:
        units (int): dimensionality of output feature vectors
        final_layer (bool): Deprecated, use ``tf.gather`` or :class:`GatherIndices`
        teleport_probability: "probability" of returning to the starting node in the propogation step as desribed  in
        the paper (alpha in the paper)
        input_dim (int, optional): the size of the input shape, if known.
        kwargs: any additional arguments to pass to :class:`tensorflow.keras.layers.Layer`
    """

    def __init__(
        self,
        units,
        teleport_probability=0.1,
        final_layer=None,
        input_dim=None,
        **kwargs
    ):
        if "input_shape" not in kwargs and input_dim is not None:
            kwargs["input_shape"] = (input_dim,)

        super().__init__(**kwargs)

        self.units = units
        self.teleport_probability = teleport_probability
        if final_layer is not None:
            raise ValueError(
                "'final_layer' is not longer supported, use 'tf.gather' or 'GatherIndices' separately"
            )

    def get_config(self):
        """
        Gets class configuration for Keras serialization.
        Used by keras model serialization.

        Returns:
            A dictionary that contains the config of the layer
        """

        config = {
            "units": self.units,
            "final_layer": self.final_layer,
            "teleport_probability": self.teleport_probability,
        }

        base_config = super().get_config()
        return {**base_config, **config}

    def compute_output_shape(self, input_shapes):
        """
        Computes the output shape of the layer.
        Assumes the following inputs:

        Args:
            input_shapes (tuple of ints)
                Shape tuples can include None for free dimensions, instead of an integer.

        Returns:
            An input shape tuple.
        """
        feature_shape, *As_shapes = input_shapes

        batch_dim = feature_shape[0]
        out_dim = feature_shape[1]

        return batch_dim, out_dim, self.units

    def build(self, input_shapes):
        """
        Builds the layer

        Args:
            input_shapes (list of int): shapes of the layer's inputs (node features and adjacency matrix)
        """
        self.built = True

    def call(self, inputs):
        """
        Applies the layer.

        Args:
            inputs (list): a list of 3 input tensors that includes
                propagated node features (size 1 x N x F),
                node features (size 1 x N x F),
                graph adjacency matrix (size N x N),
                where N is the number of nodes in the graph, and
                F is the dimensionality of node features.

        Returns:
            Keras Tensor that represents the output of the layer.
        """
        propagated_features, features, *As = inputs
        batch_dim, n_nodes, _ = K.int_shape(features)
        if batch_dim != 1:
            raise ValueError(
                "Currently full-batch methods only support a batch dimension of one"
            )

        # Remove singleton batch dimension
        features = K.squeeze(features, 0)
        propagated_features = K.squeeze(propagated_features, 0)

        # Propagate the node features
        A = As[0]
        output = (1 - self.teleport_probability) * K.dot(
            A, propagated_features
        ) + self.teleport_probability * features

        # Add batch dimension back if we removed it
        if batch_dim == 1:
            output = K.expand_dims(output, 0)

        return output


class APPNP:
    """
    Implementation of Approximate Personalized Propagation of Neural Predictions (APPNP)
    as in https://arxiv.org/abs/1810.05997.

    The model minimally requires specification of the fully connected layer sizes as a list of ints
    corresponding to the feature dimensions for each hidden layer,
    activation functions for each hidden layers, and a generator object.

    To use this class as a Keras model, the features and pre-processed adjacency matrix
    should be supplied using either the :class:`FullBatchNodeGenerator` class for node inference
    or the :class:`FullBatchLinkGenerator` class for link inference.

    To have the appropriate pre-processing the generator object should be instanciated
    with the `method='gcn'` argument.

    Example:
        Building an APPNP node model::

            generator = FullBatchNodeGenerator(G, method="gcn")
            ppnp = APPNP(
                layer_sizes=[64, 64, 1],
                activations=['relu', 'relu', 'relu'],
                generator=generator,
                dropout=0.5
            )
            x_in, x_out = ppnp.in_out_tensors()

    Notes:
      - The inputs are tensors with a batch dimension of 1. These are provided by the \
        :class:`FullBatchNodeGenerator` object.

      - This assumes that the normalized Laplacian matrix is provided as input to
        Keras methods. When using the :class:`FullBatchNodeGenerator` specify the
        ``method='gcn'`` argument to do this pre-processing.

      - The nodes provided to the :class:`FullBatchNodeGenerator.flow` method are
        used by the final layer to select the predictions for those nodes in order.
        However, the intermediate layers before the final layer order the nodes
        in the same way as the adjacency matrix.

      - The size of the final fully connected layer must be equal to the number of classes to predict.

    Args:
        layer_sizes (list of int): list of output sizes of fully connected layers in the stack
        activations (list of str): list of activations applied to each fully connected layer's output
        generator (FullBatchNodeGenerator): an instance of FullBatchNodeGenerator class constructed on the graph of interest
        bias (bool): toggles an optional bias in fully connected layers
        dropout (float): dropout rate applied to input features of each layer
        kernel_regularizer (str): normalization applied to the kernels of fully connetcted layers
        teleport_probability: "probability" of returning to the starting node in the propagation step as desribed in
        the paper (alpha in the paper)
        approx_iter: number of iterations to approximate PPNP as described in the paper (K in the paper)
    """

    def __init__(
        self,
        layer_sizes,
        generator,
        activations,
        bias=True,
        dropout=0.0,
        teleport_probability=0.1,
        kernel_regularizer=None,
        approx_iter=10,
    ):

        if not isinstance(generator, FullBatchGenerator):
            raise TypeError(
                "Generator should be a instance of FullBatchNodeGenerator or FullBatchLinkGenerator"
            )

        if not len(layer_sizes) == len(activations):
            raise ValueError(
                "The number of layers should equal the number of activations"
            )

        if not isinstance(approx_iter, int) or approx_iter <= 0:
            raise ValueError("approx_iter should be a positive integer")

        if (teleport_probability > 1.0) or (teleport_probability < 0.0):
            raise ValueError(
                "teleport_probability should be between 0 and 1 (inclusive)"
            )

        self.layer_sizes = layer_sizes
        self.teleport_probability = teleport_probability
        self.activations = activations
        self.bias = bias
        self.dropout = dropout
        self.kernel_regularizer = kernel_regularizer
        self.support = 1
        self.approx_iter = approx_iter

        # Copy required information from generator
        self.method = generator.method
        self.multiplicity = generator.multiplicity
        self.n_nodes = generator.features.shape[0]
        self.n_features = generator.features.shape[1]

        # Check if the generator is producing a sparse matrix
        self.use_sparse = generator.use_sparse
        if self.method == "none":
            self.graph_norm_layer = GraphPreProcessingLayer(num_of_nodes=self.n_nodes)

        self._layers = []

        # Initialize a stack of fully connected layers
        n_layers = len(self.layer_sizes)
        for ii in range(n_layers):
            l = self.layer_sizes[ii]
            a = self.activations[ii]
            self._layers.append(Dropout(self.dropout))
            self._layers.append(
                Dense(
                    l,
                    activation=a,
                    use_bias=self.bias,
                    kernel_regularizer=self.kernel_regularizer,
                )
            )

        feature_dim = self.layer_sizes[-1]
        for ii in range(approx_iter):
            self._layers.append(Dropout(self.dropout))
            self._layers.append(
                APPNPPropagationLayer(
                    feature_dim, teleport_probability=self.teleport_probability,
                )
            )

    def __call__(self, x):
        """
        Apply APPNP to the inputs.
        The input tensors are expected to be a list of the following:
        [
            Node features shape (1, N, F),
            Adjacency indices (1, E, 2),
            Adjacency values (1, E),
            Output indices (1, O)
        ]
        where N is the number of nodes, F the number of input features,
              E is the number of edges, O the number of output nodes.
        Args:
            x (Tensor): input tensors
        Returns:
            Output tensor
        """
        x_in, out_indices, *As = x

        # Currently we require the batch dimension to be one for full-batch methods
        batch_dim, n_nodes, _ = K.int_shape(x_in)
        if batch_dim != 1:
            raise ValueError(
                "Currently full-batch methods only support a batch dimension of one"
            )

        # Convert input indices & values to a sparse matrix
        if self.use_sparse:
            A_indices, A_values = As
            Ainput = [
                SqueezedSparseConversion(
                    shape=(n_nodes, n_nodes), dtype=A_values.dtype
                )([A_indices, A_values])
            ]

        # Otherwise, create dense matrix from input tensor
        else:
            Ainput = [Lambda(lambda A: K.squeeze(A, 0))(A) for A in As]

        # TODO: Support multiple matrices?
        if len(Ainput) != 1:
            raise NotImplementedError(
                "The APPNP method currently only accepts a single matrix"
            )

        h_layer = x_in

        for layer in self._layers[: (2 * len(self.layer_sizes))]:
            h_layer = layer(h_layer)

        feature_layer = h_layer

        for layer in self._layers[(2 * len(self.layer_sizes)) :]:
            if isinstance(layer, APPNPPropagationLayer):
                h_layer = layer([h_layer, feature_layer] + Ainput)
            else:
                # For other (non-graph) layers only supply the input tensor
                h_layer = layer(h_layer)

        # only return data for the requested nodes
        h_layer = GatherIndices(batch_dims=1)([h_layer, out_indices])

        return h_layer

    def _tensors(self, multiplicity, extra_layers):
        # Inputs for features
        x_t = Input(batch_shape=(1, self.n_nodes, self.n_features))

        # If not specified use multiplicity from instanciation
        if multiplicity is None:
            multiplicity = self.multiplicity

        # Indices to gather for model output
        if multiplicity == 1:
            out_indices_t = Input(batch_shape=(1, None), dtype="int32")
        else:
            out_indices_t = Input(batch_shape=(1, None, multiplicity), dtype="int32")

        # Create inputs for sparse or dense matrices
        if self.use_sparse:
            # Placeholders for the sparse adjacency matrix
            A_indices_t = Input(batch_shape=(1, None, 2), dtype="int64")
            A_values_t = Input(batch_shape=(1, None))
            A_placeholders = [A_indices_t, A_values_t]

        else:
            # Placeholders for the dense adjacency matrix
            A_m = Input(batch_shape=(1, self.n_nodes, self.n_nodes))
            A_placeholders = [A_m]

        # TODO: Support multiple matrices

        x_inp = [x_t, out_indices_t] + A_placeholders

        feature_layer = x_t
        for layer in extra_layers:
            feature_layer = layer(feature_layer)

        x_out = self([feature_layer, out_indices_t] + A_placeholders)

        return x_inp, x_out

    def in_out_tensors(self, multiplicity=None):
        """
        Builds an APPNP model for node or link prediction

        Returns:
            tuple: `(x_inp, x_out)`, where `x_inp` is a list of Keras/TensorFlow
            input tensors for the model and `x_out` is a tensor of the model output.
        """
        x_inp, x_out = self._tensors(multiplicity=multiplicity, extra_layers=[])
        # Flatten output by removing singleton batch dimension
        if x_out.shape[0] == 1:
            self.x_out_flat = Lambda(lambda x: K.squeeze(x, 0))(x_out)
        else:
            self.x_out_flat = x_out

        return x_inp, x_out

    def _link_model(self):
        if self.multiplicity != 2:
            warnings.warn(
                "Link model requested but a generator not supporting links was supplied."
            )
        return self.in_out_tensors(multiplicity=2)

    def _node_model(self):
        if self.multiplicity != 1:
            warnings.warn(
                "Node model requested but a generator not supporting nodes was supplied."
            )
        return self.in_out_tensors(multiplicity=1)

    def propagate_model(self, base_model):
        """
        Propagates a trained model using personalised PageRank.
        Args:
            base_model (keras Model): trained model with node features as input, predicted classes as output

        returns:
            tuple: `(x_inp, x_out)`, where `x_inp` is a list of two Keras input tensors
            for the APPNP model (containing node features and graph adjacency),
            and `x_out` is a Keras tensor for the APPNP model output.
        """
        if self.multiplicity != 1:
            raise RuntimeError(
                "APPNP does not currently support propagating a link model"
            )

<<<<<<< HEAD
        return self._tensors(multiplicity=1, extra_layers=base_model.layers[1:])
=======
        out_indices_t = Input(batch_shape=(1, None), dtype="int32")

        if self.use_sparse:
            # Placeholders for the sparse adjacency matrix
            A_indices_t = Input(batch_shape=(1, None, 2), dtype="int64")
            A_values_t = Input(batch_shape=(1, None))
            A_placeholders = [A_indices_t, A_values_t]

        else:
            # Placeholders for the dense adjacency matrix
            A_m = Input(batch_shape=(1, self.n_nodes, self.n_nodes))
            A_placeholders = [A_m]

        if self.use_sparse:
            A_indices, A_values = A_placeholders
            Ainput = [
                SqueezedSparseConversion(
                    shape=(self.n_nodes, self.n_nodes), dtype=A_values.dtype
                )([A_indices, A_values])
            ]

        # Otherwise, create dense matrix from input tensor
        else:
            Ainput = [Lambda(lambda A: K.squeeze(A, 0))(A) for A in A_placeholders]

        # Inputs for features & target indices
        x_t = Input(batch_shape=(1, self.n_nodes, self.n_features))
        x_inp = [x_t, out_indices_t] + A_placeholders

        # pass the node features through the base model
        feature_layer = x_t
        for layer in base_model.layers[1:]:
            feature_layer = layer(feature_layer)

        h_layer = feature_layer
        # iterate through APPNPPropagation layers
        for layer in self._layers[(2 * len(self.layer_sizes)) :]:
            if isinstance(layer, APPNPPropagationLayer):
                h_layer = layer([h_layer, feature_layer] + Ainput)
            else:
                h_layer = layer(h_layer)

        # only return data for the requested nodes
        h_layer = GatherIndices(batch_dims=1)([h_layer, out_indices_t])

        x_out = h_layer
        return x_inp, x_out
>>>>>>> 59d269a1

    node_model = deprecated_model_function(_node_model, "node_model")
    link_model = deprecated_model_function(_link_model, "link_model")
    build = deprecated_model_function(in_out_tensors, "build")<|MERGE_RESOLUTION|>--- conflicted
+++ resolved
@@ -434,57 +434,7 @@
                 "APPNP does not currently support propagating a link model"
             )
 
-<<<<<<< HEAD
         return self._tensors(multiplicity=1, extra_layers=base_model.layers[1:])
-=======
-        out_indices_t = Input(batch_shape=(1, None), dtype="int32")
-
-        if self.use_sparse:
-            # Placeholders for the sparse adjacency matrix
-            A_indices_t = Input(batch_shape=(1, None, 2), dtype="int64")
-            A_values_t = Input(batch_shape=(1, None))
-            A_placeholders = [A_indices_t, A_values_t]
-
-        else:
-            # Placeholders for the dense adjacency matrix
-            A_m = Input(batch_shape=(1, self.n_nodes, self.n_nodes))
-            A_placeholders = [A_m]
-
-        if self.use_sparse:
-            A_indices, A_values = A_placeholders
-            Ainput = [
-                SqueezedSparseConversion(
-                    shape=(self.n_nodes, self.n_nodes), dtype=A_values.dtype
-                )([A_indices, A_values])
-            ]
-
-        # Otherwise, create dense matrix from input tensor
-        else:
-            Ainput = [Lambda(lambda A: K.squeeze(A, 0))(A) for A in A_placeholders]
-
-        # Inputs for features & target indices
-        x_t = Input(batch_shape=(1, self.n_nodes, self.n_features))
-        x_inp = [x_t, out_indices_t] + A_placeholders
-
-        # pass the node features through the base model
-        feature_layer = x_t
-        for layer in base_model.layers[1:]:
-            feature_layer = layer(feature_layer)
-
-        h_layer = feature_layer
-        # iterate through APPNPPropagation layers
-        for layer in self._layers[(2 * len(self.layer_sizes)) :]:
-            if isinstance(layer, APPNPPropagationLayer):
-                h_layer = layer([h_layer, feature_layer] + Ainput)
-            else:
-                h_layer = layer(h_layer)
-
-        # only return data for the requested nodes
-        h_layer = GatherIndices(batch_dims=1)([h_layer, out_indices_t])
-
-        x_out = h_layer
-        return x_inp, x_out
->>>>>>> 59d269a1
 
     node_model = deprecated_model_function(_node_model, "node_model")
     link_model = deprecated_model_function(_link_model, "link_model")
