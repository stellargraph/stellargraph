--- conflicted
+++ resolved
@@ -163,16 +163,11 @@
     activation functions for each hidden layers, and a generator object.
 
     To use this class as a Keras model, the features and preprocessed adjacency matrix
-<<<<<<< HEAD
-    should be supplied using either the :class:`.FullBatchNodeGenerator` class for node inference
-    or the :class:`.FullBatchLinkGenerator` class for link inference.
-=======
     should be supplied using:
 
     - the :class:`FullBatchNodeGenerator` class for node inference
     - the :class:`ClusterNodeGenerator` class for scalable/inductive node inference using the Cluster-GCN training procedure (https://arxiv.org/abs/1905.07953)
     - the :class:`FullBatchLinkGenerator` class for link inference
->>>>>>> ef5389c3
 
     To have the appropriate preprocessing the generator object should be instantiated
     with the `method='gcn'` argument.
