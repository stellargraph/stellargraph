# -*- coding: utf-8 -*-
#
# Copyright 2020 Data61, CSIRO
#
# Licensed under the Apache License, Version 2.0 (the "License");
# you may not use this file except in compliance with the License.
# You may obtain a copy of the License at
#
#   http://www.apache.org/licenses/LICENSE-2.0
#
# Unless required by applicable law or agreed to in writing, software
# distributed under the License is distributed on an "AS IS" BASIS,
# WITHOUT WARRANTIES OR CONDITIONS OF ANY KIND, either express or implied.
# See the License for the specific language governing permissions and
# limitations under the License.

<<<<<<< HEAD
from . import GCN, GAT, APPNP, PPNP, GraphSAGE, DirectedGraphSAGE
=======
from . import GCN, GAT, APPNP, PPNP
from .misc import deprecated_model_function
>>>>>>> 92fac9fa

from tensorflow.keras.layers import Input, Lambda, Layer, GlobalAveragePooling1D
import tensorflow as tf
from tensorflow.keras import backend as K
import warnings
import numpy as np

__all__ = ["DeepGraphInfomax", "DGIDiscriminator"]


class DGIDiscriminator(Layer):
    """
    This Layer computes the Discriminator function for Deep Graph Infomax (https://arxiv.org/pdf/1809.10341.pdf).
    """

    def __init__(self, *args, **kwargs):
        super().__init__(*args, **kwargs)

    def build(self, input_shapes):

        first_size = input_shapes[0][-1]
        second_size = input_shapes[1][-1]

        self.kernel = self.add_weight(
            shape=(first_size, second_size),
            initializer="glorot_uniform",
            name="kernel",
            regularizer=None,
            constraint=None,
        )
        self.built = True

    def call(self, inputs):
        """
        Applies the layer to the inputs.

        Args:
            inputs: a list or tuple of tensors with shapes [(batch, N, F1), (batch, F2)] containing the node features and a
                summary feature vector.
        Returns:
            a Tensor with shape (1, N)
        """

        features, summary = inputs

        score = tf.linalg.matvec(features, tf.linalg.matvec(self.kernel, summary),)

        return score


class Readout(Layer):
    """
    This Layer computes the Readout function for Deep Graph Infomax (https://arxiv.org/pdf/1809.10341.pdf).
    """

    def __init__(self, *args, **kwargs):
        super().__init__(*args, **kwargs)

    def build(self, input_shapes):

        self.built = True

    def call(self, node_feats):
        """
        Applies the layer to the inputs.

        Args:
            inputs:
        Returns:
            a Tensor with shape (1, N)
        """

        if len(node_feats.shape) == 3:
            summary = tf.reduce_mean(node_feats, axis=1)
        else:
            summary = tf.reduce_mean(node_feats, axis=0)

        summary = tf.math.sigmoid(summary)

        return summary


class DeepGraphInfomax:
    """
    A class to wrap stellargraph models for Deep Graph Infomax unsupervised training
    (https://arxiv.org/pdf/1809.10341.pdf).

    Args:
        base_model: the base stellargraph model class
    """

    def __init__(self, base_model):

        if isinstance(base_model, (GCN, GAT, APPNP, PPNP)):
            self._corruptible_inputs_idxs = [0]
        elif isinstance(base_model, DirectedGraphSAGE):
            self._corruptible_inputs_idxs = np.arange(base_model.max_slots)
        elif isinstance(base_model, GraphSAGE):
            self._corruptible_inputs_idxs = np.arange(base_model.max_hops + 1)
        else:
            raise TypeError(
                f"base_model: expected GCN, GAT, APPNP, PPNP, GraphSAGE,"
                f"or DirectedGraphSAGE, found {type(base_model).__name__}"
            )

        if base_model.multiplicity != 1:
            warnings.warn(
                f"base_model: expected a node model (multiplicity = 1), found a link model (multiplicity = {base_model.multiplicity}). Base model tensors will be constructed as for a node model.",
                stacklevel=2,
            )

        self.base_model = base_model

        self._node_feats = None
<<<<<<< HEAD
        self._unique_id = f"DEEP_GRAPH_INFOMAX_{id(self)}"
=======
        # specific to full batch models
        self._corruptible_inputs_idxs = [0]
>>>>>>> 92fac9fa

        self._discriminator = DGIDiscriminator()

    def in_out_tensors(self):
        """
        A function to create the the keras inputs and outputs for a Deep Graph Infomax model for unsupervised training.

        Note that the tf.nn.sigmoid_cross_entropy_with_logits loss must be used with this model.

        Example::

            dg_infomax = DeepGraphInfoMax(...)
            x_in, x_out = dg_infomax.in_out_tensors()
            model = Model(inputs=x_in, outputs=x_out)
            model.compile(loss=tf.nn.sigmoid_cross_entropy_with_logits, ...)

        Returns:
            input and output layers for use with a keras model
        """

<<<<<<< HEAD
        x_inp, node_feats = self.base_model.build(multiplicity=1)

        # identity layer so we can attach a name to the tensor
        node_feats = Lambda(lambda x: x, name=self._unique_id)(node_feats)
=======
        x_inp, node_feats = self.base_model.in_out_tensors(multiplicity=1)

>>>>>>> 92fac9fa
        x_corr = [
            Input(batch_shape=x_inp[i].shape) for i in self._corruptible_inputs_idxs
        ]

        # shallow copy normal inputs and replace corruptible inputs with new inputs
        x_in_corr = x_inp.copy()
        for i, x in zip(self._corruptible_inputs_idxs, x_corr):
            x_in_corr[i] = x

        node_feats_corr = self.base_model(x_in_corr)

        summary = Readout()(node_feats)

        scores = self._discriminator([node_feats, summary])
        scores_corrupted = self._discriminator([node_feats_corr, summary])

        x_out = tf.stack([scores, scores_corrupted], axis=-1)

        return x_corr + x_inp, x_out

    def embedding_model(self):
        """
        A function to create the the inputs and outputs for an embedding model.

        Returns:
            input and output layers for use with a keras model
        """

        # these tensors should link into the weights that get trained by `build`
        x_emb_in, x_emb_out = self.base_model.in_out_tensors(multiplicity=1)

        # squeeze out batch dim of full batch models
        if len(x_emb_out.shape) == 3:
            squeeze_layer = Lambda(lambda x: K.squeeze(x, axis=0), name="squeeze")
            x_emb_out = squeeze_layer(x_emb_out)

        return x_emb_in, x_emb_out

    build = deprecated_model_function(in_out_tensors, "build")<|MERGE_RESOLUTION|>--- conflicted
+++ resolved
@@ -14,12 +14,8 @@
 # See the License for the specific language governing permissions and
 # limitations under the License.
 
-<<<<<<< HEAD
 from . import GCN, GAT, APPNP, PPNP, GraphSAGE, DirectedGraphSAGE
-=======
-from . import GCN, GAT, APPNP, PPNP
 from .misc import deprecated_model_function
->>>>>>> 92fac9fa
 
 from tensorflow.keras.layers import Input, Lambda, Layer, GlobalAveragePooling1D
 import tensorflow as tf
@@ -134,13 +130,6 @@
         self.base_model = base_model
 
         self._node_feats = None
-<<<<<<< HEAD
-        self._unique_id = f"DEEP_GRAPH_INFOMAX_{id(self)}"
-=======
-        # specific to full batch models
-        self._corruptible_inputs_idxs = [0]
->>>>>>> 92fac9fa
-
         self._discriminator = DGIDiscriminator()
 
     def in_out_tensors(self):
@@ -160,15 +149,8 @@
             input and output layers for use with a keras model
         """
 
-<<<<<<< HEAD
-        x_inp, node_feats = self.base_model.build(multiplicity=1)
-
-        # identity layer so we can attach a name to the tensor
-        node_feats = Lambda(lambda x: x, name=self._unique_id)(node_feats)
-=======
         x_inp, node_feats = self.base_model.in_out_tensors(multiplicity=1)
 
->>>>>>> 92fac9fa
         x_corr = [
             Input(batch_shape=x_inp[i].shape) for i in self._corruptible_inputs_idxs
         ]
