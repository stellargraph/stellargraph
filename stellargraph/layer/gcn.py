# -*- coding: utf-8 -*-
#
# Copyright 2018-2019 Data61, CSIRO
#
# Licensed under the Apache License, Version 2.0 (the "License");
# you may not use this file except in compliance with the License.
# You may obtain a copy of the License at
#
#   http://www.apache.org/licenses/LICENSE-2.0
#
# Unless required by applicable law or agreed to in writing, software
# distributed under the License is distributed on an "AS IS" BASIS,
# WITHOUT WARRANTIES OR CONDITIONS OF ANY KIND, either express or implied.
# See the License for the specific language governing permissions and
# limitations under the License.


from keras import activations, initializers, constraints
from keras import regularizers
from keras.engine import Layer
from keras import backend as K
from keras import Input
from keras.layers import Lambda, Dropout, Reshape
from ..mapper.node_mappers import FullBatchNodeGenerator

from typing import List, Tuple, Callable, AnyStr


class GraphConvolution(Layer):

    """
    Graph Convolution (GCN) Keras layer.
    The implementation is based on the keras-gcn github repo https://github.com/tkipf/keras-gcn.

    Original paper: Semi-Supervised Classification with Graph Convolutional Networks. Thomas N. Kipf, Max Welling,
    International Conference on Learning Representations (ICLR), 2017 https://github.com/tkipf/gcn

    Args:
        units (int): dimensionality of output feature vectors
        support (int): number of support weights
        activation (str): nonlinear activation applied to layer's output to obtain output features
        use_bias (bool): toggles an optional bias
        kernel_initializer (str): name of layer bias f the initializer for kernel parameters (weights)
        bias_initializer (str): name of the initializer for bias
        attn_kernel_initializer (str): name of the initializer for attention kernel
        kernel_regularizer (str): name of regularizer to be applied to layer kernel. Must be a Keras regularizer.
        bias_regularizer (str): name of regularizer to be applied to layer bias. Must be a Keras regularizer.
        activity_regularizer (str): not used in the current implementation
        kernel_constraint (str): constraint applied to layer's kernel
        bias_constraint (str): constraint applied to layer's bias
    """

    def __init__(
        self,
        units,
        support=1,
        activation=None,
        use_bias=True,
        kernel_initializer="glorot_uniform",
        bias_initializer="zeros",
        kernel_regularizer=None,
        bias_regularizer=None,
        activity_regularizer=None,
        kernel_constraint=None,
        bias_constraint=None,
        **kwargs
    ):
        if "input_shape" not in kwargs and "input_dim" in kwargs:
            kwargs["input_shape"] = (kwargs.get("input_dim"),)

        super(GraphConvolution, self).__init__(**kwargs)

        self.units = units
        self.activation = activations.get(activation)
        self.use_bias = use_bias
        self.kernel_initializer = initializers.get(kernel_initializer)
        self.bias_initializer = initializers.get(bias_initializer)
        self.kernel_regularizer = regularizers.get(kernel_regularizer)
        self.bias_regularizer = regularizers.get(bias_regularizer)
        self.activity_regularizer = regularizers.get(activity_regularizer)
        self.kernel_constraint = constraints.get(kernel_constraint)
        self.bias_constraint = constraints.get(bias_constraint)
        self.support = support

    def compute_output_shape(self, input_shapes):
        """
        Computes the output shape of the layer.
        Assumes that the layer will be built to match that input shape provided.

        Args:
            input_shape (tuple of ints)
                Shape tuples can include None for free dimensions, instead of an integer.

        Returns:
            An input shape tuple.
        """

        features_shape = input_shapes[0]
        output_shape = (features_shape[0], self.units)
        return output_shape  # (batch_size, output_dim)

    def build(self, input_shapes):
        """
        Builds the layer

        Args:
<<<<<<< HEAD
            input_shape (list of int): shapes of the layer's inputs: node features and adjacency matrix

        """

=======
            input_shape (list of list of int): shapes of the layer's input(s)

        """
>>>>>>> 85fdd1e9
        features_shape = input_shapes[0]
        assert len(features_shape) == 2
        input_dim = features_shape[1]

        self.kernel = self.add_weight(
            shape=(input_dim * self.support, self.units),
            initializer=self.kernel_initializer,
            name="kernel",
            regularizer=self.kernel_regularizer,
            constraint=self.kernel_constraint,
        )
        if self.use_bias:
            self.bias = self.add_weight(
                shape=(self.units,),
                initializer=self.bias_initializer,
                name="bias",
                regularizer=self.bias_regularizer,
                constraint=self.bias_constraint,
            )
        else:
            self.bias = None
        self.built = True

    def call(self, inputs, mask=None):
        """
        Applies the layer.

        Args:
            inputs (list): a list of input tensors that includes 2 items: node features (matrix of size N x F),
                and graph adjacency matrix (size N x N), where N is the number of nodes in the graph,
                F is the dimensionality of node features.
            mask (None or Tensor):  a Tensor indicating the input mask for Embedding. This mask is only used as a bypassing. It passes the corresponding mask from the previous layer
                to the next attached layer if the previous layer set a mask.
        Returns:
            Keras Tensor that represents the output of the layer.
        """

        features = inputs[0]
        A = inputs[1:]

        supports = list()
        for i in range(self.support):
            supports.append(K.dot(A[i], features))
        supports = K.concatenate(supports, axis=1)
        output = K.dot(supports, self.kernel)

        if self.bias:
            output += self.bias
        return self.activation(output)

    def get_config(self):
        """
        Gets class configuration for Keras serialization.
        Used by keras model serialization.

        Returns:
            A dictionary that contains the config of the layer
        """

        config = {
            "units": self.units,
            "use_bias": self.use_bias,
            "support": self.support,
            "activation": activations.serialize(self.activation),
            "kernel_initializer": initializers.serialize(self.kernel_initializer),
            "bias_initializer": initializers.serialize(self.bias_initializer),
            "kernel_regularizer": regularizers.serialize(self.kernel_regularizer),
            "bias_regularizer": regularizers.serialize(self.bias_regularizer),
            "activity_regularizer": regularizers.serialize(self.activity_regularizer),
            "kernel_constraint": constraints.serialize(self.kernel_constraint),
            "bias_constraint": constraints.serialize(self.bias_constraint),
        }

        base_config = super().get_config()
        return {**base_config, **config}


class GCN:
    """
    A stack of Graph Convolutional layers to implement the graph convolution network model as in https://arxiv.org/abs/1609.02907

    The model minimally requires specification of the layer sizes as a list of ints
    corresponding to the feature dimensions for each hidden layer,
    activation functions for each hidden layers, and a generator object.

    Args:
        layer_sizes (list of int): list of output sizes of GCN layers in the stack
        activations (list of str): list of activations applied to each layer's output
        generator (FullBatchNodeGenerator): an instance of FullBatchNodeGenerator class constructed on the graph of interest
        bias (bool): toggles an optional bias in GCN layers
        dropout (float): dropout rate applied to input features of each GCN layer
        kernel_regularizer (str): normalization applied to the kernels of GCN layers
    """

    def __init__(
        self,
        layer_sizes,
        activations,
        generator,
        bias=True,
        dropout=0.0,
        kernel_regularizer=None,
    ):
        if not isinstance(generator, FullBatchNodeGenerator):
            raise TypeError("Generator should be a instance of FullBatchNodeGenerator")

        assert len(layer_sizes) == len(activations)

        self.layer_sizes = layer_sizes
        self.activations = activations
        self.bias = bias
        self.dropout = dropout
        self.kernel_regularizer = kernel_regularizer
        self.generator = generator
        self.support = 1
        self.kwargs = generator.kwargs

        # Initialize a stack of GCN layers
        self._layers = []
        for l, a in zip(self.layer_sizes, self.activations):
            self._layers.append(Dropout(self.dropout))
            self._layers.append(
                GraphConvolution(
                    l,
                    self.support,
                    activation=a,
                    use_bias=self.bias,
                    kernel_regularizer=self.kernel_regularizer,
                )
            )

    def __call__(self, x: List):
        """
        Apply a stack of GCN layers

        Args:
            x (Tensor): input features

        Returns:
            Output tensor
        """

        H = x[0]
        suppG = x[1:]

        for layer in self._layers:
            if isinstance(layer, GraphConvolution):
                # It is a GCN layer
                H = layer([H] + suppG)
            else:
                # layer is a Dropout layer
                H = layer(H)

        return H

    def node_model(self):
        """
        Builds a GCN model for node prediction

        Returns:
            tuple: (x_inp, x_out) where `x_inp` is a Keras input tensor
                for the specified GCN model and `x_out` is a Keras tensor for the GCN model output.
        """

        x_in = Input(shape=(self.generator.features.shape[1],))

        filter = self.kwargs.get("filter", "localpool")
        if filter == "chebyshev":
            self.support = self.kwargs.get("max_degree", 2)
            suppG = [
                Input(batch_shape=(None, None), sparse=True)
                for _ in range(self.support)
            ]
        else:
            suppG = [Input(batch_shape=(None, None), sparse=True)]

        x_inp = [x_in] + suppG
        x_out = self(x_inp)
        return x_inp, x_out

    # NOTE: Temporarily remove this function from sphinx doc because it has not been implemented
    def _link_model(self, flatten_output=False):
        """
        Builds a GCN model for link (node pair) prediction

        Args:
            flatten_output:
        Returns:
            NotImplemented
        """
        raise NotImplemented<|MERGE_RESOLUTION|>--- conflicted
+++ resolved
@@ -104,16 +104,10 @@
         Builds the layer
 
         Args:
-<<<<<<< HEAD
             input_shape (list of int): shapes of the layer's inputs: node features and adjacency matrix
 
         """
-
-=======
-            input_shape (list of list of int): shapes of the layer's input(s)
-
-        """
->>>>>>> 85fdd1e9
+        
         features_shape = input_shapes[0]
         assert len(features_shape) == 2
         input_dim = features_shape[1]
