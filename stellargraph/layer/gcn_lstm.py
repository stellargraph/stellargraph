--- conflicted
+++ resolved
@@ -129,13 +129,7 @@
             input_shapes (list of int): shapes of the layer's inputs (the batches of node features)
 
         """
-<<<<<<< HEAD
         _batch_dim, n_nodes, t_steps = input_shapes
-        self.units = t_steps
-=======
-        n_nodes = input_shapes[-1]
-        t_steps = input_shapes[-2]
->>>>>>> c9f89917
 
         self.A = self.add_weight(
             name="A",
@@ -184,6 +178,7 @@
 
         # shape = B x N x T
         h_graph = tf.transpose(neighbours, [0, 2, 1])
+        # shape = B x N x units
         output = K.dot(h_graph, self.kernel)
 
         # Add optional bias & apply activation
