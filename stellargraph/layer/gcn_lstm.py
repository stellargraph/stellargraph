# -*- coding: utf-8 -*-
#
# Copyright 2018-2020 Data61, CSIRO
#
# Licensed under the Apache License, Version 2.0 (the "License");
# you may not use this file except in compliance with the License.
# You may obtain a copy of the License at
#
#   http://www.apache.org/licenses/LICENSE-2.0
#
# Unless required by applicable law or agreed to in writing, software
# distributed under the License is distributed on an "AS IS" BASIS,
# WITHOUT WARRANTIES OR CONDITIONS OF ANY KIND, either express or implied.
# See the License for the specific language governing permissions and
# limitations under the License.

import tensorflow as tf
from tensorflow.keras import backend as K
from tensorflow.keras import activations, initializers, constraints, regularizers
from tensorflow.keras.layers import Input, Layer, Dropout, LSTM, Dense
from ..core.experimental import experimental
from ..core.utils import calculate_laplacian


class FixedAdjacencyGraphConvolution(Layer):

    """
    Graph Convolution (GCN) Keras layer.
    The implementation is based on the keras-gcn github repo https://github.com/tkipf/keras-gcn.

    Original paper: Semi-Supervised Classification with Graph Convolutional Networks. Thomas N. Kipf, Max Welling,
    International Conference on Learning Representations (ICLR), 2017 https://github.com/tkipf/gcn

    Notes:
      - The inputs are 3 dimensional tensors: batch size, sequence length, and number of nodes.
      - This class assumes that a simple unweighted or weighted adjacency matrix is passed to it,
        the normalized Laplacian matrix is calculated within the class.

    Args:
        units (int): dimensionality of output feature vectors
        A (N x N): weighted/unweighted adjacency matrix
        activation (str or func): nonlinear activation applied to layer's output to obtain output features
        use_bias (bool): toggles an optional bias
        kernel_initializer (str or func, optional): The initialiser to use for the weights.
        kernel_regularizer (str or func, optional): The regulariser to use for the weights.
        kernel_constraint (str or func, optional): The constraint to use for the weights.
        bias_initializer (str or func, optional): The initialiser to use for the bias.
        bias_regularizer (str or func, optional): The regulariser to use for the bias.
        bias_constraint (str or func, optional): The constraint to use for the bias.
    """

    def __init__(
        self,
        units,
        A,
        activation=None,
        use_bias=True,
        input_dim=None,
        final_layer=None,
        kernel_initializer="glorot_uniform",
        kernel_regularizer=None,
        kernel_constraint=None,
        bias_initializer="zeros",
        bias_regularizer=None,
        bias_constraint=None,
        **kwargs
    ):
        if "input_shape" not in kwargs and input_dim is not None:
            kwargs["input_shape"] = (input_dim,)

        self.units = units  # (units,)
        self.adj = calculate_laplacian(A)
        self.activation = activations.get(activation)
        self.use_bias = use_bias
        self.final_layer = final_layer

        self.kernel_initializer = initializers.get(kernel_initializer)
        self.kernel_regularizer = regularizers.get(kernel_regularizer)
        self.kernel_constraint = constraints.get(kernel_constraint)
        self.bias_initializer = initializers.get(bias_initializer)
        self.bias_regularizer = regularizers.get(bias_regularizer)
        self.bias_constraint = constraints.get(bias_constraint)

        super().__init__(**kwargs)

    def get_config(self):
        """
        Gets class configuration for Keras serialization.
        Used by keras model serialization.

        Returns:
            A dictionary that contains the config of the layer
        """

        config = {
            "units": self.units,
            "use_bias": self.use_bias,
            "activation": activations.serialize(self.activation),
            "kernel_initializer": initializers.serialize(self.kernel_initializer),
            "kernel_regularizer": regularizers.serialize(self.kernel_regularizer),
            "kernel_constraint": constraints.serialize(self.kernel_constraint),
            "bias_initializer": initializers.serialize(self.bias_initializer),
            "bias_regularizer": regularizers.serialize(self.bias_regularizer),
            "bias_constraint": constraints.serialize(self.bias_constraint),
        }

        base_config = super().get_config()
        return {**base_config, **config}

    def compute_output_shape(self, input_shapes):
        """
        Computes the output shape of the layer.
        Assumes the following inputs:

        Args:
            input_shapes (tuple of ints)
                Shape tuples can include None for free dimensions, instead of an integer.

        Returns:
            An input shape tuple.
        """
        feature_shape = input_shapes

        return feature_shape[0], feature_shape[1], self.units

    def build(self, input_shapes):
        """
        Builds the layer

        Args:
            input_shapes (list of int): shapes of the layer's inputs (node features and adjacency matrix)

        """
        n_nodes = input_shapes[-1]
        t_steps = input_shapes[-2]
        # self.units = t_steps

        self.A = self.add_weight(
            name="A",
            shape=(n_nodes, n_nodes),
            trainable=False,
            initializer=initializers.constant(self.adj),
        )
        self.kernel = self.add_weight(
            shape=(t_steps, self.units),
            initializer=self.kernel_initializer,
            name="kernel",
            regularizer=self.kernel_regularizer,
            constraint=self.kernel_constraint,
        )

        if self.use_bias:
            self.bias = self.add_weight(
                shape=(n_nodes,),
                initializer=self.bias_initializer,
                name="bias",
                regularizer=self.bias_regularizer,
                constraint=self.bias_constraint,
            )
        else:
            self.bias = None
        self.built = True

    def call(self, features):
        """
        Applies the layer.

        Args:
            inputs (ndarray): node features (size B x T x N), where B is the batch size, T is the
                sequence length, and N is the number of nodes in the graph.

        Returns:
            Keras Tensor that represents the output of the layer.
        """

        # Calculate the layer operation of GCN

        h_graph = K.dot(features, self.A)
        output = tf.transpose(
            K.dot(tf.transpose(h_graph, [0, 2, 1]), self.kernel), [0, 2, 1]
        )

        # Add optional bias & apply activation
        if self.bias is not None:
            output += self.bias

        output = self.activation(output)

        return output


@experimental(reason="Lack of unit tests and some code refinement", issues=[1131, 1132])
class GraphConvolutionLSTM:

    """
<<<<<<< HEAD
        GraphConvolutionLSTM is a univariate timeseries forecasting method. The architecture  comprises of a stack of N1 Graph Convolutional layers followed by N2 LSTM layers, a Dropout layer, and  a Dense layer.
        This main components of GNN architecture is inspired by: T-GCN: A Temporal Graph Convolutional Network for Traffic Prediction
                                          (https://arxiv.org/abs/1811.05320)
        The implementation of the above paper is based on one graph convolution layer stacked with a GRU layer.
        The StellarGraph implementation is built as a stack of the following set of layers:
           1. User specified no. of Graph Convolutional layers
           2. User specified no. of LSTM layers
           3. 1 Dense layer
           4. 1 Dropout layer
           The last two layers consistently showed better performance and regularization experimentally.
       Args:
           seq_len: No. of LSTM cells
           adj: unweighted/weighted adjacency matrix of [no.of nodes by no. of nodes dimension
           gc_layer_size (list of int): Output sizes of Graph Convolution  layers in the stack. 
           lstm_layer_size (list of int): Output sizes of LSTM layers in the stack.
           bias (bool): If True, a bias vector is learnt for each layer in the GCN model.
           dropout (float): Dropout rate applied to input features of each GCN layer.
           gc_activations (list of str or func): Activations applied to each layer's output;
                defaults to ['relu', ..., 'relu'].
           lstm_activations (list of str or func): Activations applied to each layer's output;
                defaults to ['tanh', ..., 'tanh'].
           kernel_initializer (str or func, optional): The initialiser to use for the weights of each layer.
           kernel_regularizer (str or func, optional): The regulariser to use for the weights of each layer.
           kernel_constraint (str or func, optional): The constraint to use for the weights of each layer.
           bias_initializer (str or func, optional): The initialiser to use for the bias of each layer.
           bias_regularizer (str or func, optional): The regulariser to use for the bias of each layer.
           bias_constraint (str or func, optional): The constraint to use for the bias of each layer.
        """
=======
    GraphConvolutionLSTM is a univariate timeseries forecasting method. The architecture  comprises of a stack of N1 Graph Convolutional layers followed by N2 LSTM layers, a Dropout layer, and  a Dense layer.
    This main components of GNN architecture is inspired by: T-GCN: A Temporal Graph Convolutional Network for Traffic Prediction (https://arxiv.org/abs/1811.05320)

    The implementation of the above paper is based on one graph convolution layer stacked with a GRU layer.

    The StellarGraph implementation is built as a stack of the following set of layers:

    1. User specified no. of Graph Convolutional layers
    2. User specified no. of LSTM layers
    3. 1 Dense layer
    4. 1 Dropout layer

    The last two layers consistently showed better performance and regularization experimentally.

    Args:
        seq_len: No. of LSTM cells
        adj: unweighted/weighted adjacency matrix of [no.of nodes by no. of nodes dimension
        gc_layers: No. of Graph Convolution  layers in the stack. The output of each layer is equal to sequence length.
        lstm_layer_size (list of int): Output sizes of LSTM layers in the stack.
        bias (bool): If True, a bias vector is learnt for each layer in the GCN model.
        dropout (float): Dropout rate applied to input features of each GCN layer.
        gc_activations (list of str or func): Activations applied to each layer's output;
            defaults to ['relu', ..., 'relu'].
        lstm_activations (list of str or func): Activations applied to each layer's output;
            defaults to ['tanh', ..., 'tanh'].
        kernel_initializer (str or func, optional): The initialiser to use for the weights of each layer.
        kernel_regularizer (str or func, optional): The regulariser to use for the weights of each layer.
        kernel_constraint (str or func, optional): The constraint to use for the weights of each layer.
        bias_initializer (str or func, optional): The initialiser to use for the bias of each layer.
        bias_regularizer (str or func, optional): The regulariser to use for the bias of each layer.
        bias_constraint (str or func, optional): The constraint to use for the bias of each layer.
    """
>>>>>>> f7d5c49f

    def __init__(
        self,
        seq_len,
        adj,
        gc_layer_size,
        lstm_layer_size,
        gc_activations,
        lstm_activations,
        bias=True,
        dropout=0.5,
        kernel_initializer=None,
        kernel_regularizer=None,
        kernel_constraint=None,
        bias_initializer=None,
        bias_regularizer=None,
        bias_constraint=None,
    ):

        super(GraphConvolutionLSTM, self).__init__()

        n_gc_layers = len(gc_layer_size)
        n_lstm_layers = len(lstm_layer_size)

        self.lstm_layer_size = lstm_layer_size
        self.gc_layer_size = gc_layer_size
        self.bias = bias
        self.dropout = dropout
        self.outputs = adj.shape[0]
        self.adj = adj
        self.n_nodes = adj.shape[0]
        self.n_features = seq_len
        self.seq_len = seq_len

        self.kernel_initializer = initializers.get(kernel_initializer)
        self.kernel_regularizer = regularizers.get(kernel_regularizer)
        self.kernel_constraint = constraints.get(kernel_constraint)
        self.bias_initializer = initializers.get(bias_initializer)
        self.bias_regularizer = regularizers.get(bias_regularizer)
        self.bias_constraint = constraints.get(bias_constraint)

        # Activation function for each gcn layer
        if gc_activations is None:
            gc_activations = ["relu"] * n_gc_layers
        elif len(gc_activations) != n_gc_layers:
            raise ValueError(
                "Invalid number of activations; require one function per graph convolution layer"
            )
        self.gc_activations = gc_activations

        # Activation function for each lstm layer
        if lstm_activations is None:
            lstm_activations = ["tanh"] * n_lstm_layers
        elif len(lstm_activations) != n_lstm_layers:
            padding_size = n_lstm_layers - len(lstm_activations)
            if padding_size > 0:
                lstm_activations = lstm_activations + ["tanh"] * padding_size
            else:
                raise ValueError(
                    "Invalid number of activations; require one function per lstm layer"
                )
        self.lstm_activations = lstm_activations

        self._layers = []
        for ii in range(n_gc_layers):
            self._layers.append(
                FixedAdjacencyGraphConvolution(
                    units=self.gc_layer_size[ii],
                    A=self.adj,
                    activation=self.gc_activations[ii],
                )
            )

        for ii in range(n_lstm_layers - 1):
            self._layers.append(
                LSTM(
                    self.lstm_layer_size[ii],
                    activation=self.lstm_activations[ii],
                    return_sequences=True,
                )
            )

        self._layers.append(
            LSTM(
                self.lstm_layer_size[-1],
                activation=self.lstm_activations[-1],
                return_sequences=False,
            )
        )
        self._layers.append(Dropout(self.dropout))
        self._layers.append(Dense(self.outputs, activation="sigmoid"))

    def __call__(self, x):

        x_in, out_indices = x

        h_layer = x_in
        for layer in self._layers:
            h_layer = layer(h_layer)
        return h_layer

    def in_out_tensors(self):
        """
        Builds a GCN model for node  feature prediction

        Returns:
            tuple: `(x_inp, x_out)`, where `x_inp` is a list of Keras/TensorFlow
            input tensors for the GCN model and `x_out` is a tensor of the GCN model output.
        """
        # Inputs for features
        x_t = Input(batch_shape=(None, self.n_features, self.n_nodes))

        # Indices to gather for model output
        out_indices_t = Input(batch_shape=(None, self.n_nodes), dtype="int32")

        x_inp = [x_t, out_indices_t]
        x_out = self(x_inp)

        return x_inp[0], x_out<|MERGE_RESOLUTION|>--- conflicted
+++ resolved
@@ -193,36 +193,6 @@
 class GraphConvolutionLSTM:
 
     """
-<<<<<<< HEAD
-        GraphConvolutionLSTM is a univariate timeseries forecasting method. The architecture  comprises of a stack of N1 Graph Convolutional layers followed by N2 LSTM layers, a Dropout layer, and  a Dense layer.
-        This main components of GNN architecture is inspired by: T-GCN: A Temporal Graph Convolutional Network for Traffic Prediction
-                                          (https://arxiv.org/abs/1811.05320)
-        The implementation of the above paper is based on one graph convolution layer stacked with a GRU layer.
-        The StellarGraph implementation is built as a stack of the following set of layers:
-           1. User specified no. of Graph Convolutional layers
-           2. User specified no. of LSTM layers
-           3. 1 Dense layer
-           4. 1 Dropout layer
-           The last two layers consistently showed better performance and regularization experimentally.
-       Args:
-           seq_len: No. of LSTM cells
-           adj: unweighted/weighted adjacency matrix of [no.of nodes by no. of nodes dimension
-           gc_layer_size (list of int): Output sizes of Graph Convolution  layers in the stack. 
-           lstm_layer_size (list of int): Output sizes of LSTM layers in the stack.
-           bias (bool): If True, a bias vector is learnt for each layer in the GCN model.
-           dropout (float): Dropout rate applied to input features of each GCN layer.
-           gc_activations (list of str or func): Activations applied to each layer's output;
-                defaults to ['relu', ..., 'relu'].
-           lstm_activations (list of str or func): Activations applied to each layer's output;
-                defaults to ['tanh', ..., 'tanh'].
-           kernel_initializer (str or func, optional): The initialiser to use for the weights of each layer.
-           kernel_regularizer (str or func, optional): The regulariser to use for the weights of each layer.
-           kernel_constraint (str or func, optional): The constraint to use for the weights of each layer.
-           bias_initializer (str or func, optional): The initialiser to use for the bias of each layer.
-           bias_regularizer (str or func, optional): The regulariser to use for the bias of each layer.
-           bias_constraint (str or func, optional): The constraint to use for the bias of each layer.
-        """
-=======
     GraphConvolutionLSTM is a univariate timeseries forecasting method. The architecture  comprises of a stack of N1 Graph Convolutional layers followed by N2 LSTM layers, a Dropout layer, and  a Dense layer.
     This main components of GNN architecture is inspired by: T-GCN: A Temporal Graph Convolutional Network for Traffic Prediction (https://arxiv.org/abs/1811.05320)
 
@@ -255,7 +225,6 @@
         bias_regularizer (str or func, optional): The regulariser to use for the bias of each layer.
         bias_constraint (str or func, optional): The constraint to use for the bias of each layer.
     """
->>>>>>> f7d5c49f
 
     def __init__(
         self,
