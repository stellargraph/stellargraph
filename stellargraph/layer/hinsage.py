--- conflicted
+++ resolved
@@ -197,11 +197,7 @@
     ):
         """
         Args:
-<<<<<<< HEAD
-            layer_sizes (list of int): Hidden feature dimensions for each layer
-=======
             layer_sizes (list): Hidden feature dimensions for each layer
->>>>>>> 8f4790ae
             mapper (Sequence): A HinSAGENodeMapper or HinSAGELinkMapper. If specified the n_samples,
                 input_neighbour_tree and input_dim will be taken from this object.
             n_samples: (Optional: needs to be specified if no mapper is provided.)
