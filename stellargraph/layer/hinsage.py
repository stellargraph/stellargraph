# -*- coding: utf-8 -*-
#
# Copyright 2018 Data61, CSIRO
#
# Licensed under the Apache License, Version 2.0 (the "License");
# you may not use this file except in compliance with the License.
# You may obtain a copy of the License at
#
#   http://www.apache.org/licenses/LICENSE-2.0
#
# Unless required by applicable law or agreed to in writing, software
# distributed under the License is distributed on an "AS IS" BASIS,
# WITHOUT WARRANTIES OR CONDITIONS OF ANY KIND, either express or implied.
# See the License for the specific language governing permissions and
# limitations under the License.


"""
Heterogeneous GraphSAGE and compatible aggregator layers

"""
__all__ = ["HinSAGE", "MeanHinAggregator"]

import tensorflow as tf
from tensorflow.keras.layers import Layer
from tensorflow.keras import backend as K, Input
from tensorflow.keras.layers import Lambda, Dropout, Reshape
from tensorflow.keras.utils import Sequence
from tensorflow.keras import activations, initializers, regularizers, constraints
from typing import List, Callable, Tuple, Dict, Union, AnyStr
import itertools as it
import operator as op
import warnings


class MeanHinAggregator(Layer):
    """Mean Aggregator for HinSAGE implemented with Keras base layer

    Args:
        output_dim (int): Output dimension
        bias (bool): Use bias in layer or not (Default False)
        act (Callable or str): name of the activation function to use (must be a Keras
            activation function), or alternatively, a TensorFlow operation.
        kernel_initializer (str or func): The initialiser to use for the weights;
            defaults to 'glorot_uniform'.
        kernel_regularizer (str or func): The regulariser to use for the weights;
            defaults to None.
        kernel_constraint (str or func): The constraint to use for the weights;
            defaults to None.
        bias_initializer (str or func): The initialiser to use for the bias;
            defaults to 'zeros'.
        bias_regularizer (str or func): The regulariser to use for the bias;
            defaults to None.
        bias_constraint (str or func): The constraint to use for the bias;
            defaults to None.
    """

    def __init__(
        self,
        output_dim: int = 0,
        bias: bool = False,
        act: Union[Callable, AnyStr] = "relu",
        **kwargs
    ):
        self.output_dim = output_dim
        assert output_dim % 2 == 0
        self.half_output_dim = int(output_dim / 2)
        self.has_bias = bias
        self.act = activations.get(act)
        self.nr = None
        self.w_neigh = []
        self.w_self = None
        self.bias = None
        self._get_regularisers_from_keywords(kwargs)
        super().__init__(**kwargs)

    def _get_regularisers_from_keywords(self, kwargs):
        self.kernel_initializer = initializers.get(
            kwargs.pop("kernel_initializer", "glorot_uniform")
        )
        self.kernel_regularizer = regularizers.get(
            kwargs.pop("kernel_regularizer", None)
        )
        self.kernel_constraint = constraints.get(kwargs.pop("kernel_constraint", None))
        self.bias_initializer = initializers.get(
            kwargs.pop("bias_initializer", "zeros")
        )
        self.bias_regularizer = regularizers.get(kwargs.pop("bias_regularizer", None))
        self.bias_constraint = constraints.get(kwargs.pop("bias_constraint", None))

    def get_config(self):
        """
        Gets class configuration for Keras serialization

        """
        config = {
            "output_dim": self.output_dim,
            "bias": self.has_bias,
            "act": activations.serialize(self.act),
            "kernel_initializer": initializers.serialize(self.kernel_initializer),
            "kernel_regularizer": regularizers.serialize(self.kernel_regularizer),
            "kernel_constraint": constraints.serialize(self.kernel_constraint),
            "bias_initializer": initializers.serialize(self.bias_initializer),
            "bias_regularizer": regularizers.serialize(self.bias_regularizer),
            "bias_constraint": constraints.serialize(self.bias_constraint),
        }
        base_config = super().get_config()
        return {**base_config, **config}

    def build(self, input_shape):
        """
        Builds layer

        Args:
            input_shape (list of list of int): Shape of input per neighbour type.

        """
        # Weight matrix for each type of neighbour
        # If there are no neighbours (input_shape[x][2]) for an input
        # then do not create weights as they are not used.
        self.nr = len(input_shape) - 1
        self.w_neigh = [
            self.add_weight(
                name="w_neigh_" + str(r),
                shape=(int(input_shape[1 + r][3]), self.half_output_dim),
                initializer=self.kernel_initializer,
                regularizer=self.kernel_regularizer,
                constraint=self.kernel_constraint,
                trainable=True,
            )
            if input_shape[1 + r][2] > 0
            else None
            for r in range(self.nr)
        ]

        # Weight matrix for self
        self.w_self = self.add_weight(
            name="w_self",
            shape=(int(input_shape[0][2]), self.half_output_dim),
            initializer=self.kernel_initializer,
            regularizer=self.kernel_regularizer,
            constraint=self.kernel_constraint,
            trainable=True,
        )

        # Optional bias
        if self.has_bias:
            self.bias = self.add_weight(
                name="bias",
                shape=[self.output_dim],
                initializer=self.bias_initializer,
                regularizer=self.bias_regularizer,
                constraint=self.bias_constraint,
                trainable=True,
            )

        super().build(input_shape)

    def call(self, x, **kwargs):
        """
        Apply MeanAggregation on input tensors, x

        Args:
          x: List of Keras Tensors with the following elements

            - x[0]: tensor of self features shape (n_batch, n_head, n_feat)
            - x[1+r]: tensors of neighbour features each of shape (n_batch, n_head, n_neighbour[r], n_feat[r])

        Returns:
            Keras Tensor representing the aggregated embeddings in the input.

        """
        # Calculate the mean vectors over the neigbours of each relation (edge) type
        neigh_agg_by_relation = []
        for r in range(self.nr):
            # The neighbour input tensors for relation r
            z = x[1 + r]

            # If there are neighbours aggregate over them
            if z.shape[2] > 0:
                z_agg = K.dot(K.mean(z, axis=2), self.w_neigh[r])

            # Otherwise add a synthetic zero vector
            else:
                z_shape = K.shape(z)
                w_shape = self.half_output_dim
                z_agg = tf.zeros((z_shape[0], z_shape[1], w_shape))

            neigh_agg_by_relation.append(z_agg)

        # Calculate the self vector shape (n_batch, n_head, n_out_self)
        from_self = K.dot(x[0], self.w_self)

        # Sum the contributions from all neighbour averages shape (n_batch, n_head, n_out_neigh)
        from_neigh = sum(neigh_agg_by_relation) / self.nr

        # Concatenate self + neighbour features, shape (n_batch, n_head, n_out)
        total = K.concatenate(
            [from_self, from_neigh], axis=2
        )  # YT: this corresponds to concat=Partial
        # TODO: implement concat=Full and concat=False

        return self.act((total + self.bias) if self.has_bias else total)

    def compute_output_shape(self, input_shape):
        """
        Computes the output shape of the layer.
        Assumes that the layer will be built to match that input shape provided.

        Args:
            input_shape (tuple of ints)
                Shape tuples can include `None` for free dimensions, instead of an integer.

        Returns:
            An input shape tuple.
        """
        return input_shape[0][0], input_shape[0][1], self.output_dim


class HinSAGE:
    """
    Implementation of the GraphSAGE algorithm extended for heterogeneous graphs with Keras layers.

    Args:
        layer_sizes (list): Hidden feature dimensions for each layer
        generator (Sequence): A NodeSequence or LinkSequence. If specified, n_samples,
            input_neighbour_tree and input_dim will be taken from this object.
        n_samples: (Optional: needs to be specified if no mapper is provided.)
            The number of samples per layer in the model.
        input_neighbor_tree: A list of (node_type, [children]) tuples that specify the
            subtree to be created by the HinSAGE model.
        input_dim: The input dimensions for each node type as a dictionary of the form
            {node_type: feature_size}.
        aggregator: The HinSAGE aggregator to use; defaults to the `MeanHinAggregator`.
        bias (bool): If True (default), a bias vector is learnt for each layer.
        dropout: The dropout supplied to each layer; defaults to no dropout.
        normalize: The normalization used after each layer; defaults to L2 normalization.
        activations (list): Activations applied to each layer's output;
            defaults to ['relu', ..., 'relu', 'linear'].
        kernel_regularizer (str or func): The regulariser to use for the weights of each layer;
            defaults to None.
    """

    def __init__(
        self,
        layer_sizes,
        generator=None,
        n_samples=None,
        input_neighbor_tree=None,
        input_dim=None,
        aggregator=None,
        bias=True,
        dropout=0.0,
        normalize="l2",
        activations=None,
<<<<<<< HEAD
        **kwargs
    ):
        """
         """
=======
    ):
        """
        Args:
            layer_sizes (list): Hidden feature dimensions for each layer
            generator (Sequence): A NodeSequence or LinkSequence. If specified, n_samples,
                input_neighbour_tree and input_dim will be taken from this object.
            n_samples: (Optional: needs to be specified if no mapper is provided.)
                The number of samples per layer in the model.
            input_neighbor_tree: A list of (node_type, [children]) tuples that specify the
                subtree to be created by the HinSAGE model.
            input_dim: The input dimensions for each node type as a dictionary of the form
                {node_type: feature_size}.
            aggregator: The HinSAGE aggregator to use. Defaults to the `MeanHinAggregator`.
            bias (bool): If True, a bias vector is learnt for each layer in the HinSAGE model
            dropout: The dropout supplied to each layer in the HinSAGE model.
            normalize: The normalization used after each layer, defaults to L2 normalization.
            activations (list of str): Activations applied to each layer's output;
                defaults to ['relu', ..., 'relu', 'linear'].
        """
>>>>>>> c54a64ed

        def eval_neigh_tree_per_layer(input_tree):
            """
            Function to evaluate the neighbourhood tree structure for every layer. The tree
            structure at each layer is a truncated version of the previous layer.

            Args:
              input_tree: Neighbourhood tree for the input batch

            Returns:
              List of neighbourhood trees

            """
            reduced = [
                li
                for li in input_tree
                if all(li_neigh < len(input_tree) for li_neigh in li[1])
            ]
            return (
                [input_tree]
                if len(reduced) == 0
                else [input_tree] + eval_neigh_tree_per_layer(reduced)
            )

        # Set the aggregator layer used in the model
        if aggregator is None:
            self._aggregator = MeanHinAggregator
        elif issubclass(aggregator, Layer):
            self._aggregator = aggregator
        else:
            raise TypeError("Aggregator should be a subclass of Keras Layer")

        # Set the normalization layer used in the model
        if normalize == "l2":
            self._normalization = Lambda(lambda x: K.l2_normalize(x, axis=-1))

        elif normalize is None or normalize == "none" or normalize == "None":
            self._normalization = Lambda(lambda x: x)

        else:
            raise ValueError(
                "Normalization should be either 'l2' or 'none'; received '{}'".format(
                    normalize
                )
            )

        # Get the sampling tree, input_dim, and num_samples from the generator if it is given
        # Use both the schema and head node type from the generator
        # TODO: Refactor the horror of generator.generator.graph...
        if generator is not None:
            self.n_samples = generator.generator.num_samples
            self.subtree_schema = generator.generator.schema.type_adjacency_list(
                generator.head_node_types, len(self.n_samples)
            )
            self.input_dims = generator.generator.graph.node_feature_sizes()

        elif (
            input_neighbor_tree is not None
            and n_samples is not None
            and input_dim is not None
        ):
            self.subtree_schema = input_neighbor_tree
            self.n_samples = n_samples
            self.input_dims = input_dim

        else:
            raise RuntimeError(
                "If generator is not provided, input_neighbour_tree, n_samples,"
                " and input_dim must be specified."
            )

        # Set parameters for the model
        self.n_layers = len(self.n_samples)
        self.bias = bias
        self.dropout = dropout

        # Neighbourhood info per layer
        self.neigh_trees = eval_neigh_tree_per_layer(
            [li for li in self.subtree_schema if len(li[1]) > 0]
        )

        # Depth of each input tensor i.e. number of hops from root nodes
        self._depths = [
            self.n_layers
            + 1
            - sum([1 for li in [self.subtree_schema] + self.neigh_trees if i < len(li)])
            for i in range(len(self.subtree_schema))
        ]

        # Dict of {node type: dimension} per layer
        self.dims = [
            dim
            if isinstance(dim, dict)
            else {k: dim for k, _ in ([self.subtree_schema] + self.neigh_trees)[layer]}
            for layer, dim in enumerate([self.input_dims] + layer_sizes)
        ]

        # Activation function for each layer
        if activations is None:
            activations = ["relu"] * (self.n_layers - 1) + ["linear"]
        elif len(activations) != self.n_layers:
            raise ValueError(
                "Invalid number of activations; require one function per layer"
            )
        self.activations = activations

<<<<<<< HEAD
        # Optional regulariser, etc. for weights and biases
        self._get_regularisers_from_keywords(kwargs)

        # Aggregator functions for each layer
        self._build_aggregators()

    def _get_regularisers_from_keywords(self, kwargs):
        regularisers = {}
        for param_name in [
            "kernel_initializer",
            "kernel_regularizer",
            "kernel_constraint",
            "bias_initializer",
            "bias_regularizer",
            "bias_constraint",
        ]:
            param_value = kwargs.pop(param_name, None)
            if param_value is not None:
                regularisers[param_name] = param_value
        self._regularisers = regularisers

    def _build_aggregators(self):
=======
>>>>>>> c54a64ed
        # Dict of {node type: aggregator} per layer
        self._aggs = [
            {
                node_type: self._aggregator(
<<<<<<< HEAD
                    output_dim,
                    bias=self.bias,
                    act=self.activations[layer],
                    **self._regularisers
=======
                    output_dim, bias=self.bias, act=self.activations[layer]
>>>>>>> c54a64ed
                )
                for node_type, output_dim in self.dims[layer + 1].items()
            }
            for layer in range(self.n_layers)
        ]

    def __call__(self, xin: List):
        """
        Apply aggregator layers

        Args:
            x (list of Tensor): Batch input features

        Returns:
            Output tensor
        """

        def apply_layer(x: List, layer: int):
            """
            Compute the list of output tensors for a single HinSAGE layer

            Args:
                x (List[Tensor]): Inputs to the layer
                layer (int): Layer index

            Returns:
                Outputs of applying the aggregators as a list of Tensors

            """
            layer_out = []
            for i, (node_type, neigh_indices) in enumerate(self.neigh_trees[layer]):
                # The shape of the head node is used for reshaping the neighbour inputs
                head_shape = K.int_shape(x[i])[1]

                # Aplly dropout and reshape neighbours per node per layer
                neigh_list = [
                    Dropout(self.dropout)(
                        Reshape(
                            (
                                head_shape,
                                self.n_samples[self._depths[i]],
                                self.dims[layer][self.subtree_schema[neigh_index][0]],
                            )
                        )(x[neigh_index])
                    )
                    for neigh_index in neigh_indices
                ]

                # Apply dropout to head inputs
                x_head = Dropout(self.dropout)(x[i])

                # Apply aggregator to head node and reshaped neighbour nodes
                layer_out.append(self._aggs[layer][node_type]([x_head] + neigh_list))

            return layer_out

        # Form HinSAGE layers iteratively
        self.layer_tensors = []
        h_layer = xin
        for layer in range(0, self.n_layers):
            h_layer = apply_layer(h_layer, layer)
            self.layer_tensors.append(h_layer)

        # Remove neighbourhood dimension from output tensors
        # note that at this point h_layer contains the output tensor of the top (last applied) layer of the stack
        h_layer = [
            Reshape(K.int_shape(x)[2:])(x) for x in h_layer if K.int_shape(x)[1] == 1
        ]

        # Return final layer output tensor with optional normalization
        return (
            self._normalization(h_layer[0])
            if len(h_layer) == 1
            else [self._normalization(xi) for xi in h_layer]
        )

    def _input_shapes(self) -> List[Tuple[int, int]]:
        """
        Returns the input shapes for the tensors of the supplied neighbourhood type tree

        Returns:
            A list of tuples giving the shape (number of nodes, feature size) for
            the corresponding item in the neighbourhood type tree (self.subtree_schema)
        """
        neighbor_sizes = list(it.accumulate([1] + self.n_samples, op.mul))

        def get_shape(stree, cnode, level=0):
            adj = stree[cnode][1]
            size_dict = {
                cnode: (neighbor_sizes[level], self.input_dims[stree[cnode][0]])
            }
            if len(adj) > 0:
                size_dict.update(
                    {
                        k: s
                        for a in adj
                        for k, s in get_shape(stree, a, level + 1).items()
                    }
                )
            return size_dict

        input_shapes = dict()
        for ii in range(len(self.subtree_schema)):
            input_shapes_ii = get_shape(self.subtree_schema, ii)
            # Update input_shapes if input_shapes_ii.keys() are not already in input_shapes.keys():
            if (
                len(set(input_shapes_ii.keys()).intersection(set(input_shapes.keys())))
                == 0
            ):
                input_shapes.update(input_shapes_ii)

        return [input_shapes[ii] for ii in range(len(self.subtree_schema))]

    def build(self):
        """
        Builds a HinSAGE model for node or link/node pair prediction, depending on the generator used to construct
        the model (whether it is a node or link/node pair generator).

        Returns:
            tuple: (x_inp, x_out), where ``x_inp`` is a list of Keras input tensors
            for the specified HinSAGE model (either node or link/node pair model) and ``x_out`` contains
            model output tensor(s) of shape (batch_size, layer_sizes[-1]).

        """
        # Create tensor inputs
        x_inp = [Input(shape=s) for s in self._input_shapes()]

        # Output from HinSAGE model
        x_out = self(x_inp)

        return x_inp, x_out

    def default_model(self, flatten_output=True):
        warnings.warn(
            "The .default_model() method will be deprecated in future versions. "
            "Please use .build() method instead.",
            PendingDeprecationWarning,
        )
        return self.build()<|MERGE_RESOLUTION|>--- conflicted
+++ resolved
@@ -253,33 +253,8 @@
         dropout=0.0,
         normalize="l2",
         activations=None,
-<<<<<<< HEAD
         **kwargs
     ):
-        """
-         """
-=======
-    ):
-        """
-        Args:
-            layer_sizes (list): Hidden feature dimensions for each layer
-            generator (Sequence): A NodeSequence or LinkSequence. If specified, n_samples,
-                input_neighbour_tree and input_dim will be taken from this object.
-            n_samples: (Optional: needs to be specified if no mapper is provided.)
-                The number of samples per layer in the model.
-            input_neighbor_tree: A list of (node_type, [children]) tuples that specify the
-                subtree to be created by the HinSAGE model.
-            input_dim: The input dimensions for each node type as a dictionary of the form
-                {node_type: feature_size}.
-            aggregator: The HinSAGE aggregator to use. Defaults to the `MeanHinAggregator`.
-            bias (bool): If True, a bias vector is learnt for each layer in the HinSAGE model
-            dropout: The dropout supplied to each layer in the HinSAGE model.
-            normalize: The normalization used after each layer, defaults to L2 normalization.
-            activations (list of str): Activations applied to each layer's output;
-                defaults to ['relu', ..., 'relu', 'linear'].
-        """
->>>>>>> c54a64ed
-
         def eval_neigh_tree_per_layer(input_tree):
             """
             Function to evaluate the neighbourhood tree structure for every layer. The tree
@@ -385,7 +360,6 @@
             )
         self.activations = activations
 
-<<<<<<< HEAD
         # Optional regulariser, etc. for weights and biases
         self._get_regularisers_from_keywords(kwargs)
 
@@ -408,20 +382,14 @@
         self._regularisers = regularisers
 
     def _build_aggregators(self):
-=======
->>>>>>> c54a64ed
         # Dict of {node type: aggregator} per layer
         self._aggs = [
             {
                 node_type: self._aggregator(
-<<<<<<< HEAD
                     output_dim,
                     bias=self.bias,
                     act=self.activations[layer],
                     **self._regularisers
-=======
-                    output_dim, bias=self.bias, act=self.activations[layer]
->>>>>>> c54a64ed
                 )
                 for node_type, output_dim in self.dims[layer + 1].items()
             }
