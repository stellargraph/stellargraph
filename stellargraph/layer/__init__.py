--- conflicted
+++ resolved
@@ -31,11 +31,6 @@
 from .gcn import *
 from .cluster_gcn import *
 from .attri2vec import *
-<<<<<<< HEAD
 from .misc import SqueezedSparseConversion, GraphLogLikelihood
 from .preprocessing_layer import GraphPreProcessingLayer
-=======
-from .misc import SqueezedSparseConversion
-from .preprocessing_layer import GraphPreProcessingLayer
-from .rgcn import *
->>>>>>> ed460e59
+from .rgcn import *