# -*- coding: utf-8 -*-
#
# Copyright 2018-2020 Data61, CSIRO
#
# Licensed under the Apache License, Version 2.0 (the "License");
# you may not use this file except in compliance with the License.
# You may obtain a copy of the License at
#
# http://www.apache.org/licenses/LICENSE-2.0
#
# Unless required by applicable law or agreed to in writing, software
# distributed under the License is distributed on an "AS IS" BASIS,
# WITHOUT WARRANTIES OR CONDITIONS OF ANY KIND, either express or implied.
# See the License for the specific language governing permissions and
# limitations under the License.


"""
The layer package contains implementations of popular neural network layers for graph ML as Keras layers
"""

# __all__ = ["graphsage", "hinsage", "link_inference"]

# Expose the layers
from .graphsage import *
from .hinsage import *
from .graph_attention import *
from .link_inference import *
from .ppnp import *
from .appnp import *
from .gcn import *
from .cluster_gcn import *
from .attri2vec import *
from .misc import SqueezedSparseConversion
from .preprocessing_layer import GraphPreProcessingLayer
from .rgcn import *
from .watch_your_step import *
from .knowledge_graph import *
<<<<<<< HEAD
from .gcn_lstm import *
=======
from .graph_classification import *
from .deep_graph_infomax import *
>>>>>>> b76e0972
<|MERGE_RESOLUTION|>--- conflicted
+++ resolved
@@ -36,9 +36,5 @@
 from .rgcn import *
 from .watch_your_step import *
 from .knowledge_graph import *
-<<<<<<< HEAD
-from .gcn_lstm import *
-=======
 from .graph_classification import *
-from .deep_graph_infomax import *
->>>>>>> b76e0972
+from .deep_graph_infomax import *