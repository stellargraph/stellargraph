# -*- coding: utf-8 -*-
#
# Copyright 2020 Data61, CSIRO
#
# Licensed under the Apache License, Version 2.0 (the "License");
# you may not use this file except in compliance with the License.
# You may obtain a copy of the License at
#
#   http://www.apache.org/licenses/LICENSE-2.0
#
# Unless required by applicable law or agreed to in writing, software
# distributed under the License is distributed on an "AS IS" BASIS,
# WITHOUT WARRANTIES OR CONDITIONS OF ANY KIND, either express or implied.
# See the License for the specific language governing permissions and
# limitations under the License.

import numpy as np
import tensorflow as tf
from tensorflow.keras import backend as K
from tensorflow.keras import activations, initializers, constraints, regularizers
from tensorflow.keras.layers import Input, Layer, Lambda, Dropout, Reshape, Embedding

from ..mapper.knowledge_graph import KGTripleGenerator, KGTripleSequence
from ..core.experimental import experimental
from ..core.validation import require_integer_in_range


class ComplExScore(Layer):
    """
    ComplEx scoring Keras layer.

    Original Paper: Complex Embeddings for Simple Link Prediction, Théo Trouillon, Johannes Welbl,
    Sebastian Riedel, Éric Gaussier and Guillaume Bouchard, ICML
    2016. http://jmlr.org/proceedings/papers/v48/trouillon16.pdf

    This combines subject, relation and object embeddings into a score of the likelihood of the
    link.
    """

    def __init__(self, *args, **kwargs):
        super().__init__(*args, **kwargs)

    def build(self, input_shape):
        self.built = True

    def call(self, inputs):
        """
        Applies the layer.

        Args:

            inputs: a list of 6 tensors (``shape = batch size × 1 × embedding dimension k``), where
                the three consecutive pairs represent real and imaginary parts of the subject,
                relation and object embeddings, respectively, that is, ``inputs == [Re(subject),
                Im(subject), Re(relation), ...]``
        """
        s_re, s_im, r_re, r_im, o_re, o_im = inputs

        def inner(r, s, o):
            return tf.reduce_sum(r * s * o, axis=2)

        # expansion of Re(<w_r, e_s, conjugate(e_o)>)
        score = (
            inner(r_re, s_re, o_re)
            + inner(r_re, s_im, o_im)
            + inner(r_im, s_re, o_im)
            - inner(r_im, s_im, o_re)
        )

        return score


class ComplEx:
    """
    Embedding layers and a ComplEx scoring layers that implement the ComplEx knowledge graph
    embedding algorithm as in http://jmlr.org/proceedings/papers/v48/trouillon16.pdf

    Args:
        generator (KGTripleGenerator): A generator of triples to feed into the model.

        embedding_dimension (int): the dimension of the embedding (that is, a vector in
            ``C^embedding_dimension`` is learnt for each node and each link type)

        embeddings_initializer (str or func, optional): The initialiser to use for the embeddings
            (the default of random normal values matches the paper's reference implementation).

        embeddings_regularizer (str or func, optional): The regularizer to use for the embeddings.
    """

    def __init__(
        self,
        generator,
        embedding_dimension,
        embeddings_initializer="normal",
        embeddings_regularizer=None,
    ):
        if not isinstance(generator, KGTripleGenerator):
            raise TypeError(
                f"generator: expected KGTripleGenerator, found {type(generator).__name__}"
            )

        graph = generator.G
        self.num_nodes = graph.number_of_nodes()
        self.num_edge_types = len(graph._edges.types)
        self.embedding_dimension = embedding_dimension

        def embed(count):
            return Embedding(
                count,
                embedding_dimension,
                embeddings_initializer=embeddings_initializer,
                embeddings_regularizer=embeddings_regularizer,
            )

        # ComplEx generates embeddings in C, which we model as separate real and imaginary
        # embeddings
        self._node_embeddings_real = embed(self.num_nodes)
        self._node_embeddings_imag = embed(self.num_nodes)
        self._edge_type_embeddings_real = embed(self.num_edge_types)
        self._edge_type_embeddings_imag = embed(self.num_edge_types)

    def embeddings(self):
        """
        Retrieve the embeddings for nodes/entities and edge types/relations in this ComplEx model.

        Returns:
            A tuple of numpy complex arrays: the first element is the embeddings for nodes/entities
            (``shape = number of nodes × k``), the second element is the embeddings for edge
            types/relations (``shape = number of edge types x k``).
        """
        node = 1j * self._node_embeddings_imag.embeddings.numpy()
        node += self._node_embeddings_real.embeddings.numpy()

        rel = 1j * self._edge_type_embeddings_imag.embeddings.numpy()
        rel += self._edge_type_embeddings_real.embeddings.numpy()

        return node, rel

    def rank_edges_against_all_nodes(self, test_data, known_edges_graph):
        """
        Returns the ranks of the true edges in ``test_data``, when scored against all other similar
        edges.

        For each input edge ``E = (s, r, o)``, the score of the *modified-object* edge ``(s, r, n)``
        is computed for every node ``n`` in the graph, and similarly the score of the
        *modified-subject* edge ``(n, r, o)``.

        This computes "raw" and "filtered" ranks:

        raw
          The score of each edge is ranked against all of the modified-object and modified-subject
          ones, for instance, if ``E = ("a", "X", "b")`` has score 3.14, and only one
          modified-object edge has a higher score (e.g. ``F = ("a", "X", "c")``), then the raw
          modified-object rank for ``E`` will be 2; if all of the ``(n, "X", "b")`` edges have score
          less than 3.14, then the raw modified-subject rank for ``E`` will be 1.

        filtered
          The score of each edge is ranked against only the unknown modified-object and
          modified-subject edges. An edge is considered known if it is in ``known_edges_graph``
          which should typically hold every edge in the dataset (that is everything from the train,
          test and validation sets, if the data has been split). For instance, continuing the raw
          example, if the higher-scoring edge ``F`` is in the graph, then it will be ignored, giving
          a filtered modified-object rank for ``E`` of 1. (If ``F`` was not in the graph, the
          filtered modified-object rank would be 2.)

        Args:
            test_data: the output of :meth:`KGTripleGenerator.flow` on some test triples

            known_edges_graph (StellarGraph):
                a graph instance containing all known edges/triples

        Returns:
            A numpy array of integer raw ranks. It has shape ``N × 2``, where N is the number of
            test triples in ``test_data``; the first column (``array[:, 0]``) holds the
            modified-object ranks, and the second (``array[:, 1]``) holds the modified-subject
            ranks.
        """

        if not isinstance(test_data, KGTripleSequence):
            raise TypeError(
                "test_data: expected KGTripleSequence; found {type(test_data).__name__}"
            )

        num_nodes = known_edges_graph.number_of_nodes()

<<<<<<< HEAD
        def ranks(pred, true_ilocs):
            batch_size = len(true_ilocs)
            assert pred.shape == (num_nodes, batch_size)

            # the score of the true edge, for each edge in the batch (this indexes in lock-step,
            # i.e. [pred[true_ilocs[0], range(batch_size)[0]], ...])
            true_scores = pred[true_ilocs, range(batch_size)]

            # for each column, compare all the scores against the score of the true edge
            greater = pred > true_scores

            # the raw rank is the number of elements scored higher than the true edge
            raw_rank = 1 + greater.sum(axis=0)
            assert raw_rank.shape == (batch_size,)

            return raw_rank

        all_node_embs, all_rel_embs = self.embeddings()
=======
        all_node_embs, all_rel_embs = ComplEx.embeddings(model)
>>>>>>> bc0388ae
        all_node_embs_conj = all_node_embs.conj()

        raws = []
        filtereds = []

        # run through the batches and compute the ranks for each one
        num_tested = 0
        for ((subjects, rels, objects),) in test_data:
            num_tested += len(subjects)

            # batch_size x k
            ss = all_node_embs[subjects, :]
            rs = all_rel_embs[rels, :]
            os = all_node_embs[objects, :]

            # reproduce the scoring function for ranking the given subject and relation against all
            # other nodes (objects), and similarly given relation and object against all
            # subjects. The bulk operations give speeeeeeeeed.
            # (num_nodes x k, batch_size x k) -> num_nodes x batch_size
            mod_o_pred = np.inner(all_node_embs_conj, ss * rs).real
            mod_s_pred = np.inner(all_node_embs, rs * os.conj()).real

            mod_o_raw, mod_o_filt = _ranks_from_score_columns(
                mod_o_pred,
                true_modified_node_ilocs=objects,
                unmodified_node_ilocs=subjects,
                true_rel_ilocs=rels,
                modified_object=True,
                known_edges_graph=known_edges_graph,
            )
            mod_s_raw, mod_s_filt = _ranks_from_score_columns(
                mod_s_pred,
                true_modified_node_ilocs=subjects,
                true_rel_ilocs=rels,
                modified_object=False,
                unmodified_node_ilocs=objects,
                known_edges_graph=known_edges_graph,
            )

            raws.append(np.column_stack((mod_o_raw, mod_s_raw)))
            filtereds.append(np.column_stack((mod_o_filt, mod_s_filt)))

        # make one big array
        raw = np.concatenate(raws)
        filtered = np.concatenate(filtereds)
        # for each edge, there should be an pair of raw ranks
        assert raw.shape == filtered.shape == (num_tested, 2)

        return raw, filtered

    def __call__(self, x):
        """
        Apply embedding layers to the source, relation and object input "ilocs" (sequential integer
        labels for the nodes and edge types).

        Args:
            x (list): list of 3 tensors (each batch size x 1) storing the ilocs of the subject,
                relation and object elements for each edge in the batch.
        """
        s_iloc, r_iloc, o_iloc = x

        s_re = self._node_embeddings_real(s_iloc)
        s_im = self._node_embeddings_imag(s_iloc)

        r_re = self._edge_type_embeddings_real(r_iloc)
        r_im = self._edge_type_embeddings_imag(r_iloc)

        o_re = self._node_embeddings_real(o_iloc)
        o_im = self._node_embeddings_imag(o_iloc)

        scoring = ComplExScore()

        return scoring([s_re, s_im, r_re, r_im, o_re, o_im])

    def build(self):
        """
        Builds a ComplEx model.

        Returns:
            A tuple of (list of input tensors, tensor for ComplEx model score outputs)
        """
        s_iloc = Input(shape=1)
        r_iloc = Input(shape=1)
        o_iloc = Input(shape=1)

        x_inp = [s_iloc, r_iloc, o_iloc]
        x_out = self(x_inp)

        return x_inp, x_out


class DistMultScore(Layer):
    """
    DistMult scoring Keras layer.

    Original Paper: Embedding Entities and Relations for Learning and Inference in Knowledge
    Bases. Bishan Yang, Wen-tau Yih, Xiaodong He, Jianfeng Gao, Li Deng. ICLR 2015

    This combines subject, relation and object embeddings into a score of the likelihood of the
    link.
    """

    def __init__(self, *args, **kwargs):
        super().__init__(*args, **kwargs)

    def build(self, input_shape):
        self.built = True

    def call(self, inputs):
        """
        Applies the layer.

        Args:

            inputs: a list of 3 tensors (``shape = batch size × 1 × embedding dimension``),
                representing the subject, relation and object embeddings, respectively, that is,
                ``inputs == [subject, relation, object]``
        """

        y_e1, m_r, y_e2 = inputs
        # y_e1^T M_r y_e2, where M_r = diag(m_r) is a diagonal matrix
        score = tf.reduce_sum(y_e1 * m_r * y_e2, axis=2)
        return score


@experimental(
    reason="results from the reference paper have not been reproduced yet", issues=[981]
)
class DistMult:
    """
    Embedding layers and a DistMult scoring layers that implement the DistMult knowledge graph
    embedding algorithm as in https://arxiv.org/pdf/1412.6575.pdf

    Args:
        generator (KGTripleGenerator): A generator of triples to feed into the model.

        embedding_dimension (int): the dimension of the embedding (that is, a vector in
            ``R^embedding_dimension`` is learnt for each node and each link type)

        embeddings_initializer (str or func, optional): The initialiser to use for the embeddings.

        embeddings_regularizer (str or func, optional): The regularizer to use for the embeddings.
    """

    def __init__(
        self,
        generator,
        embedding_dimension,
        embeddings_initializer="uniform",
        embeddings_regularizer=None,
    ):
        if not isinstance(generator, KGTripleGenerator):
            raise TypeError(
                f"generator: expected KGTripleGenerator, found {type(generator).__name__}"
            )

        require_integer_in_range(embedding_dimension, "embedding_dimension", min_val=1)

        graph = generator.G
        self.num_nodes = graph.number_of_nodes()
        self.num_edge_types = len(graph._edges.types)
        self.embedding_dimension = embedding_dimension

        def embed(count):
            # FIXME(#980,https://github.com/tensorflow/tensorflow/issues/33755): embeddings can't use
            # constraints to be normalized: per section 4 in the paper, the embeddings should be
            # normalised to have unit norm.
            return Embedding(
                count,
                embedding_dimension,
                embeddings_initializer=embeddings_initializer,
                embeddings_regularizer=embeddings_regularizer,
            )

        # DistMult generates embeddings in R
        self._node_embeddings = embed(self.num_nodes)
        self._edge_type_embeddings = embed(self.num_edge_types)

    def embeddings(self):
        """
        Retrieve the embeddings for nodes/entities and edge types/relations in this DistMult model.

        Returns:
            A tuple of numpy arrays: the first element is the embeddings for nodes/entities
            (``shape = number of nodes × k``), the second element is the embeddings for edge
            types/relations (``shape = number of edge types x k``).
        """
        return (
            self._node_embeddings.embeddings.numpy(),
            self._edge_type_embeddings.embeddings.numpy(),
        )

    def __call__(self, x):
        """
        Apply embedding layers to the source, relation and object input "ilocs" (sequential integer
        labels for the nodes and edge types).

        Args:
            x (list): list of 3 tensors (``shape = batch size × 1``) storing the ilocs of the
                subject, relation and object elements for each edge in the batch.
        """
        e1_iloc, r_iloc, e2_iloc = x

        y_e1 = self._node_embeddings(e1_iloc)
        m_r = self._edge_type_embeddings(r_iloc)
        y_e2 = self._node_embeddings(e2_iloc)

        scoring = DistMultScore()

        return scoring([y_e1, m_r, y_e2])

    def build(self):
        """
        Builds a DistMult model.

        Returns:
            A tuple of (list of input tensors, tensor for DistMult model score outputs)
        """
        e1_iloc = Input(shape=(None,))
        r_iloc = Input(shape=(None,))
        e2_iloc = Input(shape=(None,))

        x_inp = [e1_iloc, r_iloc, e2_iloc]
        x_out = self(x_inp)

        return x_inp, x_out


def _ranks_from_score_columns(
    pred,
    *,
    true_modified_node_ilocs,
    unmodified_node_ilocs,
    true_rel_ilocs,
    modified_object,
    known_edges_graph,
):
    """
    Compute the raw and filtered ranks of a set of true edges ``E = (s, r, o)`` against all
    mutations of one end of them, e.g. ``E' = (s, r, n)`` for "modified-object".

    The raw rank is the total number of edges scored higher than the true edge ``E``, and the
    filtered rank is the total number of unknown edges (not in ``known_edges_graph``).

    Args:

        pred: a 2D array: each column represents the scores for a single true edge and its
            mutations, where the row indicates the ``n`` in ``E'`` (e.g. row 0 corresponds to ``n``
            = node with iloc 0)
        true_modified_node_ilocs: an array of ilocs of the actual node that was modified, that is,
            ``o`` for modified-object and ``s`` for modified subject``, index ``i`` corresponds to
            the iloc for column ``pred[:, i]``.
        unmodified_node_ilocs: similar to ``true_modified_node_ilocs``, except for the other end of
            the edge: the node that was not modified.
        true_rel_ilocs: similar to ``true_modified_node_ilocs``, except for the relationship type of
            the edge (``r``).
        modified_object (bool): whether the object was modified (``True``), or the subject
            (``False``)
        known_edges_graph (StellarGraph): a graph containing all the known edges that should be
            ignored when computing filtered ranks

    Returns:
        a tuple of raw ranks and filtered ranks, each is an array of integers >= 1 where index ``i``
        corresponds to the rank of the true edge among all of the scores in column ``pred[:, i]``.
    """
    batch_size = len(true_modified_node_ilocs)
    assert pred.shape == (known_edges_graph.number_of_nodes(), batch_size)
    assert unmodified_node_ilocs.shape == true_rel_ilocs.shape == (batch_size,)

    # the score of the true edge, for each edge in the batch (this indexes in lock-step,
    # i.e. [pred[true_modified_node_ilocs[0], range(batch_size)[0]], ...])
    true_scores = pred[true_modified_node_ilocs, range(batch_size)]

    # for each column, compare all the scores against the score of the true edge
    greater = pred > true_scores

    # the raw rank is the number of elements scored higher than the true edge
    raw_rank = 1 + greater.sum(axis=0)

    # the filtered rank is the number of unknown elements scored higher, where an element is
    # known if the edge (s, r, n) (for modified-object) or (n, r, o) (for modified-subject)
    # exists in known_edges_graph.

    # FIXME(#870): this would be better without external IDs <-> ilocs translation
    unmodified_nodes = known_edges_graph._nodes.ids.from_iloc(unmodified_node_ilocs)
    true_rels = known_edges_graph._edges.types.from_iloc(true_rel_ilocs)
    if modified_object:
        neigh_func = known_edges_graph.out_nodes
    else:
        neigh_func = known_edges_graph.in_nodes

    # collect all the neighbours into a single array to do one _get_index_for_nodes call,
    # which has relatively high constant cost
    neighbours = []
    columns = []
    for batch_column, (unmodified, r) in enumerate(zip(unmodified_nodes, true_rels)):
        this_neighs = neigh_func(unmodified, edge_types=[r])
        neighbours.extend(this_neighs)
        columns.extend(batch_column for _ in this_neighs)

    neighbour_ilocs = known_edges_graph._get_index_for_nodes(neighbours)
    greater[neighbour_ilocs, columns] = False

    filtered_rank = 1 + greater.sum(axis=0)

    assert raw_rank.shape == filtered_rank.shape == (batch_size,)
    return raw_rank, filtered_rank<|MERGE_RESOLUTION|>--- conflicted
+++ resolved
@@ -183,28 +183,7 @@
 
         num_nodes = known_edges_graph.number_of_nodes()
 
-<<<<<<< HEAD
-        def ranks(pred, true_ilocs):
-            batch_size = len(true_ilocs)
-            assert pred.shape == (num_nodes, batch_size)
-
-            # the score of the true edge, for each edge in the batch (this indexes in lock-step,
-            # i.e. [pred[true_ilocs[0], range(batch_size)[0]], ...])
-            true_scores = pred[true_ilocs, range(batch_size)]
-
-            # for each column, compare all the scores against the score of the true edge
-            greater = pred > true_scores
-
-            # the raw rank is the number of elements scored higher than the true edge
-            raw_rank = 1 + greater.sum(axis=0)
-            assert raw_rank.shape == (batch_size,)
-
-            return raw_rank
-
         all_node_embs, all_rel_embs = self.embeddings()
-=======
-        all_node_embs, all_rel_embs = ComplEx.embeddings(model)
->>>>>>> bc0388ae
         all_node_embs_conj = all_node_embs.conj()
 
         raws = []
