# -*- coding: utf-8 -*-
#
# Copyright 2017-2020 Data61, CSIRO
#
# Licensed under the Apache License, Version 2.0 (the "License");
# you may not use this file except in compliance with the License.
# You may obtain a copy of the License at
#
# http://www.apache.org/licenses/LICENSE-2.0
#
# Unless required by applicable law or agreed to in writing, software
# distributed under the License is distributed on an "AS IS" BASIS,
# WITHOUT WARRANTIES OR CONDITIONS OF ANY KIND, either express or implied.
# See the License for the specific language governing permissions and
# limitations under the License.
"""
The StellarGraph class that encapsulates information required for
a machine-learning ready graph used by models.

"""
__all__ = ["StellarGraph", "StellarDiGraph", "GraphSchema", "NeighbourWithWeight"]

from typing import Iterable, Any, Mapping, List, Optional, Set
from collections import defaultdict, namedtuple
import pandas as pd
import numpy as np
import scipy.sparse as sps
import warnings

from .. import globalvar
from .schema import GraphSchema, EdgeType
from .experimental import experimental, ExperimentalWarning
from .element_data import NodeData, EdgeData, ExternalIdIndex
from .utils import is_real_iterable
from .validation import comma_sep
from . import convert


NeighbourWithWeight = namedtuple("NeighbourWithWeight", ["node", "weight"])


class StellarGraph:
    """
    StellarGraph class for directed or undirected graph ML models. It stores both
    graph structure and features for machine learning.

    To create a StellarGraph object ready for machine learning, at a
    minimum pass the graph structure to the StellarGraph as a NetworkX
    graph:

    For undirected models::

        Gs = StellarGraph(nx_graph)


    For directed models::

        Gs = StellarDiGraph(nx_graph)


    To create a StellarGraph object with node features, supply the features
    as a numeric feature vector for each node.

    To take the feature vectors from a node attribute in the original NetworkX
    graph, supply the attribute name to the ``node_features`` argument::

        Gs = StellarGraph(nx_graph, node_features="feature")


    where the nx_graph contains nodes that have a "feature" attribute containing
    the feature vector for the node. All nodes of the same type must have
    the same size feature vectors.

    Alternatively, supply the node features as Pandas DataFrame objects with
    the of the DataFrame set to the node IDs. For graphs with a single node
    type, you can supply the DataFrame object directly to StellarGraph::

        node_data = pd.DataFrame(
            [feature_vector_1, feature_vector_2, ..],
            index=[node_id_1, node_id_2, ...])
        Gs = StellarGraph(nx_graph, node_features=node_data)

    For graphs with multiple node types, provide the node features as Pandas
    DataFrames for each type separately, as a dictionary by node type.
    This allows node features to have different sizes for each node type::

        node_data = {
            node_type_1: pd.DataFrame(...),
            node_type_2: pd.DataFrame(...),
        }
        Gs = StellarGraph(nx_graph, node_features=node_data)


    You can also supply the node feature vectors as an iterator of `node_id`
    and feature vector pairs, for graphs with single and multiple node types::

        node_data = zip([node_id_1, node_id_2, ...],
            [feature_vector_1, feature_vector_2, ..])
        Gs = StellarGraph(nx_graph, node_features=node_data)

    .. warning::

        The constructor variant using the ``nodes=..., edges=...`` arguments to create a "new"
        StellarGraph is experimental: the type is insufficiently documented and does not support
        some algorithms.


    Args:
        graph: The NetworkX graph instance.
        node_type_name: str, optional (default=globals.TYPE_ATTR_NAME)
            This is the name for the node types that StellarGraph uses
            when processing heterogeneous graphs. StellarGraph will
            look for this attribute in the nodes of the graph to determine
            their type.

        node_type_default: str, optional (default=globals.NODE_TYPE_DEFAULT)
            This is the default node type to use for nodes that do not have
            an explicit type.

        edge_type_name: str, optional (default=globals.TYPE_ATTR_NAME)
            This is the name for the edge types that StellarGraph uses
            when processing heterogeneous graphs. StellarGraph will
            look for this attribute in the edges of the graph to determine
            their type.

        edge_type_default: str, optional (default=globals.EDGE_TYPE_DEFAULT)
            This is the default edge type to use for edges that do not have
            an explicit type.

        node_features: str, dict, list or DataFrame optional (default=None)
            This tells StellarGraph where to find the node feature information
            required by some graph models. These are expected to be
            a numeric feature vector for each node in the graph.

        nodes: DataFrame or dict of hashable to DataFrame
            Features for every node in the graph. Any columns in the dataframe are taken as numeric
            node features of type ``dtype``. If there is only one type of node, a DataFrame can be
            passed directly, and the type defaults to the ``node_type_default`` parameter. Nodes
            have an ID taken from the index of the dataframe, and they have to be unique across all
            types.  For nodes with no features, an appropriate DataFrame can be created with
            ``pandas.DataFrame([], index=node_ids)``, where ``node_ids`` is a list of the node
            IDs. This must be used with the ``edges`` argument. This uses the same basic structure as the
            ``node_features`` argument, described above. **Warning**: this is experimental (see
            warning above for more details).

        edges: DataFrame or dict of hashable to DataFrame
            An edge list for each type of edges as a Pandas DataFrame containing a source, target
            and (optionally) weight column (the names of each are taken from the ``source_column``,
            ``target_column`` and ``edge_weight_label`` parameters). If there is only one type of
            edges, a DataFrame can be passed directly, and the type defaults to the
            ``edge_type_default`` parameter. Edges have an ID taken from the index of the dataframe,
            and they have to be unique across all types. This must be used with the ``nodes``
            argument. This uses the same basic structure as the ``node_features`` argument,
            described above. **Warning**: this is experimental (see warning above for more details).

        source_column: str, optional
            The name of the column to use as the source node of edges in the ``edges`` edge list
            argument.

        target_column: str, optional
            The name of the column to use as the target node of edges in the ``edges`` edge list
            argument.

        edge_weight_label: str, optional
            The name of the attribute to use as the weight of edges (for the `nodes`/`edges`
            DataFrame parameters, this is the name of the column to use).
    """

    def __init__(
        self,
        graph=None,
        is_directed=False,
        edge_weight_label="weight",
        node_type_name=globalvar.TYPE_ATTR_NAME,
        edge_type_name=globalvar.TYPE_ATTR_NAME,
        node_type_default=globalvar.NODE_TYPE_DEFAULT,
        edge_type_default=globalvar.EDGE_TYPE_DEFAULT,
        feature_name=globalvar.FEATURE_ATTR_NAME,
        target_name=globalvar.TARGET_ATTR_NAME,
        node_features=None,
        dtype="float32",
        nodes=None,
        edges=None,
        source_column=globalvar.SOURCE,
        target_column=globalvar.TARGET,
    ):
        if graph is not None:
            nodes, edges = convert.from_networkx(
                graph,
                node_type_name=node_type_name,
                edge_type_name=edge_type_name,
                node_type_default=node_type_default,
                edge_type_default=edge_type_default,
                edge_weight_label=edge_weight_label,
                node_features=node_features,
                dtype=dtype,
            )
        else:
            warnings.warn(
                "StellarGraph(nodes=..., edges=...) is experimental: it has not been fully "
                "validated. It may be difficult to use and may have major changes at any time.",
                ExperimentalWarning,
            )

        if nodes is None:
            nodes = {}
        if edges is None:
            edges = {}

        self._is_directed = is_directed
        self._nodes = convert.convert_nodes(
            nodes, name="nodes", default_type=node_type_default, dtype=dtype,
        )
        self._edges = convert.convert_edges(
            edges,
            self._nodes,
            name="edges",
            default_type=edge_type_default,
            source_column=source_column,
            target_column=target_column,
            weight_column=edge_weight_label,
        )

    @staticmethod
    def from_networkx(
        graph,
        edge_weight_label="weight",
        node_type_name=globalvar.TYPE_ATTR_NAME,
        edge_type_name=globalvar.TYPE_ATTR_NAME,
        node_type_default=globalvar.NODE_TYPE_DEFAULT,
        edge_type_default=globalvar.EDGE_TYPE_DEFAULT,
        node_features=None,
        dtype="float32",
    ):
        """
        Construct a ``StellarGraph`` object from a NetworkX graph::

            Gs = StellarGraph.from_networkx(nx_graph)

        To create a StellarGraph object with node features, supply the features
        as a numeric feature vector for each node.

        To take the feature vectors from a node attribute in the original NetworkX
        graph, supply the attribute name to the ``node_features`` argument::

            Gs = StellarGraph.from_networkx(nx_graph, node_features="feature")


        where the nx_graph contains nodes that have a "feature" attribute containing
        the feature vector for the node. All nodes of the same type must have
        the same size feature vectors.

        Alternatively, supply the node features as Pandas DataFrame objects with
        the index of the DataFrame set to the node IDs. For graphs with a single node
        type, you can supply the DataFrame object directly to StellarGraph::

            node_data = pd.DataFrame(
                [feature_vector_1, feature_vector_2, ..],
                index=[node_id_1, node_id_2, ...])
            Gs = StellarGraph.from_networkx(nx_graph, node_features=node_data)

        For graphs with multiple node types, provide the node features as Pandas
        DataFrames for each type separately, as a dictionary by node type.
        This allows node features to have different sizes for each node type::

            node_data = {
                node_type_1: pd.DataFrame(...),
                node_type_2: pd.DataFrame(...),
            }
            Gs = StellarGraph.from_networkx(nx_graph, node_features=node_data)


        You can also supply the node feature vectors as an iterator of `node_id`
        and feature vector pairs, for graphs with single and multiple node types::

            node_data = zip([node_id_1, node_id_2, ...],
                [feature_vector_1, feature_vector_2, ..])
            Gs = StellarGraph.from_networkx(nx_graph, node_features=node_data)


        Args:
            graph: The NetworkX graph instance.
            node_type_name: str, optional (default=globals.TYPE_ATTR_NAME)
                This is the name for the node types that StellarGraph uses
                when processing heterogeneous graphs. StellarGraph will
                look for this attribute in the nodes of the graph to determine
                their type.

            node_type_default: str, optional (default=globals.NODE_TYPE_DEFAULT)
                This is the default node type to use for nodes that do not have
                an explicit type.

            edge_type_name: str, optional (default=globals.TYPE_ATTR_NAME)
                This is the name for the edge types that StellarGraph uses
                when processing heterogeneous graphs. StellarGraph will
                look for this attribute in the edges of the graph to determine
                their type.

            edge_type_default: str, optional (default=globals.EDGE_TYPE_DEFAULT)
                This is the default edge type to use for edges that do not have
                an explicit type.

            node_features: str, dict, list or DataFrame optional (default=None)
                This tells StellarGraph where to find the node feature information
                required by some graph models. These are expected to be
                a numeric feature vector for each node in the graph.

            edge_weight_label: str, optional
                The name of the attribute to use as the weight of edges.

        Returns:
            A ``StellarGraph`` (if ``graph`` is undirected) or ``StellarDiGraph`` (if ``graph`` is
            directed) instance representing the data in ``graph`` and ``node_features``.
        """
        nodes, edges = convert.from_networkx(
            graph,
            node_type_name=node_type_name,
            edge_type_name=edge_type_name,
            node_type_default=node_type_default,
            edge_type_default=edge_type_default,
            edge_weight_label=edge_weight_label,
            node_features=node_features,
            dtype=dtype,
        )

        cls = StellarDiGraph if graph.is_directed() else StellarGraph
        return cls(
            nodes=nodes, edges=edges, edge_weight_label=edge_weight_label, dtype=dtype
        )

    # customise how a missing attribute is handled to give better error messages for the NetworkX
    # -> no NetworkX transition.
    def __getattr__(self, item):
        import networkx

        try:
            # do the normal access, in case the attribute actually exists, and to get the native
            # python wording of the error
            return super().__getattribute__(item)
        except AttributeError as e:
            if hasattr(networkx.MultiDiGraph, item):
                # a networkx class has this as an attribute, so let's assume that it's old code
                # from before the conversion and replace (the `from None`) the default exception
                # with one with a more specific message that guides the user to the fix
                type_name = type(self).__name__
                raise AttributeError(
                    f"{e.args[0]}. The '{type_name}' type no longer inherits from NetworkX types: use a new StellarGraph method, or, if that is not possible, the `.to_networkx()` conversion function."
                ) from None

            # doesn't look like a NetworkX method so use the default error
            raise

    def is_directed(self) -> bool:
        """
        Indicates whether the graph is directed (True) or undirected (False).

        Returns:
             bool: The graph directedness status.
        """
        return self._is_directed

    def number_of_nodes(self) -> int:
        """
        Obtains the number of nodes in the graph.

        Returns:
             int: The number of nodes.
        """
        return len(self._nodes)

    def number_of_edges(self) -> int:
        """
        Obtains the number of edges in the graph.

        Returns:
             int: The number of edges.
        """
        return len(self._edges)

    def nodes(self) -> Iterable[Any]:
        """
        Obtains the collection of nodes in the graph.

        Returns:
            The graph nodes.
        """
        return self._nodes.ids.pandas_index

    def edges(
        self, include_edge_type=False, include_edge_weight=False
    ) -> Iterable[Any]:
        """
        Obtains the collection of edges in the graph.

        Args:
            include_edge_type (bool): A flag that indicates whether to return edge types
            of format (node 1, node 2, edge type) or edge pairs of format (node 1, node 2).
            include_edge_weight (bool): A flag that indicates whether to return edge weights.
            Weights are returned in a separate list.

        Returns:
            The graph edges. If edge weights are included then a tuple of (edges, weights)
        """
        # FIXME: these would be better returned as the 2 or 3 arrays directly, rather than tuple-ing
        # (the same applies to all other instances of zip in this file)
        if include_edge_type:
            edges = list(
                zip(
                    self._edges.sources,
                    self._edges.targets,
                    self._edges.type_of_iloc(slice(None)),
                )
            )
        else:
            edges = list(zip(self._edges.sources, self._edges.targets))

        if include_edge_weight:
            return edges, self._edges.weights

        return edges

    def has_node(self, node: Any) -> bool:
        """
        Indicates whether or not the graph contains the specified node.

        Args:
            node (any): The node.

        Returns:
             bool: A value of True (cf False) if the node is
             (cf is not) in the graph.
        """
        return node in self._nodes

    def _transform_edges(
        self, other_node_id, ilocs, include_edge_weight, filter_edge_types
    ):
        if include_edge_weight:
            weights = self._edges.weights[ilocs]
        else:
            weights = None

        if filter_edge_types is not None:
            filter_edge_type_ilocs = self._edges.types.to_iloc(filter_edge_types)
            edge_type_ilocs = self._edges.type_ilocs[ilocs]
            correct_type = np.isin(edge_type_ilocs, filter_edge_type_ilocs)

            other_node_id = other_node_id[correct_type]
            if weights is not None:
                weights = weights[correct_type]

        # FIXME(#718): it would be better to return these as ndarrays, instead of (zipped) lists
        if weights is not None:
            return [
                NeighbourWithWeight(node, weight)
                for node, weight in zip(other_node_id, weights)
            ]

        return list(other_node_id)

    def neighbors(
        self, node: Any, include_edge_weight=False, edge_types=None
    ) -> Iterable[Any]:
        """
        Obtains the collection of neighbouring nodes connected
        to the given node.

        Args:
            node (any): The node in question.
            include_edge_weight (bool, default False): If True, each neighbour in the
                output is a named tuple with fields `node` (the node ID) and `weight` (the edge weight)
            edge_types (list of hashable, optional): If provided, only traverse the graph
                via the provided edge types when collecting neighbours.

        Returns:
            iterable: The neighbouring nodes.
        """
        ilocs = self._edges.edge_ilocs(node, ins=True, outs=True)
        source = self._edges.sources[ilocs]
        target = self._edges.targets[ilocs]
        other_node_id = np.where(source == node, target, source)
        return self._transform_edges(
            other_node_id, ilocs, include_edge_weight, edge_types
        )

    def in_nodes(
        self, node: Any, include_edge_weight=False, edge_types=None
    ) -> Iterable[Any]:
        """
        Obtains the collection of neighbouring nodes with edges
        directed to the given node. For an undirected graph,
        neighbours are treated as both in-nodes and out-nodes.

        Args:
            node (any): The node in question.
            include_edge_weight (bool, default False): If True, each neighbour in the
                output is a named tuple with fields `node` (the node ID) and `weight` (the edge weight)
            edge_types (list of hashable, optional): If provided, only traverse the graph
                via the provided edge types when collecting neighbours.

        Returns:
            iterable: The neighbouring in-nodes.
        """
        if not self.is_directed():
            # all edges are both incoming and outgoing for undirected graphs
            return self.neighbors(
                node, include_edge_weight=include_edge_weight, edge_types=edge_types
            )

        ilocs = self._edges.edge_ilocs(node, ins=True, outs=False)
        source = self._edges.sources[ilocs]
        return self._transform_edges(source, ilocs, include_edge_weight, edge_types)

    def out_nodes(
        self, node: Any, include_edge_weight=False, edge_types=None
    ) -> Iterable[Any]:
        """
        Obtains the collection of neighbouring nodes with edges
        directed from the given node. For an undirected graph,
        neighbours are treated as both in-nodes and out-nodes.

        Args:
            node (any): The node in question.
            include_edge_weight (bool, default False): If True, each neighbour in the
                output is a named tuple with fields `node` (the node ID) and `weight` (the edge weight)
            edge_types (list of hashable, optional): If provided, only traverse the graph
                via the provided edge types when collecting neighbours.

        Returns:
            iterable: The neighbouring out-nodes.
        """
        if not self.is_directed():
            # all edges are both incoming and outgoing for undirected graphs
            return self.neighbors(
                node, include_edge_weight=include_edge_weight, edge_types=edge_types
            )

        ilocs = self._edges.edge_ilocs(node, ins=False, outs=True)
        target = self._edges.targets[ilocs]
        return self._transform_edges(target, ilocs, include_edge_weight, edge_types)

    def nodes_of_type(self, node_type=None):
        """
        Get the nodes of the graph with the specified node types.

        Args:
            node_type (hashable, optional): a type of nodes that exist in the graph

        Returns:
            A list of node IDs with type node_type
        """
        if node_type is None:
            return self.nodes()

        ilocs = self._nodes.type_range(node_type)
        return list(self._nodes.ids.from_iloc(ilocs))

    def node_type(self, node):
        """
        Get the type of the node

        Args:
            node: Node ID

        Returns:
            Node type
        """
        nodes = [node]
        node_ilocs = self._nodes.ids.to_iloc(nodes, strict=True)
        type_sequence = self._nodes.type_of_iloc(node_ilocs)

        assert len(type_sequence) == 1
        return type_sequence[0]

    @property
    def node_types(self):
        """
        Get a list of all node types in the graph.

        Returns:
            set of types
        """
        return set(self._nodes.types.pandas_index)

    def node_feature_sizes(self, node_types=None):
        """
        Get the feature sizes for the specified node types.

        Args:
            node_types (list, optional): A list of node types. If None all current node types
                will be used.

        Returns:
            A dictionary of node type and integer feature size.
        """
        all_sizes = self._nodes.feature_sizes()
        if node_types is None:
            return all_sizes

        node_types = set(node_types)
        return {
            type_name: size for type_name, size in all_sizes if type_name in node_types
        }

    def check_graph_for_ml(self, features=True):
        """
        Checks if all properties required for machine learning training/inference are set up.
        An error will be raised if the graph is not correctly setup.
        """
        if all(size == 0 for _, size in self.node_feature_sizes().items()):
            raise RuntimeError(
                "This StellarGraph has no numeric feature attributes for nodes"
                "Node features are required for machine learning"
            )

        # TODO: check the schema

        # TODO: check the feature node_ids against the graph node ids?

    def node_features(self, nodes, node_type=None):
        """
        Get the numeric feature vectors for the specified node or nodes.
        If the node type is not specified the node types will be found
        for all nodes. It is therefore important to supply the ``node_type``
        for this method to be fast.

        Args:
            nodes (list or hashable): Node ID or list of node IDs
            node_type (hashable): the type of the nodes.

        Returns:
            Numpy array containing the node features for the requested nodes.
        """
        nodes = np.asarray(nodes)

        node_ilocs = self._nodes.ids.to_iloc(nodes)
        valid = self._nodes.ids.is_valid(node_ilocs)
        all_valid = valid.all()
        valid_ilocs = node_ilocs if all_valid else node_ilocs[valid]

        if node_type is None:
            # infer the type based on the valid nodes
            types = np.unique(self._nodes.type_of_iloc(valid_ilocs))

            if len(types) == 0:
                raise ValueError(
                    "must have at least one node for inference, if `node_type` is not specified"
                )
            if len(types) > 1:
                raise ValueError("all nodes must have the same type")

            node_type = types[0]

        if all_valid:
            return self._nodes.features(node_type, valid_ilocs)

        # If there's some invalid values, they get replaced by zeros; this is designed to allow
        # models that build fixed-size structures (e.g. GraphSAGE) based on neighbours to fill out
        # missing neighbours with zeros automatically, using None as a sentinel.

        # FIXME: None as a sentinel forces nodes to have dtype=object even with integer IDs, could
        # instead use an impossible integer (e.g. 2**64 - 1)

        # everything that's not the sentinel should be valid
        non_nones = nodes != None
        self._nodes.ids.require_valid(nodes[non_nones], node_ilocs[non_nones])

        sampled = self._nodes.features(node_type, valid_ilocs)
        features = np.zeros((len(nodes), sampled.shape[1]))
        features[valid] = sampled

        return features

    ##################################################################
    # Computationally intensive methods:

    def _edge_type_iloc_triples(self, selector=slice(None), stacked=False):
        source_ilocs = self._nodes.ids.to_iloc(self._edges.sources[selector])
        source_type_ilocs = self._nodes.type_ilocs[source_ilocs]

        rel_type_ilocs = self._edges.type_ilocs[selector]

        target_ilocs = self._nodes.ids.to_iloc(self._edges.targets[selector])
        target_type_ilocs = self._nodes.type_ilocs[target_ilocs]

        all_ilocs = source_type_ilocs, rel_type_ilocs, target_type_ilocs
        if stacked:
            return np.stack(all_ilocs, axis=-1)

        return all_ilocs

    def _edge_type_triples(self, selector=slice(None)):
        src_ilocs, rel_ilocs, tgt_ilocs = self._edge_type_iloc_triples(
            selector, stacked=False
        )

        return (
            self._nodes.types.from_iloc(src_ilocs),
            self._edges.types.from_iloc(rel_ilocs),
            self._nodes.types.from_iloc(tgt_ilocs),
        )

    def _unique_type_triples(self, *, return_counts, selector=slice(None)):
        all_type_ilocs = self._edge_type_iloc_triples(selector, stacked=True)

        if len(all_type_ilocs) == 0:
            # FIXME(https://github.com/numpy/numpy/issues/15559): if there's no edges, np.unique is
            # being called on a shape=(0, 3) ndarray, and hits "ValueError: cannot reshape array of
            # size 0 into shape (0,newaxis)", so we manually reproduce what would be returned
            if return_counts:
                ret = None, [], []
            else:
                ret = None, []
        else:
            ret = np.unique(
                all_type_ilocs, axis=0, return_index=True, return_counts=return_counts
            )

        edge_ilocs = ret[1]
        # we've now got the indices for an edge with each triple, along with the counts of them, so
        # we can query to get the actual edge types (this is, at the time of writing, easier than
        # getting the actual type for each type iloc in the triples)
        unique_ets = self._edge_type_triples(edge_ilocs)

        if return_counts:
            return zip(*unique_ets, ret[2])

        return zip(*unique_ets)

    def info(self, show_attributes=True, sample=None):
        """
        Return an information string summarizing information on the current graph.
        This includes node and edge type information and their attributes.

        Note: This requires processing all nodes and edges and could take a long
        time for a large graph.

        Args:
            show_attributes (bool, default True): If True, include attributes information
            sample (int): To speed up the graph analysis, use only a random sample of
                          this many nodes and edges.

        Returns:
            An information string.
        """
        directed_str = "Directed" if self.is_directed() else "Undirected"
        lines = [
            f"{type(self)}: {directed_str} multigraph",
            f" Nodes: {self.number_of_nodes()}, Edges: {self.number_of_edges()}",
        ]

        # Numpy processing is much faster than NetworkX processing, so we don't bother sampling.
        gs = self.create_graph_schema()

        def str_edge_type(et):
            n1, rel, n2 = et
            return f"{n1}-{rel}->{n2}"

        lines.append("")
        lines.append(" Node types:")

        for nt in gs.node_types:
            nodes = self.nodes_of_type(nt)
            lines.append(f"  {nt}: [{len(nodes)}]")
            edge_types = ", ".join(str_edge_type(et) for et in gs.schema[nt])
            lines.append(f"    Edge types: {edge_types}")

        lines.append("")
        lines.append(" Edge types:")

        # FIXME: it would be better for the schema to just include the counts directly
        for src_ty, rel_ty, tgt_ty, count in self._unique_type_triples(
            return_counts=True
        ):
            et = EdgeType(src_ty, rel_ty, tgt_ty)
            lines.append(f"    {str_edge_type(et)}: [{count}]")

        return "\n".join(lines)

    def create_graph_schema(self, nodes=None):
        """
        Create graph schema in dict of dict format from current graph.

        Note the assumption we make that there is only one
        edge of a particular edge type per node pair.

        This means that specifying an edge by node0, node1 and edge type
        is unique.

        Arguments:
            nodes (list): A list of node IDs to use to build schema. This must
                represent all node types and all edge types in the graph.
                If not specified, all nodes and edges in the graph are used.

        Returns:
            GraphSchema object.
        """

        graph_schema = {nt: set() for nt in self.node_types}
        edge_types = set()

        if nodes is None:
            selector = slice(None)
        else:
            selector = np.isin(self._edges.sources, nodes) & np.isin(
                self._edges.targets, nodes
            )

        for n1, rel, n2 in self._unique_type_triples(
            selector=selector, return_counts=False
        ):
            edge_type_tri = EdgeType(n1, rel, n2)
            edge_types.add(edge_type_tri)
            graph_schema[n1].add(edge_type_tri)

            if not self.is_directed():
                edge_type_tri = EdgeType(n2, rel, n1)
                edge_types.add(edge_type_tri)
                graph_schema[n2].add(edge_type_tri)

        # Create ordered list of edge_types
        edge_types = sorted(edge_types)

        # Create keys for node and edge types
        schema = {
            node_label: sorted(node_data)
            for node_label, node_data in graph_schema.items()
        }

        return GraphSchema(
            self.is_directed(), sorted(self.node_types), edge_types, schema
        )

    def node_degrees(self) -> Mapping[Any, int]:
        """
        Obtains a map from node to node degree.

        Returns:
            The degree of each node.
        """
        return self._edges.degrees()

    def to_adjacency_matrix(self, nodes: Optional[Iterable] = None, weighted=False):
        """
        Obtains a SciPy sparse adjacency matrix of edge weights.

        By default (``weighted=False``), each element of the matrix contains the number
        of edges between the two vertices (only 0 or 1 in a graph without multi-edges).

        Args:
            nodes (iterable): The optional collection of nodes
                comprising the subgraph. If specified, then the
                adjacency matrix is computed for the subgraph;
                otherwise, it is computed for the full graph.
            weighted (bool): If true, use the edge weight column from the graph instead
                of edge counts (weights from multi-edges are summed).

        Returns:
             The weighted adjacency matrix.
        """
        if nodes is None:
            index = self._nodes._id_index
            selector = slice(None)
        else:
            nodes = list(nodes)
            index = ExternalIdIndex(nodes)
            selector = np.isin(self._edges.sources, nodes) & np.isin(
                self._edges.targets, nodes
            )

        # these indices are computed relative to the index above. If `nodes` is None, they'll be the
        # overall ilocs (for the original graph), otherwise they'll be the indices of the `nodes`
        # list.
        src_idx = index.to_iloc(self._edges.sources[selector])
        tgt_idx = index.to_iloc(self._edges.targets[selector])
        if weighted:
            weights = self._edges.weights[selector]
        else:
            weights = np.ones(src_idx.shape, dtype=self._edges.weights.dtype)

        n = len(index)

        adj = sps.csr_matrix((weights, (src_idx, tgt_idx)), shape=(n, n))
        if not self.is_directed():
            # in an undirected graph, the adjacency matrix should be symmetric: which means counting
            # weights from either "incoming" or "outgoing" edges, but not double-counting self loops
            backward = sps.csr_matrix((weights, (tgt_idx, src_idx)), shape=(n, n))
            backward.setdiag(0)
            adj += backward

        # this is a multigraph, let's eliminate any duplicate entries
        adj.sum_duplicates()
        return adj

    def to_networkx(
        self,
        node_type_name=globalvar.TYPE_ATTR_NAME,
        edge_type_name=globalvar.TYPE_ATTR_NAME,
        edge_weight_label=globalvar.WEIGHT,
        feature_name=globalvar.FEATURE_ATTR_NAME,
    ):
        """
        Create a NetworkX MultiGraph or MultiDiGraph instance representing this graph.

        Args:
            node_type_name (str): the name of the attribute to use to store a node's type (or label).

            edge_type_name (str): the name of the attribute to use to store a edge's type (or label).

            edge_weight_label (str): the name of the attribute to use to store a edge's weight.

            feature_name (str, optional): the name of the attribute to use to store a node's feature
                vector; if ``None``, feature vectors are not stored within each node.

        Returns:
             An instance of `networkx.MultiDiGraph` (if directed) or `networkx.MultiGraph` (if
             undirected) containing all the nodes & edges and their types & features in this graph.
        """
        import networkx

        if self.is_directed():
            graph = networkx.MultiDiGraph()
        else:
            graph = networkx.MultiGraph()

        for ty in self.node_types:
            node_ids = self.nodes_of_type(ty)
            ty_dict = {node_type_name: ty}

            if feature_name is not None:
                features = self.node_features(node_ids, node_type=ty)

                for node_id, node_features in zip(node_ids, features):
                    graph.add_node(
                        node_id, **ty_dict, **{feature_name: node_features},
                    )
            else:
                graph.add_nodes_from(node_ids, **ty_dict)

        iterator = zip(
            self._edges.sources,
            self._edges.targets,
            self._edges.type_of_iloc(slice(None)),
            self._edges.weights,
        )
        graph.add_edges_from(
            (src, dst, {edge_type_name: type_, edge_weight_label: weight})
            for src, dst, type_, weight in iterator
        )

        return graph

    # FIXME: Experimental/special-case methods that need to be considered more; the underscores
    # denote "package private", not fully private, and so are ok to use in the rest of stellargraph
    def _get_index_for_nodes(self, nodes, node_type=None):
        """
        Get the indices for the specified node or nodes.
        If the node type is not specified the node types will be found
        for all nodes. It is therefore important to supply the ``node_type``
        for this method to be fast.

        Args:
            n: (list or hashable) Node ID or list of node IDs
            node_type: (hashable) the type of the nodes.

        Returns:
            Numpy array containing the indices for the requested nodes.
        """
<<<<<<< HEAD
        if self._graph is not None:
            return self._graph.get_index_for_nodes(nodes, node_type)

        return self._nodes._id_index.to_iloc(nodes, strict=True)
=======
        return self._nodes._id_index.to_iloc(nodes)
>>>>>>> ceda25a2

    def _adjacency_types(self, graph_schema: GraphSchema):
        """
        Obtains the edges in the form of the typed mapping:

            {edge_type_triple: {source_node: [target_node, ...]}}

        Args:
            graph_schema: The graph schema.
        Returns:
             The edge types mapping.
        """
        source_types, rel_types, target_types = self._edge_type_triples(slice(None))

        triples = defaultdict(lambda: defaultdict(lambda: []))

        iterator = zip(
            source_types,
            rel_types,
            target_types,
            self._edges.sources,
            self._edges.targets,
        )
        for src_type, rel_type, tgt_type, src, tgt in iterator:
            triple = EdgeType(src_type, rel_type, tgt_type)
            triples[triple][src].append(tgt)

            if not self.is_directed() and src != tgt:
                other_triple = EdgeType(tgt_type, rel_type, src_type)
                triples[other_triple][tgt].append(src)

        for subdict in triples.values():
            for v in subdict.values():
                # each list should be in order, to ensure sampling methods are deterministic
                v.sort(key=str)

        return triples

    def _edge_weights(self, source_node: Any, target_node: Any) -> List[Any]:
        """
        Obtains the weights of edges between the given pair of nodes.

        Args:
            source_node (any): The source node.
            target_node (any): The target node.

        Returns:
            list: The edge weights.
        """
        # self loops should only be counted once, which means they're effectively always a directed
        # edge at the storage level, unlikely other edges in an undirected graph. This is
        # particularly important with the intersection1d call, where the source_ilocs and
        # target_ilocs will be equal, when source_node == target_node, and thus the intersection
        # will contain all incident edges.
        effectively_directed = self.is_directed() or source_node == target_node
        both_dirs = not effectively_directed

        source_ilocs = self._edges.edge_ilocs(source_node, ins=both_dirs, outs=True)
        target_ilocs = self._edges.edge_ilocs(target_node, ins=True, outs=both_dirs)

        ilocs = np.intersect1d(source_ilocs, target_ilocs, assume_unique=True)

        return [float(x) for x in self._edges.weights[ilocs]]


# A convenience class that merely specifies that edges have direction.
class StellarDiGraph(StellarGraph):
    def __init__(
        self,
        graph=None,
        edge_weight_label="weight",
        node_type_name=globalvar.TYPE_ATTR_NAME,
        edge_type_name=globalvar.TYPE_ATTR_NAME,
        node_type_default=globalvar.NODE_TYPE_DEFAULT,
        edge_type_default=globalvar.EDGE_TYPE_DEFAULT,
        feature_name=globalvar.FEATURE_ATTR_NAME,
        target_name=globalvar.TARGET_ATTR_NAME,
        node_features=None,
        dtype="float32",
        nodes=None,
        edges=None,
        source_column=globalvar.SOURCE,
        target_column=globalvar.TARGET,
    ):
        super().__init__(
            graph=graph,
            is_directed=True,
            edge_weight_label=edge_weight_label,
            node_type_name=node_type_name,
            edge_type_name=edge_type_name,
            node_type_default=node_type_default,
            edge_type_default=edge_type_default,
            feature_name=feature_name,
            target_name=target_name,
            node_features=node_features,
            dtype=dtype,
            nodes=nodes,
            edges=edges,
            source_column=source_column,
            target_column=target_column,
        )<|MERGE_RESOLUTION|>--- conflicted
+++ resolved
@@ -966,14 +966,7 @@
         Returns:
             Numpy array containing the indices for the requested nodes.
         """
-<<<<<<< HEAD
-        if self._graph is not None:
-            return self._graph.get_index_for_nodes(nodes, node_type)
-
         return self._nodes._id_index.to_iloc(nodes, strict=True)
-=======
-        return self._nodes._id_index.to_iloc(nodes)
->>>>>>> ceda25a2
 
     def _adjacency_types(self, graph_schema: GraphSchema):
         """
