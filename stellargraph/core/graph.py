--- conflicted
+++ resolved
@@ -461,7 +461,6 @@
 
         # Get the node type if not specified.
         if node_type is None:
-<<<<<<< HEAD
             if len(self._node_index_maps) == 1:
                 node_type = next(iter(self._node_index_maps))
             else:
@@ -470,19 +469,6 @@
                 }
                 if len(node_types) > 1:
                     raise ValueError("All nodes must be of the same type.")
-=======
-            node_types = {
-                self._get_node_type(self.nodes[n]) for n in nodes if n is not None
-            }
-
-            if len(node_types) > 1:
-                raise ValueError("All nodes must be of the same type.")
-
-            if len(node_types) == 0:
-                raise ValueError(
-                    "At least one node must be given if node_type not specified"
-                )
->>>>>>> 0c8ad987
 
                 if len(node_types) == 0:
                     raise ValueError(
@@ -515,7 +501,6 @@
 
         # Get the node type if not specified.
         if node_type is None:
-<<<<<<< HEAD
             if len(self._node_index_maps) == 1:
                 node_type = next(iter(self._node_index_maps))
             else:
@@ -524,19 +509,6 @@
                 }
                 if len(node_types) > 1:
                     raise ValueError("All nodes must be of the same type.")
-=======
-            node_types = {
-                self._get_node_type(self.nodes[n]) for n in nodes if n is not None
-            }
-
-            if len(node_types) > 1:
-                raise ValueError("All nodes must be of the same type.")
-
-            if len(node_types) == 0:
-                raise ValueError(
-                    "At least one node must be given if node_type not specified"
-                )
->>>>>>> 0c8ad987
 
                 if len(node_types) == 0:
                     raise ValueError(
