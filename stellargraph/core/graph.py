--- conflicted
+++ resolved
@@ -21,13 +21,10 @@
 __all__ = ["StellarGraph", "StellarDiGraph", "GraphSchema", "NeighbourWithWeight"]
 
 from typing import Iterable, Any, Mapping, List, Optional, Set
-<<<<<<< HEAD
 from collections import namedtuple
 import pandas as pd
 import numpy as np
 import scipy.sparse as sps
-=======
->>>>>>> 6b23eca4
 import warnings
 
 from .. import globalvar
@@ -598,7 +595,12 @@
         Returns:
             GraphSchema object.
         """
-<<<<<<< HEAD
+        if create_type_maps is not None:
+            warnings.warn(
+                "The 'create_type_maps' parameter is ignored now, and does not need to be specified",
+                DeprecationWarning,
+            )
+
         if self._graph is not None:
             return self._graph.create_graph_schema(create_type_maps, nodes)
 
@@ -637,18 +639,7 @@
             for node_label, node_data in graph_schema.items()
         }
 
-        return GraphSchema(
-            self.is_directed(), self.node_types, edge_types, schema, None
-        )
-=======
-        if create_type_maps is not None:
-            warnings.warn(
-                "The 'create_type_maps' parameter is ignored now, and does not need to be specified",
-                DeprecationWarning,
-            )
-
-        return self._graph.create_graph_schema(nodes)
->>>>>>> 6b23eca4
+        return GraphSchema(self.is_directed(), self.node_types, edge_types, schema)
 
     def node_degrees(self) -> Mapping[Any, int]:
         """
