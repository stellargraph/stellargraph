--- conflicted
+++ resolved
@@ -18,12 +18,7 @@
 a machine-learning ready graph used by models.
 
 """
-__all__ = [
-    "StellarGraph",
-    "StellarDiGraph",
-    "GraphSchema",
-    "NeighbourWithWeight",
-]
+__all__ = ["StellarGraph", "StellarDiGraph", "GraphSchema", "NeighbourWithWeight"]
 
 from typing import Iterable, Any, Mapping, List, Optional, Set
 from collections import defaultdict, namedtuple
@@ -518,7 +513,8 @@
             use_ilocs (bool): if True return :ref:`node ilocs <iloc-explanation>` as a ``range`` object
 
         Returns:
-            The graph edges. If edge weights are included then a tuple of (edges, weights)
+            All the nodes in the graph if ``node_type`` is ``None``, otherwise all the nodes in the
+            graph of type ``node_type``.
         """
         if node_type is None:
             all_ids = self._nodes.ids.pandas_index
@@ -555,25 +551,8 @@
         Returns:
             The graph edges. If edge weights are included then a tuple of (edges, weights).
         """
-<<<<<<< HEAD
         edge_arrs = self.edge_arrays(include_edge_type, include_edge_weight)
         return self._to_edges(edge_arrs)
-=======
-        # FIXME: these would be better returned as the 2 or 3 arrays directly, rather than tuple-ing
-        # (the same applies to all other instances of zip in this file)
-        sources = self._edges.sources
-        targets = self._edges.targets
-
-        if not use_ilocs:
-            sources = self._nodes.ids.from_iloc(sources)
-            targets = self._nodes.ids.from_iloc(targets)
-
-        if include_edge_type:
-            types = self._edges.type_of_iloc(slice(None))
-            edges = list(zip(sources, targets, types))
-        else:
-            edges = list(zip(sources, targets))
->>>>>>> 13442772
 
     def edge_arrays(self, include_edge_type=False, include_edge_weight=False) -> tuple:
         """
@@ -633,26 +612,13 @@
     def _to_neighbors(self, neigh_arrs, include_edge_weight):
         if include_edge_weight:
             return [
-<<<<<<< HEAD
                 NeighbourWithWeight(neigh, weight) for neigh, weight in zip(*neigh_arrs)
-=======
-                NeighbourWithWeight(node, weight)
-                for node, weight in zip(other_node, weights)
->>>>>>> 13442772
             ]
         return list(neigh_arrs)
 
-<<<<<<< HEAD
     def neighbor_arrays(
         self, node: Any, include_edge_weight=False, edge_types=None
     ) -> Iterable[np.ndarray]:
-=======
-        return list(other_node)
-
-    def neighbors(
-        self, node: Any, include_edge_weight=False, edge_types=None, use_ilocs=False
-    ) -> Iterable[Any]:
->>>>>>> 13442772
         """
         Obtains the collection of neighbouring nodes connected to the given node
         as an array of node_ids. If `include_edge_weight` edge is `True` then
@@ -681,7 +647,6 @@
             other_node, edge_ilocs, include_edge_weight, edge_types, use_ilocs
         )
 
-<<<<<<< HEAD
     def neighbors(
         self, node: Any, include_edge_weight=False, edge_types=None
     ) -> Iterable[any]:
@@ -705,11 +670,6 @@
     def in_node_arrays(
         self, node: Any, include_edge_weight=False, edge_types=None
     ) -> Iterable[np.ndarray]:
-=======
-    def in_nodes(
-        self, node: Any, include_edge_weight=False, edge_types=None, use_ilocs=False
-    ) -> Iterable[Any]:
->>>>>>> 13442772
         """
         Obtains the collection of neighbouring nodes with edges
         directed to the given node. For an undirected graph,
@@ -720,24 +680,14 @@
             include_edge_weight (bool, default False): If True an array of edge weights is also returned.
             edge_types (list of hashable, optional): If provided, only traverse the graph
                 via the provided edge types when collecting neighbours.
-            use_ilocs (bool): if True `node` is treated as a :ref:`node iloc <iloc-explanation>` and the ilocs of each neighbour is
-                returned.
 
         Returns:
             iterable: The neighbouring in-nodes.
         """
         if not self.is_directed():
             # all edges are both incoming and outgoing for undirected graphs
-<<<<<<< HEAD
             return self.neighbor_arrays(
                 node, include_edge_weight=include_edge_weight, edge_types=edge_types
-=======
-            return self.neighbors(
-                node,
-                include_edge_weight=include_edge_weight,
-                edge_types=edge_types,
-                use_ilocs=use_ilocs,
->>>>>>> 13442772
             )
 
         if not use_ilocs:
@@ -749,13 +699,8 @@
             source, edge_ilocs, include_edge_weight, edge_types, use_ilocs
         )
 
-<<<<<<< HEAD
     def in_nodes(
         self, node: Any, include_edge_weight=False, edge_types=None
-=======
-    def out_nodes(
-        self, node: Any, include_edge_weight=False, edge_types=None, use_ilocs=False
->>>>>>> 13442772
     ) -> Iterable[Any]:
         """
         Obtains the collection of neighbouring nodes with edges
@@ -796,16 +741,8 @@
         """
         if not self.is_directed():
             # all edges are both incoming and outgoing for undirected graphs
-<<<<<<< HEAD
             return self.neighbor_arrays(
                 node, include_edge_weight=include_edge_weight, edge_types=edge_types
-=======
-            return self.neighbors(
-                node,
-                include_edge_weight=include_edge_weight,
-                edge_types=edge_types,
-                use_ilocs=use_ilocs,
->>>>>>> 13442772
             )
 
         if not use_ilocs:
@@ -1365,6 +1302,8 @@
             weights = self._edges.weights[type_selector][selector]
         else:
             weights = np.ones(src_idx.shape, dtype=self._edges.weights.dtype)
+
+        n = len(index)
 
         adj = sps.csr_matrix((weights, (src_idx, tgt_idx)), shape=(n, n))
         if not self.is_directed() and n > 0:
