# -*- coding: utf-8 -*-
#
# Copyright 2017-2020 Data61, CSIRO
#
# Licensed under the Apache License, Version 2.0 (the "License");
# you may not use this file except in compliance with the License.
# You may obtain a copy of the License at
#
# http://www.apache.org/licenses/LICENSE-2.0
#
# Unless required by applicable law or agreed to in writing, software
# distributed under the License is distributed on an "AS IS" BASIS,
# WITHOUT WARRANTIES OR CONDITIONS OF ANY KIND, either express or implied.
# See the License for the specific language governing permissions and
# limitations under the License.
"""
The StellarGraph class that encapsulates information required for
a machine-learning ready graph used by models.

"""
__all__ = ["StellarGraph", "StellarDiGraph", "GraphSchema", "NeighbourWithWeight"]

from typing import Iterable, Any, Mapping, List, Optional, Set
from collections import defaultdict, namedtuple
import pandas as pd
import numpy as np
import scipy.sparse as sps
import warnings

from .. import globalvar
from .schema import GraphSchema, EdgeType
from .experimental import experimental, ExperimentalWarning
from .element_data import NodeData, EdgeData, ExternalIdIndex
from .utils import is_real_iterable
from .validation import comma_sep, separated
from . import convert


NeighbourWithWeight = namedtuple("NeighbourWithWeight", ["node", "weight"])


class StellarGraph:
    """
    StellarGraph class for graph machine learning.

    Summary of a StellarGraph and the terminology used:

    - it stores graph structure, as a collection of *nodes* and a collection of *edges* that connect
      a *source* node to a *target* node

    - each node and edge has an associated *type*

    - each node and edge has a numeric vector of *features*, and the vectors of all nodes or edges with the same type
      have the same dimension

    - it is *homogeneous* if there is only one type of node and one type of edge

    - it is *heterogeneous* if it is not homgeneous (more than one type of node, or more than
      one type of edge)

    - it is *directed* if the direction of an edge starting at its source node and finishing at
      its target node is important

    - it is *undirected* if the direction does not matter

    - every StellarGraph can be a *multigraph*, meaning there can be multiple edges between any two
      nodes

    To create a StellarGraph object, at a minimum pass the edges as a Pandas
    DataFrame. Each row of the edges DataFrame represents an edge, where the index is the
    ID of the edge, and the ``source`` and ``target`` columns store the node ID of the source and
    target nodes.

    For example, suppose we're modelling a graph that's a square with a diagonal::

        a -- b
        | \\  |
        |  \\ |
        d -- c

    The DataFrame might look like::

        edges = pd.DataFrame(
            {"source": ["a", "b", "c", "d", "a"], "target": ["b", "c", "d", "a", "c"]}
        )

    If this data represents an undirected graph (the ordering of each edge source/target doesn't
    matter)::

        Gs = StellarGraph(edges=edges)

    If this data represents a directed graph (the ordering does matter)::

        Gs = StellarDiGraph(edges=edges)

    One can also pass information about nodes, as either:

    - a :class:`IndexedArray`
    - a NumPy array, if the node IDs are 0, 1, 2, ...
    - a Pandas DataFrame

    Each row of the nodes frame (first dimension of the NumPy array) represents a node in the
    graph, where the index is the ID of the node. When this node information is not passed (the
    argument is left as the default), the set of nodes is automatically inferred. This inference in
    the example above is equivalent to::

        nodes = IndexedArray(index=["a", "b", "c", "d"])
        Gs = StellarGraph(nodes, edges)

    Numeric node features are taken as any columns of the nodes DataFrame. For example, if the graph
    above has two features ``x`` and ``y`` associated with each node::

        # As a IndexedArray (no column names):
        feature_array = np.array([[-1, 0.4], [2, 0.1], [-3, 0.9], [4, 0]])
        nodes = IndexedArray(feature_array, index=["a", "b", "c", "d"])

        # As a Pandas DataFrame:
        nodes = pd.DataFrame(
            {"x": [-1, 2, -3, 4], "y": [0.4, 0.1, 0.9, 0]}, index=["a", "b", "c", "d"]
        )

        # As a NumPy array:
        # Note, edges must change to using 0, 1, 2, 3 (instead of a, b, c, d)
        nodes = feature_array

    Construction directly from a :class:`IndexedArray` or NumPy array will have the least overhead, but
    construction from Pandas allows for convenient data transformation.

    Edge weights are taken as the optional ``weight`` column of the edges DataFrame::

        edges = pd.DataFrame({
            "source": ["a", "b", "c", "d", "a"],
            "target": ["b", "c", "d", "a", "c"],
            "weight": [10, 0.5, 1, 3, 13]
        })

    Numeric edge features are taken by any columns that do not have a special meaning (that is,
    excluding ``source``, ``target`` and the optional ``weight`` or ``edge_type_column``
    columns). For example, if the graph has weighted edges with two features ``a`` and ``b``
    associated with each node::

        edges = pd.DataFrame({
            "source": ["a", "b", "c", "d", "a"],
            "target": ["b", "c", "d", "a", "c"],
            "weight": [10, 0.5, 1, 3, 13],
            "a": [-1, 2, -3, 4, -5],
            "b": [0.4, 0.1, 0.9, 0, 0.9],
        })

    Heterogeneous graphs, with multiple node or edge types, can be created by passing multiple
    :class:`IndexedArray` or DataFrames in a dictionary. The dictionary keys are the names/identifiers
    for the type. For example, if the graph above has node ``a`` of type ``foo``, and the rest as
    type ``bar``, the construction might look like::

        foo_nodes = IndexedArray(np.array([[-1]]), index=["a"])
        bar_nodes = IndexedArray(
            np.array([[0.4, 100], [0.1, 200], [0.9, 300]], index=["b", "c", "d"])
        )

        StellarGraph({"foo": foo_nodes, "bar": bar_nodes}, edges)

    (One cannot pass multiple NumPy arrays, because the node IDs cannot be inferred properly in this
    case. The node IDs for a NumPy array can be specified via the :class:`IndexedArray` type.)

    Notice the ``foo`` node has one feature ``x``, while the ``bar`` nodes have 2 features ``y`` and
    ``z``. A heterogeneous graph can have different features for each type.

    Edges of different types can work in the same way. For instance, if edges have different types based
    on their orientation::

        horizontal_edges = pd.DataFrame(
            {"source": ["a", "c"], "target": ["b", "d"]}, index=[0, 2]
        )
        vertical_edges = pd.DataFrame(
            {"source": ["b", "d"], "target": ["c", "a"]}, index=[1, 3]
        )
        diagonal_edges = pd.DataFrame({"source": ["a"], "target": ["c"]}, index=[4])

        StellarGraph(nodes, {"h": horizontal_edges, "v": vertical_edges, "d": diagonal_edges})

    A dictionary can be passed for both arguments::

        StellarGraph(
            {"foo": foo_nodes, "bar": bar_nodes},
            {"h": horizontal_edges, "v": vertical_edges, "d": diagonal_edges}
        )

    Alternatively, a single DataFrame can be provided, with an additional column of the type. This
    column is specified by passing the ``edge_type_column`` argument::

        orientation_edges = pd.DataFrame(
            {
                "source": ["a", "b", "c", "d", "a"],
                "target": ["b", "c", "d", "a", "c"],
                "type": ["h", "v", "h", "v", "d"]
            }
        )

        StellarGraph(nodes, orientation_edges, edge_type_column="type")

    .. note::

        The IDs of nodes must be unique across all types: for example, it is an error to have a node
        0 of type ``a``, and a node 0 of type ``b``. IDs of edges must also be unique across all
        types.

    .. _iloc-explanation:

    This type stores the external IDs for nodes and edges as :term:`ilocs <iloc>`.  For convenience,
    methods here will traffic in the external ID values and transparently convert to and from ilocs
    as required internally. Many of these methods also have a ``use_ilocs`` parameter that allows
    for explicitly switching the methods to consume and return ilocs directly, cutting out the
    conversion overhead.

    .. seealso:: :meth:`from_networkx` for construction from a NetworkX graph.

    Args:
        nodes (Numpy array, IndexedArray, DataFrame or dict of hashable to IndexedArray or Pandas DataFrame, optional):
            Features for every node in the graph. The values are taken as numeric
            node features of type ``dtype``. If there is only one type of node, a NumPy array, :class:`IndexedArray` or DataFrame can be
            passed directly, and the type defaults to the ``node_type_default`` parameter. Nodes
            have an ID taken from the index of the dataframe, and they have to be unique across all
            types.  For nodes with no features, an appropriate value can be created with
            ``IndexedArray(index=node_ids)``, where ``node_ids`` is a list of the node
            IDs. If this is not passed, the nodes will be inferred from ``edges`` with no features
            for each node.

        edges (DataFrame or dict of hashable to Pandas DataFrame, optional):
            An edge list for each type of edges as a Pandas DataFrame containing a source, target
            and (optionally) weight column (the names of each are taken from the ``source_column``,
            ``target_column`` and ``edge_weight_column`` parameters), along with any feature
            columns. If there is only one type of edges, a DataFrame can be passed directly, and the
            type defaults to the ``edge_type_default`` parameter. Edges have an ID taken from the
            index of the dataframe, and they have to be unique across all types.

        is_directed (bool, optional):
            If True, the data represents a directed multigraph, otherwise an undirected multigraph.

        source_column (str, optional):
            The name of the column to use as the source node of edges in the ``edges`` edge list
            argument.

        target_column (str, optional):
            The name of the column to use as the target node of edges in the ``edges`` edge list
            argument.

        edge_weight_column (str, optional):
            The name of the column in each of the ``edges`` DataFrames to use as the weight of
            edges. If the column does not exist in any of them, it is defaulted to ``1``.

        edge_type_column (str, optional):
            The name of the column in the ``edges`` DataFrame to use as the edge type (if this is
            set, ``edges`` must be a single DataFrame, not a dictionary).

        node_type_default (str, optional):
            The default node type to use, if ``nodes`` is passed as a DataFrame (not a ``dict``).

        edge_type_default (str, optional):
            The default edge type to use, if ``edges`` is passed as a DataFrame (not a ``dict``).

        dtype (numpy data-type, optional):
            The numpy data-type to use for the features extracted from each of the ``nodes`` DataFrames.

        graph:
            Deprecated, use :meth:`from_networkx`.
        node_type_name:
            Deprecated, use :meth:`from_networkx`.
        edge_type_name:
            Deprecated, use :meth:`from_networkx`.
        node_features:
            Deprecated, use :meth:`from_networkx`.
    """

    def __init__(
        self,
        nodes=None,
        edges=None,
        *,
        is_directed=False,
        source_column=globalvar.SOURCE,
        target_column=globalvar.TARGET,
        edge_weight_column=globalvar.WEIGHT,
        edge_type_column=None,
        node_type_default=globalvar.NODE_TYPE_DEFAULT,
        edge_type_default=globalvar.EDGE_TYPE_DEFAULT,
        dtype="float32",
        # legacy arguments:
        graph=None,
        node_type_name=globalvar.TYPE_ATTR_NAME,
        edge_type_name=globalvar.TYPE_ATTR_NAME,
        node_features=None,
    ):
        import networkx

        if isinstance(nodes, networkx.Graph):
            # `StellarGraph(nx_graph)` -> `graph`
            graph = nodes
            nodes = None
            if edges is not None:
                raise ValueError(
                    "edges: expected no value when using legacy NetworkX constructor, found: {edges!r}"
                )

        # legacy NetworkX construction
        if graph is not None:
            # FIXME(#717): this should have a deprecation warning, once the tests and examples have
            # stopped using it
            if nodes is not None or edges is not None:
                raise ValueError(
                    "graph: expected no value when using 'nodes' and 'edges' parameters, found: {graph!r}"
                )

            warnings.warn(
                "Constructing a StellarGraph directly from a NetworkX graph has been replaced by the `StellarGraph.from_networkx` function",
                DeprecationWarning,
                stacklevel=2,
            )

            nodes, edges = convert.from_networkx(
                graph,
                node_type_attr=node_type_name,
                edge_type_attr=edge_type_name,
                node_type_default=node_type_default,
                edge_type_default=edge_type_default,
                edge_weight_attr=edge_weight_column,
                node_features=node_features,
                dtype=dtype,
            )

        if nodes is None:
            nodes_after_inference = self._infer_nodes_from_edges(
                edges, source_column, target_column
            )
            nodes = pd.DataFrame([], index=nodes_after_inference)

        if edges is None:
            edges = {}

        self._is_directed = is_directed

        nodes_is_internal = isinstance(nodes, NodeData)
        edges_is_internal = isinstance(edges, EdgeData)
        any_internal = nodes_is_internal or edges_is_internal

        if not any_internal:
            internal_nodes = convert.convert_nodes(
                nodes, name="nodes", default_type=node_type_default, dtype=dtype,
            )

            internal_edges = convert.convert_edges(
                edges,
                name="edges",
                default_type=edge_type_default,
                source_column=source_column,
                target_column=target_column,
                weight_column=edge_weight_column,
                type_column=edge_type_column,
                nodes=internal_nodes,
                dtype=dtype,
            )
        else:
            if not edges_is_internal:
                raise TypeError(
                    f"edges: expected type 'EdgeData' when 'nodes' has type 'NodeData', found {type(edges).__name__}"
                )
            if not nodes_is_internal:
                raise TypeError(
                    f"nodes: expected type 'NodeData' when 'edges' has type 'EdgeData', found {type(nodes).__name__}"
                )

            params = locals()
            for param, expected in self.__init__.__kwdefaults__.items():
                if param == "is_directed":
                    continue

                if params[param] is not expected:
                    raise ValueError(
                        f"{param}: expected the default value ({expected!r}) when constructing from 'NodeData' and 'EdgeData', found {params[param]!r}. (All parameters except 'nodes', 'edges' and 'is_directed' must be left unset.)"
                    )

            internal_nodes = nodes
            internal_edges = edges

            # FIXME: it would be good to do more validation that 'nodes' and 'edges' match here

        self._nodes = internal_nodes
        self._edges = internal_edges

    @staticmethod
    def _infer_nodes_from_edges(edges, source_column, target_column):
        # `convert_edges` nicely flags any errors in edges; inference here is lax rather than duplicate that
        if isinstance(edges, dict):
            dataframes = edges.values()
        else:
            dataframes = [edges]

        found_columns = [
            type_edges[column]
            for type_edges in dataframes
            if isinstance(type_edges, pd.DataFrame)
            for column in [source_column, target_column]
            if column in type_edges.columns
        ]

        if found_columns:
            return pd.unique(np.concatenate(found_columns))

        return []

    @staticmethod
    def from_networkx(
        graph,
        *,
        edge_weight_attr="weight",
        node_type_attr=globalvar.TYPE_ATTR_NAME,
        edge_type_attr=globalvar.TYPE_ATTR_NAME,
        node_type_default=globalvar.NODE_TYPE_DEFAULT,
        edge_type_default=globalvar.EDGE_TYPE_DEFAULT,
        node_features=None,
        dtype="float32",
    ):
        """
        Construct a ``StellarGraph`` object from a NetworkX graph::

            Gs = StellarGraph.from_networkx(nx_graph)

        To create a StellarGraph object with node features, supply the features
        as a numeric feature vector for each node.

        To take the feature vectors from a node attribute in the original NetworkX
        graph, supply the attribute name to the ``node_features`` argument::

            Gs = StellarGraph.from_networkx(nx_graph, node_features="feature")


        where the nx_graph contains nodes that have a "feature" attribute containing
        the feature vector for the node. All nodes of the same type must have
        the same size feature vectors.

        Alternatively, supply the node features as Pandas DataFrame objects with
        the index of the DataFrame set to the node IDs. For graphs with a single node
        type, you can supply the DataFrame object directly to StellarGraph::

            node_data = pd.DataFrame(
                [feature_vector_1, feature_vector_2, ..],
                index=[node_id_1, node_id_2, ...])
            Gs = StellarGraph.from_networkx(nx_graph, node_features=node_data)

        For graphs with multiple node types, provide the node features as Pandas
        DataFrames for each type separately, as a dictionary by node type.
        This allows node features to have different sizes for each node type::

            node_data = {
                node_type_1: pd.DataFrame(...),
                node_type_2: pd.DataFrame(...),
            }
            Gs = StellarGraph.from_networkx(nx_graph, node_features=node_data)

        The dictionary only needs to include node types with features. If a node type isn't
        mentioned in the dictionary (for example, if `nx_graph` above has a 3rd node type), each
        node of that type will have a feature vector of length zero.

        You can also supply the node feature vectors as an iterator of `node_id`
        and feature vector pairs, for graphs with single and multiple node types::

            node_data = zip([node_id_1, node_id_2, ...],
                [feature_vector_1, feature_vector_2, ..])
            Gs = StellarGraph.from_networkx(nx_graph, node_features=node_data)


        Args:
            graph: The NetworkX graph instance.
            node_type_attr (str, optional):
                This is the name for the node types that StellarGraph uses
                when processing heterogeneous graphs. StellarGraph will
                look for this attribute in the nodes of the graph to determine
                their type.

            node_type_default (str, optional):
                This is the default node type to use for nodes that do not have
                an explicit type.

            edge_type_attr (str, optional):
                This is the name for the edge types that StellarGraph uses
                when processing heterogeneous graphs. StellarGraph will
                look for this attribute in the edges of the graph to determine
                their type.

            edge_type_default (str, optional):
                This is the default edge type to use for edges that do not have
                an explicit type.

            node_features (str, dict, list or DataFrame optional):
                This tells StellarGraph where to find the node feature information
                required by some graph models. These are expected to be
                a numeric feature vector for each node in the graph.

            edge_weight_attr (str, optional):
                The name of the attribute to use as the weight of edges.

        Returns:
            A ``StellarGraph`` (if ``graph`` is undirected) or ``StellarDiGraph`` (if ``graph`` is
            directed) instance representing the data in ``graph`` and ``node_features``.
        """
        nodes, edges = convert.from_networkx(
            graph,
            node_type_attr=node_type_attr,
            edge_type_attr=edge_type_attr,
            node_type_default=node_type_default,
            edge_type_default=edge_type_default,
            edge_weight_attr=edge_weight_attr,
            node_features=node_features,
            dtype=dtype,
        )

        cls = StellarDiGraph if graph.is_directed() else StellarGraph
        return cls(
            nodes=nodes, edges=edges, edge_weight_column=edge_weight_attr, dtype=dtype
        )

    # customise how a missing attribute is handled to give better error messages for the NetworkX
    # -> no NetworkX transition.
    def __getattr__(self, item):
        import networkx

        try:
            # do the normal access, in case the attribute actually exists, and to get the native
            # python wording of the error
            return super().__getattribute__(item)
        except AttributeError as e:
            if hasattr(networkx.MultiDiGraph, item):
                # a networkx class has this as an attribute, so let's assume that it's old code
                # from before the conversion and replace (the `from None`) the default exception
                # with one with a more specific message that guides the user to the fix
                type_name = type(self).__name__
                raise AttributeError(
                    f"{e.args[0]}. The '{type_name}' type no longer inherits from NetworkX types: use a new StellarGraph method, or, if that is not possible, the `.to_networkx()` conversion function."
                ) from None

            # doesn't look like a NetworkX method so use the default error
            raise

    def is_directed(self) -> bool:
        """
        Indicates whether the graph is directed (True) or undirected (False).

        Returns:
             bool: The graph directedness status.
        """
        return self._is_directed

    def number_of_nodes(self) -> int:
        """
        Obtains the number of nodes in the graph.

        Returns:
             int: The number of nodes.
        """
        return len(self._nodes)

    def number_of_edges(self) -> int:
        """
        Obtains the number of edges in the graph.

        Returns:
             int: The number of edges.
        """
        return len(self._edges)

    def nodes(self, node_type=None, use_ilocs=False) -> Iterable[Any]:
        """
        Obtains the collection of nodes in the graph.

        Args:
            node_type (hashable, optional): a type of nodes that exist in the graph
            use_ilocs (bool): if True return :ref:`node ilocs <iloc-explanation>` as a ``range`` object

        Returns:
            All the nodes in the graph if ``node_type`` is ``None``, otherwise all the nodes in the
            graph of type ``node_type``.
        """
        if node_type is None:
            all_ids = self._nodes.ids.pandas_index
            if use_ilocs:
                return range(self.number_of_nodes())
            return all_ids

        ilocs = self._nodes.type_range(node_type)
        if use_ilocs:
            return ilocs
        return self._nodes.ids.from_iloc(ilocs)

    def _to_edges(self, edge_arrs):
        edges = list(zip(*(arr for arr in edge_arrs[:3] if arr is not None)))
        if edge_arrs[3] is not None:
            return edges, edge_arrs[3]
        return edges

    def edges(
        self, include_edge_type=False, include_edge_weight=False, use_ilocs=False
    ) -> Iterable[Any]:
        """
        Obtains the collection of edges in the graph.

        Args:
            include_edge_type (bool):
                A flag that indicates whether to return edge types of format (node 1, node 2, edge
                type) or edge pairs of format (node 1, node 2).
            include_edge_weight (bool):
                A flag that indicates whether to return edge weights.  Weights are returned in a
                separate list.
            use_ilocs (bool): if True return :ref:`ilocs for nodes (and edge types) <iloc-explanation>`

        Returns:
            The graph edges. If edge weights are included then a tuple of (edges, weights).
        """
        edge_arrs = self.edge_arrays(
            include_edge_type, include_edge_weight, use_ilocs=use_ilocs
        )
        return self._to_edges(edge_arrs)

    def edge_arrays(
        self, include_edge_type=False, include_edge_weight=False, use_ilocs=False
    ) -> tuple:
        """
        Obtains the collection of edges in the graph as a tuple of arrays (sources, targets, types, weights).
        ``types`` and ``weights`` will be `None` if the optional parameters are not specified.

        Args:
            include_edge_type (bool): A flag that indicates whether to return edge types.
            include_edge_weight (bool): A flag that indicates whether to return edge weights.
            use_ilocs (bool): if True return :ref:`ilocs for nodes (and edge types) <iloc-explanation>`

        Returns:
            A tuple containing 1D arrays of the source and target nodes (sources, targets, types, weights).
            Setting include_edge_type and/or include_edge_weight to True will include arrays of edge types
            and/or edge weights in this tuple, otherwise they will be set to ``None``.
        """
        types = types = self._edges.type_ilocs if include_edge_type else None
        weights = self._edges.weights if include_edge_weight else None
        sources = self._edges.sources
        targets = self._edges.targets

        if not use_ilocs:
            sources = self.node_ilocs_to_ids(sources)
            targets = self.node_ilocs_to_ids(targets)
            types = self._edges.type_of_iloc(slice(None)) if include_edge_type else None
        return sources, targets, types, weights

    def has_node(self, node: Any) -> bool:
        """
        Indicates whether or not the graph contains the specified node.

        Args:
            node (any): The node.

        Returns:
             bool: A value of True (cf False) if the node is
             (cf is not) in the graph.
        """
        return node in self._nodes

    def _transform_edges(
        self, other_node, ilocs, include_edge_weight, filter_edge_types, use_ilocs
    ):
        if include_edge_weight:
            weights = self._edges.weights[ilocs]
        else:
            weights = None

        if not use_ilocs:
            other_node = self._nodes.ids.from_iloc(other_node)

        if filter_edge_types is not None:
            if not use_ilocs:
                filter_edge_types = self._edges.types.to_iloc(filter_edge_types)
            edge_type_ilocs = self._edges.type_ilocs[ilocs]
            correct_type = np.isin(edge_type_ilocs, filter_edge_types)

            other_node = other_node[correct_type]
            if weights is not None:
                weights = weights[correct_type]

        if weights is not None:
            return other_node, weights

        return other_node

    def _to_neighbors(self, neigh_arrs, include_edge_weight):
        if include_edge_weight:
            return [
                NeighbourWithWeight(neigh, weight) for neigh, weight in zip(*neigh_arrs)
            ]
        return list(neigh_arrs)

    def neighbor_arrays(
        self, node: Any, include_edge_weight=False, edge_types=None, use_ilocs=False
    ):
        """
        Obtains the collection of neighbouring nodes connected to the given node
        as an array of node_ids. If `include_edge_weight` edge is `True` then
        an array of edges weights is also returned in a tuple of `(neighbor_ids, edge_weights)`.

        Args:
            node (any): The node in question.
            include_edge_weight (bool, default False): If True an array of edge weights is also returned.
            edge_types (list of hashable, optional): If provided, only traverse the graph
                via the provided edge types when collecting neighbours.
            use_ilocs (bool): if True `node` is treated as a :ref:`node iloc <iloc-explanation>`
                (and similarly `edge_types` is treated as a edge type ilocs) and the ilocs of each
                neighbour is returned.

        Returns:
            A numpy array of the neighboring nodes. If `include_edge_weight` is `True` then an array
            of edge weights is also returned in a tuple `(neighbor_array, edge_weight_array)`
        """
        if not use_ilocs:
            node = self._nodes.ids.to_iloc([node])[0]

        edge_ilocs = self._edges.edge_ilocs(node, ins=True, outs=True)
        source = self._edges.sources[edge_ilocs]
        target = self._edges.targets[edge_ilocs]
        other_node = np.where(source == node, target, source)

        return self._transform_edges(
            other_node, edge_ilocs, include_edge_weight, edge_types, use_ilocs
        )

    def neighbors(
        self, node: Any, include_edge_weight=False, edge_types=None, use_ilocs=False
    ) -> Iterable[any]:
        """
        Obtains the collection of neighbouring nodes connected
        to the given node.

        Args:
            node (any): The node in question.
            include_edge_weight (bool, default False): If True, each neighbour in the
                output is a named tuple with fields `node` (the node ID) and `weight` (the edge weight)
            edge_types (list of hashable, optional): If provided, only traverse the graph
                via the provided edge types when collecting neighbours.
            use_ilocs (bool): if True `node` is treated as a :ref:`node iloc <iloc-explanation>`
                (and similarly `edge_types` is treated as a edge type ilocs) and the ilocs of each
                neighbour is returned.

        Returns:
            iterable: The neighboring nodes.
        """
        neigh_arrs = self.neighbor_arrays(
            node, include_edge_weight, edge_types, use_ilocs=use_ilocs
        )
        return self._to_neighbors(neigh_arrs, include_edge_weight)

    def in_node_arrays(
        self, node: Any, include_edge_weight=False, edge_types=None, use_ilocs=False
    ):
        """
        Obtains the collection of neighbouring nodes with edges
        directed to the given node. For an undirected graph,
        neighbours are treated as both in-nodes and out-nodes.

        Args:
            node (any): The node in question.
            include_edge_weight (bool, default False): If True an array of edge weights is also returned.
            edge_types (list of hashable, optional): If provided, only traverse the graph
                via the provided edge types when collecting neighbours.
            use_ilocs (bool): if True `node` is treated as a :ref:`node iloc <iloc-explanation>`
                (and similarly `edge_types` is treated as a edge type ilocs) and the ilocs of each
                neighbour is returned.

        Returns:
            A numpy array of the neighboring in-nodes. If `include_edge_weight` is `True` then an array
            of edge weights is also returned in a tuple `(neighbor_array, edge_weight_array)`
        """
        if not self.is_directed():
            # all edges are both incoming and outgoing for undirected graphs
            return self.neighbor_arrays(
                node,
                include_edge_weight=include_edge_weight,
                edge_types=edge_types,
                use_ilocs=use_ilocs,
            )

        if not use_ilocs:
            node = self._nodes.ids.to_iloc([node])[0]
        edge_ilocs = self._edges.edge_ilocs(node, ins=True, outs=False)
        source = self._edges.sources[edge_ilocs]

        return self._transform_edges(
            source, edge_ilocs, include_edge_weight, edge_types, use_ilocs
        )

    def in_nodes(
        self, node: Any, include_edge_weight=False, edge_types=None, use_ilocs=False
    ) -> Iterable[Any]:
        """
        Obtains the collection of neighbouring nodes with edges
        directed to the given node. For an undirected graph,
        neighbours are treated as both in-nodes and out-nodes.

        Args:
            node (any): The node in question.
            include_edge_weight (bool, default False): If True, each neighbour in the
                output is a named tuple with fields `node` (the node ID) and `weight` (the edge weight)
            edge_types (list of hashable, optional): If provided, only traverse the graph
                via the provided edge types when collecting neighbours.
            use_ilocs (bool): if True `node` is treated as a :ref:`node iloc <iloc-explanation>`
                (and similarly `edge_types` is treated as a edge type ilocs) and the ilocs of each
                neighbour is returned.

        Returns:
            iterable: The neighbouring in-nodes.
        """
        neigh_arrs = self.in_node_arrays(
            node, include_edge_weight, edge_types, use_ilocs=use_ilocs
        )
        return self._to_neighbors(neigh_arrs, include_edge_weight)

    def out_node_arrays(
        self, node: Any, include_edge_weight=False, edge_types=None, use_ilocs=False
    ):
        """
        Obtains the collection of neighbouring nodes with edges
        directed from the given node. For an undirected graph,
        neighbours are treated as both in-nodes and out-nodes.

        Args:
            node (any): The node in question.
            include_edge_weight (bool, default False): If True an array of edge weights is also returned.
            edge_types (list of hashable, optional): If provided, only traverse the graph
                via the provided edge types when collecting neighbours.
            use_ilocs (bool): if True `node` is treated as a :ref:`node iloc <iloc-explanation>`
                (and similarly `edge_types` is treated as a edge type ilocs) and the ilocs of each
                neighbour is returned.

        Returns:
            A numpy array of the neighboring out-nodes. If `include_edge_weight` is `True` then an array
            of edge weights is also returned in a tuple `(neighbor_array, edge_weight_array)`
        """
        if not self.is_directed():
            # all edges are both incoming and outgoing for undirected graphs
            return self.neighbor_arrays(
                node,
                include_edge_weight=include_edge_weight,
                edge_types=edge_types,
                use_ilocs=use_ilocs,
            )

        if not use_ilocs:
            node = self._nodes.ids.to_iloc([node])[0]

        edge_ilocs = self._edges.edge_ilocs(node, ins=False, outs=True)
        target = self._edges.targets[edge_ilocs]

        return self._transform_edges(
            target, edge_ilocs, include_edge_weight, edge_types, use_ilocs
        )

    def out_nodes(
        self, node: Any, include_edge_weight=False, edge_types=None, use_ilocs=False
    ) -> Iterable[Any]:
        """
        Obtains the collection of neighbouring nodes with edges
        directed from the given node. For an undirected graph,
        neighbours are treated as both in-nodes and out-nodes.

        Args:
            node (any): The node in question.
            include_edge_weight (bool, default False): If True, each neighbour in the
                output is a named tuple with fields `node` (the node ID) and `weight` (the edge weight)
            edge_types (list of hashable, optional): If provided, only traverse the graph
                via the provided edge types when collecting neighbours.
            use_ilocs (bool): if True `node` is treated as a :ref:`node iloc <iloc-explanation>`
                (and similarly `edge_types` is treated as a edge type ilocs) and the ilocs of each
                neighbour is returned.

        Returns:
            iterable: The neighbouring out-nodes.
        """
        neigh_arrs = self.out_node_arrays(
            node, include_edge_weight, edge_types, use_ilocs=use_ilocs
        )
        return self._to_neighbors(neigh_arrs, include_edge_weight)

    def nodes_of_type(self, node_type=None):
        """
        Get the nodes of the graph with the specified node types.

        Args:
            node_type (hashable): a type of nodes that exist in the graph (this must be passed,
                omitting it or passing ``None`` is deprecated)

        Returns:
            A list of node IDs with type node_type
        """
        warnings.warn(
            "'nodes_of_type' is deprecated and will be removed; use the 'nodes(type=...)' method instead",
            DeprecationWarning,
            stacklevel=2,
        )
        return list(self.nodes(node_type=node_type))

    def node_type(self, node, use_ilocs=False):
        """
        Get the type of the node

        Args:
            node: a node or iterable of nodes
            use_ilocs: if True `node` is treated as a :ref:`node iloc <iloc-explanation>`

        Returns:
            Node type or numpy array of node types
        """
        if is_real_iterable(node):
            nodes = node
        else:
            nodes = [node]

        if not use_ilocs:
            nodes = self._nodes.ids.to_iloc(nodes, strict=True)
        type_sequence = self._nodes.type_of_iloc(nodes)

        if is_real_iterable(node):
            return type_sequence

        assert len(type_sequence) == 1
        return type_sequence[0]

    @property
    def node_types(self):
        """
        Get a list of all node types in the graph.

        Returns:
            set of types
        """
        return set(self._nodes.types.pandas_index)

    def _unique_type(self, element_data, name, error_message):
        all_types = element_data.types.pandas_index
        if len(all_types) == 1:
            return all_types[0]

        found = comma_sep(all_types)
        if error_message is None:
            error_message = "Expected only one %(name)s type for 'unique_%(name)s_type', found: %(found)s"

        raise ValueError(error_message % {"name": name, "found": found})

    def unique_node_type(self, error_message=None):
        """
        Return the unique node type, for a homogeneous-node graph.

        Args:
            error_message (str, optional): a custom message to use for the exception; this can use
                the ``%(found)s`` placeholder to insert the real sequence of node types.

        Returns:
            If this graph has only one node type, this returns that node type, otherwise it raises a
            ``ValueError`` exception.
        """
        return self._unique_type(self._nodes, "node", error_message)

    @property
    def edge_types(self):
        """
        Returns:
            a sequence of all edge types in the graph
        """
        return self._edges.types.pandas_index

    def unique_edge_type(self, error_message=None):
        """
        Return the unique edge type, for a homogeneous-edge graph.

        Args:
            error_message (str, optional): a custom message to use for the exception; this can use
                the ``%(found)s`` placeholder to insert the real sequence of edge types.

        Returns:
            If this graph has only one edge type, this returns that edge type, otherwise it raises a
            ``ValueError`` exception.
        """
        return self._unique_type(self._edges, "edge", error_message)

    def node_type_names_to_ilocs(self, node_type_names):
        """
        Get the :ref:`node type ilocs <iloc-explanation>` for the specified node types.

        Args:
            node_type_names (sequence of hashable): node types

        Returns:
            Numpy array containing the ilocs of the requested node types.
        """
        return self._nodes.types.to_iloc(node_type_names, strict=True)

    def node_type_ilocs_to_names(self, node_type_ilocs):
        """
        Get the names of the specified :ref:`node type ilocs <iloc-explanation>`.

        Args:
            node_type_ilocs (sequence of int): node type ilocs

        Returns:
            Numpy array containing the names of the requested node types.
        """
        return self._nodes.types.from_iloc(node_type_ilocs)

    def edge_type_names_to_ilocs(self, edge_type_names):
        """
        Get the :ref:`edge type ilocs <iloc-explanation>` for the specified edge types.

        Args:
            edge_type_names (sequence of hashable): edge types

        Returns:
            Numpy array containing the ilocs of the requested edge types.
        """
        return self._edges.types.to_iloc(edge_type_names, strict=True)

    def edge_type_ilocs_to_names(self, edge_type_ilocs):
        """
        Get the names of the specified :ref:`edge type ilocs <iloc-explanation>`.

        Args:
            edge_type_ilocs (sequence of int): edge type ilocs

        Returns:
            Numpy array containing the names of the requested edge types.
        """
        return self._edges.types.from_iloc(edge_type_ilocs)

    def _feature_sizes(self, element_data, types=None):
        all_sizes = element_data.feature_info()

        if types is None:
            types = all_sizes.keys()

        return {type_name: all_sizes[type_name][0] for type_name in types}

    def node_feature_sizes(self, node_types=None):
        """
        Get the feature sizes for the specified node types.

        .. seealso:: :meth:`node_feature_shapes`

        Args:
            node_types (list, optional): A list of node types. If None all current node types
                will be used.

        Returns:
            A dictionary of node type and integer feature size.
        """
<<<<<<< HEAD
        return self._feature_sizes(self._nodes, node_types)
=======

        def get(name, shape):
            if len(shape) != 1:
                raise ValueError(
                    f"node_feature_sizes expects node types that have feature vectors (rank 1), found type {name!r} with feature shape {shape}"
                )

            return shape[0]

        return {
            name: get(name, shape)
            for name, shape in self.node_feature_shapes(node_types).items()
        }

    def node_feature_shapes(self, node_types=None):
        """
        Get the feature shapes for the specified node types.

        .. seealso:: :meth:`node_feature_sizes`

        Args:
            node_types (list, optional): A list of node types. If None all current node types
                will be used.

        Returns:
            A dictionary of node type and tuple feature shapes.
        """
        all_sizes = self._nodes.feature_info()
>>>>>>> cd413848

    def edge_feature_sizes(self, edge_types=None):
        """
        Get the feature sizes for the specified edge types.

        Args:
            edge_types (list, optional): A list of edge types. If None all current edge types
                will be used.

        Returns:
            A dictionary of edge type and integer feature size.
        """
        return self._feature_sizes(self._edges, edge_types)

    def check_graph_for_ml(self, features=True):
        """
        Checks if all properties required for machine learning training/inference are set up.
        An error will be raised if the graph is not correctly setup.
        """
        if all(size == 0 for _, size in self.node_feature_sizes().items()):
            raise RuntimeError(
                "This StellarGraph has no numeric feature attributes for nodes"
                "Node features are required for machine learning"
            )

        # TODO: check the schema

        # TODO: check the feature node_ids against the graph node ids?

    def node_ids_to_ilocs(self, nodes):
        """
        Get the :ref:`node ilocs <iloc-explanation>` for the specified node or nodes.

        Args:
            nodes (list or hashable): node IDs

        Returns:
            Numpy array containing the indices for the requested nodes.
        """
        return self._nodes.ids.to_iloc(nodes, strict=True)

    def node_ilocs_to_ids(self, node_ilocs):
        """
        Get the node ids for the specified :ref:`node ilocs <iloc-explanation>`.

        Args:
            node_ilocs (list or hashable): :ref:`node ilocs <iloc-explanation>`

        Returns:
            Numpy array containing the node ids for the requested nodes.
        """
        return self._nodes.ids.from_iloc(node_ilocs)

    def _features(self, element_data, unique, name, ids, type, use_ilocs):
        if ids is None:
            if type is None:
                type = unique(
                    f"{name}_type: in a non-homogeneous graph, expected a {name} type and/or '{name}s' to be passed; found neither '{name}_type' nor '{name}s', and the graph has {name} types: %(found)s"
                )

            return element_data.features_of_type(type)

        ids = np.asarray(ids)

        if len(ids) == 0:
            # empty lists are cast to a default array type of float64 -
            # must manually specify integer type if empty, in which case we can pretend we received ilocs
            ilocs = ids.astype(dtype=np.uint8)
            use_ilocs = True
        elif use_ilocs:
            ilocs = ids
        else:
            ilocs = element_data.ids.to_iloc(ids)

        valid = element_data.ids.is_valid(ilocs)
        all_valid = valid.all()
        valid_ilocs = ilocs if all_valid else ilocs[valid]

        if type is None:
            try:
                # no inference required in a homogeneous-node graph
                type = unique()
            except ValueError:
                # infer the type based on the valid nodes
                types = np.unique(element_data.type_of_iloc(valid_ilocs))

                if len(types) == 0:
                    raise ValueError(
                        f"must have at least one node for inference, if `{name}_type` is not specified"
                    )
                if len(types) > 1:
                    raise ValueError(f"all {name}s must have the same type")

                type = types[0]

        if all_valid:
            return element_data.features(type, valid_ilocs)

        # If there's some invalid values, they get replaced by zeros; this is designed to allow
        # models that build fixed-size structures (e.g. GraphSAGE) based on neighbours to fill out
        # missing neighbours with zeros automatically, using None as a sentinel.

        # FIXME: None as a sentinel forces nodes to have dtype=object even with integer IDs, could
        # instead use an impossible integer (e.g. 2**64 - 1)

        # everything that's not the sentinel should be valid
        if not use_ilocs:
            non_nones = ids != None
            element_data.ids.require_valid(ids[non_nones], ilocs[non_nones])

        sampled = element_data.features(type, valid_ilocs)
        features = np.zeros((len(ids), sampled.shape[1]))
        features[valid] = sampled

        return features

    def node_features(self, nodes=None, node_type=None, use_ilocs=False):
        """
        Get the numeric feature vectors for the specified nodes or node type.

        For graphs with a single node type:

        - ``graph.node_features()`` to retrieve features of all nodes, in the same order as
          ``graph.nodes()``.

        - ``graph.node_features(nodes=some_node_ids)`` to retrieve features for each node in
          ``some_node_ids``.

        For graphs with multiple node types:

        - ``graph.node_features(node_type=some_type)`` to retrieve features of all nodes of type
          ``some_type``, in the same order as ``graph.nodes(node_type=some_type)``.

        - ``graph.node_features(nodes=some_node_ids, node_type=some_type)`` to retrieve features for
          each node in ``some_node_ids``. All of the chosen nodes must be of type ``some_type``.

        - ``graph.node_features(nodes=some_node_ids)`` to retrieve features for each node in
          ``some_node_ids``. All of the chosen nodes must be of the same type, which will be
          inferred. This will be slower than providing the node type explicitly in the previous example.

        Args:
            nodes (list or hashable, optional): Node ID or list of node IDs, all of the same type
            node_type (hashable, optional): the type of the nodes.

        Returns:
            Numpy array containing the node features for the requested nodes or node type.
        """
        return self._features(
            self._nodes, self.unique_node_type, "node", nodes, node_type, use_ilocs
        )

    def edge_features(self, edges=None, edge_type=None, use_ilocs=False):
        """
        Get the numeric feature vectors for the specified edges or edge type.

        For graphs with a single edge type:

        - ``graph.edge_features()`` to retrieve features of all edges, in the same order as
          ``graph.edges()``.

        - ``graph.edge_features(edges=some_edge_ids)`` to retrieve features for each edge in
          ``some_edge_ids``.

        For graphs with multiple edge types:

        - ``graph.edge_features(edge_type=some_type)`` to retrieve features of all edges of type
          ``some_type``, in the same order as ``graph.edges(edge_type=some_type)``.

        - ``graph.edge_features(edges=some_edge_ids, edge_type=some_type)`` to retrieve features for
          each edge in ``some_edge_ids``. All of the chosen edges must be of type ``some_type``.

        - ``graph.edge_features(edges=some_edge_ids)`` to retrieve features for each edge in
          ``some_edge_ids``. All of the chosen edges must be of the same type, which will be
          inferred. This will be slower than providing the edge type explicitly in the previous example.

        Args:
            edges (list or hashable, optional): Edge ID or list of edge IDs, all of the same type
            edge_type (hashable, optional): the type of the edges.

        Returns:
            Numpy array containing the edge features for the requested edges or edge type.
        """
        return self._features(
            self._edges, self.unique_edge_type, "edge", edges, edge_type, use_ilocs
        )

    ##################################################################
    # Computationally intensive methods:

    def _edge_type_iloc_triples(self, selector=slice(None), stacked=False):
        source_ilocs = self._edges.sources[selector]
        source_type_ilocs = self._nodes.type_ilocs[source_ilocs]

        rel_type_ilocs = self._edges.type_ilocs[selector]

        target_ilocs = self._edges.targets[selector]
        target_type_ilocs = self._nodes.type_ilocs[target_ilocs]

        all_ilocs = source_type_ilocs, rel_type_ilocs, target_type_ilocs
        if stacked:
            return np.stack(all_ilocs, axis=-1)

        return all_ilocs

    def _edge_type_triples(self, selector=slice(None)):
        src_ilocs, rel_ilocs, tgt_ilocs = self._edge_type_iloc_triples(
            selector, stacked=False
        )

        return (
            self._nodes.types.from_iloc(src_ilocs),
            self._edges.types.from_iloc(rel_ilocs),
            self._nodes.types.from_iloc(tgt_ilocs),
        )

    def _unique_type_triples(self, selector=slice(None)):
        all_type_ilocs = self._edge_type_iloc_triples(selector, stacked=True)

        if len(all_type_ilocs) == 0:
            # FIXME(https://github.com/numpy/numpy/issues/15559): if there's no edges, np.unique is
            # being called on a shape=(0, 3) ndarray, and hits "ValueError: cannot reshape array of
            # size 0 into shape (0,newaxis)", so we manually reproduce what would be returned
            ret = None, []
        else:
            ret = np.unique(all_type_ilocs, axis=0, return_index=True)

        edge_ilocs = ret[1]
        # we've now got the indices for an edge with each triple, along with the counts of them, so
        # we can query to get the actual edge types (this is, at the time of writing, easier than
        # getting the actual type for each type iloc in the triples)
        unique_ets = self._edge_type_triples(edge_ilocs)

        return zip(*unique_ets)

    def _edge_metrics_by_type_triple(self, metrics):
        src_ty, rel_ty, tgt_ty = self._edge_type_triples()
        df = pd.DataFrame(
            {
                "src_ty": src_ty,
                "rel_ty": rel_ty,
                "tgt_ty": tgt_ty,
                "weight": self._edges.weights,
            }
        )
        return df.groupby(["src_ty", "rel_ty", "tgt_ty"]).agg(metrics)["weight"]

    def info(self, show_attributes=None, sample=None, truncate=20):
        """
        Return an information string summarizing information on the current graph.
        This includes node and edge type information and their attributes.

        Note: This requires processing all nodes and edges and could take a long
        time for a large graph.

        Args:
            show_attributes: Deprecated, unused.
            sample: Deprecated, unused.
            truncate (int, optional): If an integer, show only the ``truncate`` most common node and
                edge type triples; if ``None``, list each one individually.
        Returns:
            An information string.
        """
        if show_attributes is not None:
            warnings.warn(
                "'show_attributes' is no longer used, remove it from the 'info()' call",
                DeprecationWarning,
                stacklevel=2,
            )

        if sample is not None:
            warnings.warn(
                "'sample' is no longer used, remove it from the 'info()' call",
                DeprecationWarning,
                stacklevel=2,
            )

        # always truncate the edge types listed for each node type, since they're redundant with the
        # individual listing of edge types, and make for a single very long line
        truncate_edge_types_per_node = 5
        if truncate is not None:
            truncate_edge_types_per_node = min(truncate_edge_types_per_node, truncate)

        # Numpy processing is much faster than NetworkX processing, so we don't bother sampling.
        gs = self.create_graph_schema()

        node_feature_info = self._nodes.feature_info()
        edge_feature_info = self._edges.feature_info()

        def str_edge_type(et):
            n1, rel, n2 = et
            return f"{n1}-{rel}->{n2}"

<<<<<<< HEAD
        def str_feature(feature_info, ty):
            feature_size, feature_dtype = feature_info[ty]
            if feature_size > 0:
                return f"{feature_dtype.name} vector, length {feature_size}"
            else:
                return "none"
=======
        def str_node_type(count, nt):
            feature_shape, feature_dtype = feature_info[nt]
            if len(feature_shape) > 1:
                feature_text = f"{feature_dtype.name} tensor, shape {feature_shape}"
            elif feature_shape[0] == 0:
                feature_text = "none"
            else:
                feature_text = f"{feature_dtype.name} vector, length {feature_shape[0]}"
>>>>>>> cd413848

        def str_node_type(count, nt):
            feature_text = str_feature(node_feature_info, nt)
            edges = gs.schema[nt]
            if edges:
                edge_types = comma_sep(
                    [str_edge_type(et) for et in gs.schema[nt]],
                    limit=truncate_edge_types_per_node,
                    stringify=str,
                )
            else:
                edge_types = "none"
            return f"{nt}: [{count}]\n    Features: {feature_text}\n    Edge types: {edge_types}"

        def edge_type_info(et, metrics):
            feature_text = str_feature(edge_feature_info, et.rel)
            if metrics.min == metrics.max:
                weights_text = (
                    "all 1 (default)" if metrics.min == 1 else f"all {metrics.min:.6g}"
                )
            else:
                weights_text = f"range=[{metrics.min:.6g}, {metrics.max:.6g}], mean={metrics.mean:.6g}, std={metrics.std:.6g}"

            return f"{str_edge_type(et)}: [{metrics.count}]\n        Weights: {weights_text}\n        Features: {feature_text}"

        # sort the node types in decreasing order of frequency
        node_types = sorted(
            ((len(self.nodes(node_type=nt)), nt) for nt in gs.node_types), reverse=True
        )
        nodes = separated(
            [str_node_type(count, nt) for count, nt in node_types],
            limit=truncate,
            stringify=str,
            sep="\n  ",
        )

        metric_names = ["count", "min", "max", "mean", "std"]
        et_metrics = self._edge_metrics_by_type_triple(metrics=metric_names)

        edge_types = sorted(
            (
                (metrics.count, EdgeType(*metrics.Index), metrics,)
                for metrics in et_metrics.itertuples()
            ),
            reverse=True,
        )

        edges = separated(
            [edge_type_info(et, metrics) for _, et, metrics in edge_types],
            limit=truncate,
            stringify=str,
            sep="\n    ",
        )

        directed_str = "Directed" if self.is_directed() else "Undirected"
        lines = [
            f"{type(self).__name__}: {directed_str} multigraph",
            f" Nodes: {self.number_of_nodes()}, Edges: {self.number_of_edges()}",
            "",
            " Node types:",
        ]
        if nodes:
            lines.append("  " + nodes)

        lines.append("")
        lines.append(" Edge types:")

        if edges:
            lines.append("    " + edges)

        return "\n".join(lines)

    def create_graph_schema(self, nodes=None):
        """
        Create graph schema from the current graph.

        Arguments:
            nodes (list): A list of node IDs to use to build schema. This must
                represent all node types and all edge types in the graph.
                If not specified, all nodes and edges in the graph are used.

        Returns:
            GraphSchema object.
        """

        graph_schema = {nt: set() for nt in self.node_types}
        edge_types = set()

        if nodes is None:
            selector = slice(None)
        else:
            node_ilocs = self._nodes.ids.to_iloc(nodes)
            selector = np.isin(self._edges.sources, node_ilocs) & np.isin(
                self._edges.targets, node_ilocs
            )

        for n1, rel, n2 in self._unique_type_triples(selector=selector):
            edge_type_tri = EdgeType(n1, rel, n2)
            edge_types.add(edge_type_tri)
            graph_schema[n1].add(edge_type_tri)

            if not self.is_directed():
                edge_type_tri = EdgeType(n2, rel, n1)
                edge_types.add(edge_type_tri)
                graph_schema[n2].add(edge_type_tri)

        # Create ordered list of edge_types
        edge_types = sorted(edge_types)

        # Create keys for node and edge types
        schema = {
            node_label: sorted(node_data)
            for node_label, node_data in graph_schema.items()
        }

        return GraphSchema(
            self.is_directed(), sorted(self.node_types), edge_types, schema
        )

    def node_degrees(self, use_ilocs=False) -> Mapping[Any, int]:
        """
        Obtains a map from node to node degree.

        use_ilocs (bool): if True return :ref:`node ilocs <iloc-explanation>`

        Returns:
            The degree of each node.
        """
        degrees = self._edges.degrees()
        if use_ilocs:
            return degrees
        node_ids = self.node_ilocs_to_ids(list(degrees.keys()))
        return defaultdict(
            int,
            ((node_id, degree) for node_id, degree in zip(node_ids, degrees.values())),
        )

    def to_adjacency_matrix(
        self, nodes: Optional[Iterable] = None, weighted=False, edge_type=None
    ):
        """
        Obtains a SciPy sparse adjacency matrix of edge weights.

        By default (``weighted=False``), each element of the matrix contains the number
        of edges between the two vertices (only 0 or 1 in a graph without multi-edges).

        Args:
            nodes (iterable): The optional collection of nodes
                comprising the subgraph. If specified, then the
                adjacency matrix is computed for the subgraph;
                otherwise, it is computed for the full graph.
            weighted (bool): If true, use the edge weight column from the graph instead
                of edge counts (weights from multi-edges are summed).
            edge_type (hashable, optional): If set (to an edge type), only includes edges of that
                type, otherwise uses all edges.

        Returns:
             The weighted adjacency matrix.
        """
        if edge_type is None:
            type_selector = slice(None)
        else:
            type_selector = self._edges.type_range(edge_type)

        sources = self._edges.sources[type_selector]
        targets = self._edges.targets[type_selector]

        if nodes is None:
            # if `nodes` is None use overall ilocs (for the original graph)
            src_idx = sources
            tgt_idx = targets
            selector = slice(None)
            n = self.number_of_nodes()
        else:
            node_ilocs = self._nodes.ids.to_iloc(nodes)
            index = ExternalIdIndex(node_ilocs)
            n = len(index)
            selector = np.isin(sources, node_ilocs) & np.isin(targets, node_ilocs)

            # these indices are computed relative to the index above
            src_idx = index.to_iloc(sources[selector])
            tgt_idx = index.to_iloc(targets[selector])

        if weighted:
            weights = self._edges.weights[type_selector][selector]
        else:
            weights = np.ones(src_idx.shape, dtype=self._edges.weights.dtype)

        adj = sps.csr_matrix((weights, (src_idx, tgt_idx)), shape=(n, n))
        if not self.is_directed() and n > 0:
            # in an undirected graph, the adjacency matrix should be symmetric: which means counting
            # weights from either "incoming" or "outgoing" edges, but not double-counting self loops

            # FIXME https://github.com/scipy/scipy/issues/11949: these operations, particularly the
            # diagonal, don't work for an empty matrix (n == 0)
            backward = adj.transpose(copy=True)
            # this is setdiag(0), but faster, since it doesn't change the sparsity structure of the
            # matrix (https://github.com/scipy/scipy/issues/11600)
            (nonzero,) = backward.diagonal().nonzero()
            backward[nonzero, nonzero] = 0

            adj += backward

        # this is a multigraph, let's eliminate any duplicate entries
        adj.sum_duplicates()
        return adj

    def subgraph(self, nodes):
        """
        Compute the node-induced subgraph implied by ``nodes``.

        Args:
            nodes (iterable): The nodes in the subgraph.

        Returns:
            A :class:`StellarGraph` or :class:`StellarDiGraph` instance containing only the nodes in
            ``nodes``, and any edges between them in ``self``. It contains the same node & edge
            types, node features and edge weights as in ``self``.
        """

        node_ilocs = self._nodes.ids.to_iloc(nodes, strict=True)
        node_types = self._nodes.type_of_iloc(node_ilocs)
        node_type_to_ilocs = pd.Series(node_ilocs, index=node_types).groupby(level=0)

        node_frames = {
            type_name: pd.DataFrame(
                self._nodes.features(type_name, ilocs),
                index=self._nodes.ids.from_iloc(ilocs),
            )
            for type_name, ilocs in node_type_to_ilocs
        }

        # FIXME(#985): this is O(edges in graph) but could potentially be optimised to O(edges in
        # graph incident to `nodes`), which could be much fewer if `nodes` is small
        edge_ilocs = np.where(
            np.isin(self._edges.sources, node_ilocs)
            & np.isin(self._edges.targets, node_ilocs)
        )
        edge_frame = pd.DataFrame(
            {
                "id": self._edges.ids.from_iloc(edge_ilocs),
                globalvar.SOURCE: self._nodes.ids.from_iloc(
                    self._edges.sources[edge_ilocs]
                ),
                globalvar.TARGET: self._nodes.ids.from_iloc(
                    self._edges.targets[edge_ilocs]
                ),
                globalvar.WEIGHT: self._edges.weights[edge_ilocs],
            },
            index=self._edges.type_of_iloc(edge_ilocs),
        )
        edge_frames = {
            type_name: df.set_index("id")
            for type_name, df in edge_frame.groupby(level=0)
        }

        cls = StellarDiGraph if self.is_directed() else StellarGraph
        return cls(node_frames, edge_frames)

    def connected_components(self):
        """
        Compute the connected components in this graph, ordered by size.

        The nodes in the largest component can be computed with ``nodes =
        next(graph.connected_components())``. The node IDs returned by this method can be used to
        compute the corresponding subgraph with ``graph.subgraph(nodes)``.

        For directed graphs, this computes the weakly connected components. This effectively
        treating each edge as undirected.

        Returns:
            An iterator over sets of node IDs in each connected component, from the largest (most nodes)
            to smallest (fewest nodes).
        """

        adj = self.to_adjacency_matrix()
        count, cc_labels = sps.csgraph.connected_components(adj, directed=False)
        cc_sizes = np.bincount(cc_labels, minlength=count)
        cc_by_size = np.argsort(cc_sizes)[::-1]

        return (
            self._nodes.ids.from_iloc(cc_labels == cc_label) for cc_label in cc_by_size
        )

    def to_networkx(
        self,
        node_type_attr=globalvar.TYPE_ATTR_NAME,
        edge_type_attr=globalvar.TYPE_ATTR_NAME,
        edge_weight_attr=globalvar.WEIGHT,
        feature_attr=globalvar.FEATURE_ATTR_NAME,
        node_type_name=None,
        edge_type_name=None,
        edge_weight_label=None,
        feature_name=None,
    ):
        """
        Create a NetworkX MultiGraph or MultiDiGraph instance representing this graph.

        Args:
            node_type_attr (str): the name of the attribute to use to store a node's type (or label).

            edge_type_attr (str): the name of the attribute to use to store a edge's type (or label).

            edge_weight_attr (str): the name of the attribute to use to store a edge's weight.

            feature_attr (str, optional): the name of the attribute to use to store a node's feature
                vector; if ``None``, feature vectors are not stored within each node.

            node_type_name (str): Deprecated, use ``node_type_attr``.
            edge_type_name (str): Deprecated, use ``edge_type_attr``.
            edge_weight_label (str): Deprecated, use ``edge_weight_attr``.
            feature_name (str, optional): Deprecated, use ``feature_attr``.

        Returns:
             An instance of `networkx.MultiDiGraph` (if directed) or `networkx.MultiGraph` (if
             undirected) containing all the nodes & edges and their types & features in this graph.
        """
        import networkx

        if node_type_name is not None:
            warnings.warn(
                "the 'node_type_name' parameter has been replaced by 'node_type_attr'",
                DeprecationWarning,
                stacklevel=2,
            )
            node_type_attr = node_type_name

        if edge_type_name is not None:
            warnings.warn(
                "the 'edge_type_name' parameter has been replaced by 'edge_type_attr'",
                DeprecationWarning,
                stacklevel=2,
            )
            edge_type_attr = edge_type_name

        if edge_weight_label is not None:
            warnings.warn(
                "the 'edge_weight_label' parameter has been replaced by 'edge_weight_attr'",
                DeprecationWarning,
                stacklevel=2,
            )
            edge_weight_attr = edge_weight_label

        if feature_name is not None:
            warnings.warn(
                "the 'feature_name' parameter has been replaced by 'feature_attr'",
                DeprecationWarning,
                stacklevel=2,
            )
            feature_attr = feature_name

        if self.is_directed():
            graph = networkx.MultiDiGraph()
        else:
            graph = networkx.MultiGraph()

        for ty in self.node_types:
            node_ids = self.nodes(node_type=ty)
            ty_dict = {node_type_attr: ty}

            if feature_attr is not None:
                features = self.node_features(node_ids, node_type=ty)

                for node_id, node_features in zip(node_ids, features):
                    graph.add_node(
                        node_id, **ty_dict, **{feature_attr: node_features},
                    )
            else:
                graph.add_nodes_from(node_ids, **ty_dict)

        iterator = zip(
            self._nodes.ids.from_iloc(self._edges.sources),
            self._nodes.ids.from_iloc(self._edges.targets),
            self._edges.type_of_iloc(slice(None)),
            self._edges.weights,
        )
        graph.add_edges_from(
            (src, dst, {edge_type_attr: type_, edge_weight_attr: weight})
            for src, dst, type_, weight in iterator
        )

        return graph

    def _adjacency_types(self, graph_schema: GraphSchema, use_ilocs=False):
        """
        Obtains the edges in the form of the typed mapping:

            {edge_type_triple: {source_node: [target_node, ...]}}

        Args:
            graph_schema: The graph schema.
            use_ilocs (bool): if True return :ref:`node ilocs <iloc-explanation>`
        Returns:
             The edge types mapping.
        """
        source_types, rel_types, target_types = self._edge_type_triples(slice(None))

        triples = defaultdict(lambda: defaultdict(lambda: []))

        sources = self._edges.sources
        targets = self._edges.targets
        if not use_ilocs:
            sources = self._nodes.ids.from_iloc(sources)
            targets = self._nodes.ids.from_iloc(targets)

        iterator = zip(source_types, rel_types, target_types, sources, targets,)
        for src_type, rel_type, tgt_type, src, tgt in iterator:
            triple = EdgeType(src_type, rel_type, tgt_type)
            triples[triple][src].append(tgt)

            if not self.is_directed() and src != tgt:
                other_triple = EdgeType(tgt_type, rel_type, src_type)
                triples[other_triple][tgt].append(src)

        for subdict in triples.values():
            for v in subdict.values():
                # each list should be in order, to ensure sampling methods are deterministic
                v.sort(key=str)

        return triples

    def _edge_weights(
        self, source_node: Any, target_node: Any, use_ilocs=False
    ) -> List[Any]:
        """
        Obtains the weights of edges between the given pair of nodes.

        Args:
            source_node (int): The source node.
            target_node (int): The target node.
            use_ilocs (bool): if True source_node and target_node are treated as :ref:`node ilocs <iloc-explanation>`.

        Returns:
            list: The edge weights.
        """
        # self loops should only be counted once, which means they're effectively always a directed
        # edge at the storage level, unlikely other edges in an undirected graph. This is
        # particularly important with the intersection1d call, where the source_ilocs and
        # target_ilocs will be equal, when source_node == target_node, and thus the intersection
        # will contain all incident edges.
        effectively_directed = self.is_directed() or source_node == target_node
        both_dirs = not effectively_directed

        if not use_ilocs:
            source_node = self._nodes.ids.to_iloc([source_node])[0]
            target_node = self._nodes.ids.to_iloc([target_node])[0]

        source_edge_ilocs = self._edges.edge_ilocs(
            source_node, ins=both_dirs, outs=True
        )
        target_edge_ilocs = self._edges.edge_ilocs(
            target_node, ins=True, outs=both_dirs
        )

        ilocs = np.intersect1d(source_edge_ilocs, target_edge_ilocs, assume_unique=True)

        return [float(x) for x in self._edges.weights[ilocs]]


# A convenience class that merely specifies that edges have direction.
class StellarDiGraph(StellarGraph):
    def __init__(
        self,
        nodes=None,
        edges=None,
        *,
        source_column=globalvar.SOURCE,
        target_column=globalvar.TARGET,
        edge_weight_column=globalvar.WEIGHT,
        edge_type_column=None,
        node_type_default=globalvar.NODE_TYPE_DEFAULT,
        edge_type_default=globalvar.EDGE_TYPE_DEFAULT,
        dtype="float32",
        # legacy arguments
        graph=None,
        node_type_name=globalvar.TYPE_ATTR_NAME,
        edge_type_name=globalvar.TYPE_ATTR_NAME,
        node_features=None,
    ):
        super().__init__(
            nodes=nodes,
            edges=edges,
            is_directed=True,
            source_column=source_column,
            target_column=target_column,
            edge_weight_column=edge_weight_column,
            edge_type_column=edge_type_column,
            node_type_default=node_type_default,
            edge_type_default=edge_type_default,
            dtype=dtype,
            # legacy arguments
            graph=graph,
            node_type_name=node_type_name,
            edge_type_name=edge_type_name,
            node_features=node_features,
        )<|MERGE_RESOLUTION|>--- conflicted
+++ resolved
@@ -1031,7 +1031,7 @@
         """
         return self._edges.types.from_iloc(edge_type_ilocs)
 
-    def _feature_sizes(self, element_data, types=None):
+    def _feature_shapes(self, element_data, types):
         all_sizes = element_data.feature_info()
 
         if types is None:
@@ -1039,6 +1039,20 @@
 
         return {type_name: all_sizes[type_name][0] for type_name in types}
 
+    def _feature_sizes(self, element_data, types, name):
+        def get(type_name, shape):
+            if len(shape) != 1:
+                raise ValueError(
+                    f"{name}_feature_sizes expects {name} types that have feature vectors (rank 1), found type {type_name!r} with feature shape {shape}"
+                )
+
+            return shape[0]
+
+        return {
+            type_name: get(type_name, shape)
+            for type_name, shape in self._feature_shapes(element_data, types).items()
+        }
+
     def node_feature_sizes(self, node_types=None):
         """
         Get the feature sizes for the specified node types.
@@ -1052,22 +1066,7 @@
         Returns:
             A dictionary of node type and integer feature size.
         """
-<<<<<<< HEAD
-        return self._feature_sizes(self._nodes, node_types)
-=======
-
-        def get(name, shape):
-            if len(shape) != 1:
-                raise ValueError(
-                    f"node_feature_sizes expects node types that have feature vectors (rank 1), found type {name!r} with feature shape {shape}"
-                )
-
-            return shape[0]
-
-        return {
-            name: get(name, shape)
-            for name, shape in self.node_feature_shapes(node_types).items()
-        }
+        return self._feature_sizes(self._nodes, node_types, "node")
 
     def node_feature_shapes(self, node_types=None):
         """
@@ -1082,12 +1081,13 @@
         Returns:
             A dictionary of node type and tuple feature shapes.
         """
-        all_sizes = self._nodes.feature_info()
->>>>>>> cd413848
+        return self._feature_shapes(self._nodes, node_types)
 
     def edge_feature_sizes(self, edge_types=None):
         """
         Get the feature sizes for the specified edge types.
+
+        .. seealso:: :meth:`edge_feature_shapes`
 
         Args:
             edge_types (list, optional): A list of edge types. If None all current edge types
@@ -1096,7 +1096,22 @@
         Returns:
             A dictionary of edge type and integer feature size.
         """
-        return self._feature_sizes(self._edges, edge_types)
+        return self._feature_sizes(self._edges, edge_types, "edge")
+
+    def edge_feature_shapes(self, edge_types=None):
+        """
+        Get the feature shapes for the specified edge types.
+
+        .. seealso:: :meth:`edge_feature_sizes`
+
+        Args:
+            edge_types (list, optional): A list of edge types. If None all current edge types
+                will be used.
+
+        Returns:
+            A dictionary of edge type and tuple feature shapes.
+        """
+        return self._feature_shapes(self._edges, edge_types)
 
     def check_graph_for_ml(self, features=True):
         """
@@ -1376,23 +1391,14 @@
             n1, rel, n2 = et
             return f"{n1}-{rel}->{n2}"
 
-<<<<<<< HEAD
         def str_feature(feature_info, ty):
-            feature_size, feature_dtype = feature_info[ty]
-            if feature_size > 0:
-                return f"{feature_dtype.name} vector, length {feature_size}"
-            else:
-                return "none"
-=======
-        def str_node_type(count, nt):
-            feature_shape, feature_dtype = feature_info[nt]
+            feature_shape, feature_dtype = feature_info[ty]
             if len(feature_shape) > 1:
                 feature_text = f"{feature_dtype.name} tensor, shape {feature_shape}"
             elif feature_shape[0] == 0:
                 feature_text = "none"
             else:
                 feature_text = f"{feature_dtype.name} vector, length {feature_shape[0]}"
->>>>>>> cd413848
 
         def str_node_type(count, nt):
             feature_text = str_feature(node_feature_info, nt)
