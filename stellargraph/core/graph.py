# -*- coding: utf-8 -*-
#
# Copyright 2017-2020 Data61, CSIRO
#
# Licensed under the Apache License, Version 2.0 (the "License");
# you may not use this file except in compliance with the License.
# You may obtain a copy of the License at
#
# http://www.apache.org/licenses/LICENSE-2.0
#
# Unless required by applicable law or agreed to in writing, software
# distributed under the License is distributed on an "AS IS" BASIS,
# WITHOUT WARRANTIES OR CONDITIONS OF ANY KIND, either express or implied.
# See the License for the specific language governing permissions and
# limitations under the License.
"""
The StellarGraph class that encapsulates information required for
a machine-learning ready graph used by models.

"""
__all__ = ["StellarGraph", "StellarDiGraph", "GraphSchema", "NeighbourWithWeight"]

from typing import Iterable, Any, Mapping, List, Optional, Set
from collections import defaultdict, namedtuple
import pandas as pd
import numpy as np
import scipy.sparse as sps
import warnings

from .. import globalvar
from .schema import GraphSchema, EdgeType
from .experimental import experimental, ExperimentalWarning
from .element_data import NodeData, EdgeData, ExternalIdIndex
from .utils import is_real_iterable
from .validation import comma_sep, separated
from . import convert


NeighbourWithWeight = namedtuple("NeighbourWithWeight", ["node", "weight"])


class StellarGraph:
    """
    StellarGraph class for graph machine learning.

    Summary of a StellarGraph and the terminology used:

    - it stores graph structure, as a collection of *nodes* and a collection of *edges* that connect
      a *source* node to a *target* node

    - each node and edge has an associated *type*

    - each node has a numeric vector of *features*, and the vectors of all nodes with the same type
      have the same dimension

    - it is *homogeneous* if there is only one type of node and one type of edge

    - it is *heterogeneous* if it is not homgeneous (more than one type of node, or more than
      one type of edge)

    - it is *directed* if the direction of an edge starting at its source node and finishing at
      its target node is important

    - it is *undirected* if the direction does not matter

    - every StellarGraph can be a *multigraph*, meaning there can be multiple edges between any two
      nodes

    To create a StellarGraph object, at a minimum pass the edges as a Pandas
    DataFrame. Each row of the edges DataFrame represents an edge, where the index is the
    ID of the edge, and the ``source`` and ``target`` columns store the node ID of the source and
    target nodes.

    For example, suppose we're modelling a graph that's a square with a diagonal::

        a -- b
        | \\  |
        |  \\ |
        d -- c

    The DataFrame might look like::

        edges = pd.DataFrame(
            {"source": ["a", "b", "c", "d", "a"], "target": ["b", "c", "d", "a", "c"]}
        )

    If this data represents an undirected graph (the ordering of each edge source/target doesn't
    matter)::

        Gs = StellarGraph(edges=edges)

    If this data represents a directed graph (the ordering does matter)::

        Gs = StellarDiGraph(edges=edges)

    One can also pass a DataFrame of nodes. Each row of the nodes DataFrame represents a node in the
    graph, where the index is the ID of the node. When this nodes DataFrame is not passed (the
    argument is left as the default), the set of nodes is automatically inferred. This inference in
    the example above is equivalent to::

        nodes = pd.DataFrame([], index=["a", "b", "c", "d"])
        Gs = StellarGraph(nodes, edges)

    Numeric node features are taken as any columns of the nodes DataFrame. For example, if the graph
    above has two features ``x`` and ``y`` associated with each node::

        nodes = pd.DataFrame(
            {"x": [-1, 2, -3, 4], "y": [0.4, 0.1, 0.9, 0]}, index=["a", "b", "c", "d"]
        )

    Edge weights are taken as the optional ``weight`` column of the edges DataFrame::

        edges = pd.DataFrame({
            "source": ["a", "b", "c", "d", "a"],
            "target": ["b", "c", "d", "a", "c"],
            "weight": [10, 0.5, 1, 3, 13]
        })

    Heterogeneous graphs, with multiple node or edge types, can be created by passing multiple
    DataFrames in a dictionary. The dictionary keys are the names/identifiers for the type. For
    example, if the graph above has node ``a`` of type ``foo``, and the rest as type ``bar``, the
    construction might look like::

        foo_nodes = pd.DataFrame({"x": [-1]}, index=["a"])
        bar_nodes = pd.DataFrame(
            {"y": [0.4, 0.1, 0.9], "z": [100, 200, 300]}, index=["b", "c", "d"]
        )

        StellarGraph({"foo": foo_nodes, "bar": bar_nodes}, edges)

    Notice the ``foo`` node has one feature ``x``, while the ``bar`` nodes have 2 features ``y`` and
    ``z``. A heterogeneous graph can have different features for each type.

    Edges of different types can work in the same way. For instance, if edges have different types based
    on their orientation::

        horizontal_edges = pd.DataFrame(
            {"source": ["a", "c"], "target": ["b", "d"]}, index=[0, 2]
        )
        vertical_edges = pd.DataFrame(
            {"source": ["b", "d"], "target": ["c", "a"]}, index=[1, 3]
        )
        diagonal_edges = pd.DataFrame({"source": ["a"], "target": ["c"]}, index=[4])

        StellarGraph(nodes, {"h": horizontal_edges, "v": vertical_edges, "d": diagonal_edges})

    A dictionary can be passed for both arguments::

        StellarGraph(
            {"foo": foo_nodes, "bar": bar_nodes},
            {"h": horizontal_edges, "v": vertical_edges, "d": diagonal_edges}
        )

    Alternatively, a single DataFrame can be provided, with an additional column of the type. This
    column is specified by passing the ``edge_type_column`` argument::

        orientation_edges = pd.DataFrame(
            {
                "source": ["a", "b", "c", "d", "a"],
                "target": ["b", "c", "d", "a", "c"],
                "type": ["h", "v", "h", "v", "d"]
            }
        )

        StellarGraph(nodes, orientation_edges, edge_type_column="type")

    .. note::

        The IDs of nodes must be unique across all types: for example, it is an error to have a node
        0 of type ``a``, and a node 0 of type ``b``. IDs of edges must also be unique across all
        types.

    .. _iloc-explanation:

    This type stores the external IDs for nodes and edges as *ilocs* (internal or integer locations,
    similar to Pandas), which are sequential integers that allow for efficient storage and indexing.
    For convenience, methods here will traffic in the external ID values and transparently convert to
    and from ilocs as required internally. Many of these methods also have a ``use_ilocs`` parameter
    that allows for explicitly switching the methods to consume and return ilocs directly, cutting out
    the conversion overhead.

    .. seealso:: :meth:`from_networkx` for construction from a NetworkX graph.

    Args:
        nodes (DataFrame or dict of hashable to Pandas DataFrame, optional):
            Features for every node in the graph. Any columns in the DataFrame are taken as numeric
            node features of type ``dtype``. If there is only one type of node, a DataFrame can be
            passed directly, and the type defaults to the ``node_type_default`` parameter. Nodes
            have an ID taken from the index of the dataframe, and they have to be unique across all
            types.  For nodes with no features, an appropriate DataFrame can be created with
            ``pandas.DataFrame([], index=node_ids)``, where ``node_ids`` is a list of the node
            IDs. If this is not passed, the nodes will be inferred from ``edges`` with no features
            for each node.

        edges (DataFrame or dict of hashable to Pandas DataFrame, optional):
            An edge list for each type of edges as a Pandas DataFrame containing a source, target
            and (optionally) weight column (the names of each are taken from the ``source_column``,
            ``target_column`` and ``edge_weight_column`` parameters). If there is only one type of
            edges, a DataFrame can be passed directly, and the type defaults to the
            ``edge_type_default`` parameter. Edges have an ID taken from the index of the dataframe,
            and they have to be unique across all types.

        is_directed (bool, optional):
            If True, the data represents a directed multigraph, otherwise an undirected multigraph.

        source_column (str, optional):
            The name of the column to use as the source node of edges in the ``edges`` edge list
            argument.

        target_column (str, optional):
            The name of the column to use as the target node of edges in the ``edges`` edge list
            argument.

        edge_weight_column (str, optional):
            The name of the column in each of the ``edges`` DataFrames to use as the weight of
            edges. If the column does not exist in any of them, it is defaulted to ``1``.

        edge_type_column (str, optional):
            The name of the column in the ``edges`` DataFrame to use as the edge type (if this is
            set, ``edges`` must be a single DataFrame, not a dictionary).

        node_type_default (str, optional):
            The default node type to use, if ``nodes`` is passed as a DataFrame (not a ``dict``).

        edge_type_default (str, optional):
            The default edge type to use, if ``edges`` is passed as a DataFrame (not a ``dict``).

        dtype (numpy data-type, optional):
            The numpy data-type to use for the features extracted from each of the ``nodes`` DataFrames.

        graph:
            Deprecated, use :meth:`from_networkx`.
        node_type_name:
            Deprecated, use :meth:`from_networkx`.
        edge_type_name:
            Deprecated, use :meth:`from_networkx`.
        node_features:
            Deprecated, use :meth:`from_networkx`.
    """

    def __init__(
        self,
        nodes=None,
        edges=None,
        *,
        is_directed=False,
        source_column=globalvar.SOURCE,
        target_column=globalvar.TARGET,
        edge_weight_column=globalvar.WEIGHT,
        edge_type_column=None,
        node_type_default=globalvar.NODE_TYPE_DEFAULT,
        edge_type_default=globalvar.EDGE_TYPE_DEFAULT,
        dtype="float32",
        # legacy arguments:
        graph=None,
        node_type_name=globalvar.TYPE_ATTR_NAME,
        edge_type_name=globalvar.TYPE_ATTR_NAME,
        node_features=None,
    ):
        import networkx

        if isinstance(nodes, networkx.Graph):
            # `StellarGraph(nx_graph)` -> `graph`
            graph = nodes
            nodes = None
            if edges is not None:
                raise ValueError(
                    "edges: expected no value when using legacy NetworkX constructor, found: {edges!r}"
                )

        # legacy NetworkX construction
        if graph is not None:
            # FIXME(#717): this should have a deprecation warning, once the tests and examples have
            # stopped using it
            if nodes is not None or edges is not None:
                raise ValueError(
                    "graph: expected no value when using 'nodes' and 'edges' parameters, found: {graph!r}"
                )

            warnings.warn(
                "Constructing a StellarGraph directly from a NetworkX graph has been replaced by the `StellarGraph.from_networkx` function",
                DeprecationWarning,
                stacklevel=2,
            )

            nodes, edges = convert.from_networkx(
                graph,
                node_type_attr=node_type_name,
                edge_type_attr=edge_type_name,
                node_type_default=node_type_default,
                edge_type_default=edge_type_default,
                edge_weight_attr=edge_weight_column,
                node_features=node_features,
                dtype=dtype,
            )

        if nodes is None:
            nodes_after_inference = self._infer_nodes_from_edges(
                edges, source_column, target_column
            )
            nodes = pd.DataFrame([], index=nodes_after_inference)

        if edges is None:
            edges = {}

<<<<<<< HEAD
        if nodes is not None:
            node_data = convert.convert_nodes(
                nodes, name="nodes", default_type=node_type_default, dtype=dtype
            )
        else:
            node_data = None
=======
        self._nodes = convert.convert_nodes(
            nodes, name="nodes", default_type=node_type_default, dtype=dtype,
        )
>>>>>>> 9506f935

        self._is_directed = is_directed
        self._edges = convert.convert_edges(
            edges,
            name="edges",
            default_type=edge_type_default,
            source_column=source_column,
            target_column=target_column,
            weight_column=edge_weight_column,
            type_column=edge_type_column,
<<<<<<< HEAD
            node_data=node_data,
            node_default_type=node_type_default,
        )

        if node_data is None:
            nodes_from_edges = pd.unique(
                np.concatenate([self._edges.targets, self._edges.sources])
            )
            nodes_after_inference = pd.DataFrame([], index=nodes_from_edges)
            self._nodes = convert.convert_nodes(
                nodes_after_inference,
                name="nodes",
                default_type=node_type_default,
                dtype=dtype,
            )
        else:
            self._nodes = node_data
=======
            nodes=self._nodes,
        )

        nodes_from_edges = pd.unique(
            np.concatenate([self._edges.targets, self._edges.sources])
        )

    @staticmethod
    def _infer_nodes_from_edges(edges, source_column, target_column):
        # `convert_edges` nicely flags any errors in edges; inference here is lax rather than duplicate that
        if isinstance(edges, dict):
            dataframes = edges.values()
        else:
            dataframes = [edges]

        found_columns = [
            type_edges[column]
            for type_edges in dataframes
            if isinstance(type_edges, pd.DataFrame)
            for column in [source_column, target_column]
            if column in type_edges.columns
        ]

        if found_columns:
            return pd.unique(np.concatenate(found_columns))

        return []
>>>>>>> 9506f935

    @staticmethod
    def from_networkx(
        graph,
        *,
        edge_weight_attr="weight",
        node_type_attr=globalvar.TYPE_ATTR_NAME,
        edge_type_attr=globalvar.TYPE_ATTR_NAME,
        node_type_default=globalvar.NODE_TYPE_DEFAULT,
        edge_type_default=globalvar.EDGE_TYPE_DEFAULT,
        node_features=None,
        dtype="float32",
    ):
        """
        Construct a ``StellarGraph`` object from a NetworkX graph::

            Gs = StellarGraph.from_networkx(nx_graph)

        To create a StellarGraph object with node features, supply the features
        as a numeric feature vector for each node.

        To take the feature vectors from a node attribute in the original NetworkX
        graph, supply the attribute name to the ``node_features`` argument::

            Gs = StellarGraph.from_networkx(nx_graph, node_features="feature")


        where the nx_graph contains nodes that have a "feature" attribute containing
        the feature vector for the node. All nodes of the same type must have
        the same size feature vectors.

        Alternatively, supply the node features as Pandas DataFrame objects with
        the index of the DataFrame set to the node IDs. For graphs with a single node
        type, you can supply the DataFrame object directly to StellarGraph::

            node_data = pd.DataFrame(
                [feature_vector_1, feature_vector_2, ..],
                index=[node_id_1, node_id_2, ...])
            Gs = StellarGraph.from_networkx(nx_graph, node_features=node_data)

        For graphs with multiple node types, provide the node features as Pandas
        DataFrames for each type separately, as a dictionary by node type.
        This allows node features to have different sizes for each node type::

            node_data = {
                node_type_1: pd.DataFrame(...),
                node_type_2: pd.DataFrame(...),
            }
            Gs = StellarGraph.from_networkx(nx_graph, node_features=node_data)

        The dictionary only needs to include node types with features. If a node type isn't
        mentioned in the dictionary (for example, if `nx_graph` above has a 3rd node type), each
        node of that type will have a feature vector of length zero.

        You can also supply the node feature vectors as an iterator of `node_id`
        and feature vector pairs, for graphs with single and multiple node types::

            node_data = zip([node_id_1, node_id_2, ...],
                [feature_vector_1, feature_vector_2, ..])
            Gs = StellarGraph.from_networkx(nx_graph, node_features=node_data)


        Args:
            graph: The NetworkX graph instance.
            node_type_attr (str, optional):
                This is the name for the node types that StellarGraph uses
                when processing heterogeneous graphs. StellarGraph will
                look for this attribute in the nodes of the graph to determine
                their type.

            node_type_default (str, optional):
                This is the default node type to use for nodes that do not have
                an explicit type.

            edge_type_attr (str, optional):
                This is the name for the edge types that StellarGraph uses
                when processing heterogeneous graphs. StellarGraph will
                look for this attribute in the edges of the graph to determine
                their type.

            edge_type_default (str, optional):
                This is the default edge type to use for edges that do not have
                an explicit type.

            node_features (str, dict, list or DataFrame optional):
                This tells StellarGraph where to find the node feature information
                required by some graph models. These are expected to be
                a numeric feature vector for each node in the graph.

            edge_weight_attr (str, optional):
                The name of the attribute to use as the weight of edges.

        Returns:
            A ``StellarGraph`` (if ``graph`` is undirected) or ``StellarDiGraph`` (if ``graph`` is
            directed) instance representing the data in ``graph`` and ``node_features``.
        """
        nodes, edges = convert.from_networkx(
            graph,
            node_type_attr=node_type_attr,
            edge_type_attr=edge_type_attr,
            node_type_default=node_type_default,
            edge_type_default=edge_type_default,
            edge_weight_attr=edge_weight_attr,
            node_features=node_features,
            dtype=dtype,
        )

        cls = StellarDiGraph if graph.is_directed() else StellarGraph
        return cls(
            nodes=nodes, edges=edges, edge_weight_column=edge_weight_attr, dtype=dtype
        )

    # customise how a missing attribute is handled to give better error messages for the NetworkX
    # -> no NetworkX transition.
    def __getattr__(self, item):
        import networkx

        try:
            # do the normal access, in case the attribute actually exists, and to get the native
            # python wording of the error
            return super().__getattribute__(item)
        except AttributeError as e:
            if hasattr(networkx.MultiDiGraph, item):
                # a networkx class has this as an attribute, so let's assume that it's old code
                # from before the conversion and replace (the `from None`) the default exception
                # with one with a more specific message that guides the user to the fix
                type_name = type(self).__name__
                raise AttributeError(
                    f"{e.args[0]}. The '{type_name}' type no longer inherits from NetworkX types: use a new StellarGraph method, or, if that is not possible, the `.to_networkx()` conversion function."
                ) from None

            # doesn't look like a NetworkX method so use the default error
            raise

    def is_directed(self) -> bool:
        """
        Indicates whether the graph is directed (True) or undirected (False).

        Returns:
             bool: The graph directedness status.
        """
        return self._is_directed

    def number_of_nodes(self) -> int:
        """
        Obtains the number of nodes in the graph.

        Returns:
             int: The number of nodes.
        """
        return len(self._nodes)

    def number_of_edges(self) -> int:
        """
        Obtains the number of edges in the graph.

        Returns:
             int: The number of edges.
        """
        return len(self._edges)

    def nodes(self, node_type=None, use_ilocs=False) -> Iterable[Any]:
        """
        Obtains the collection of nodes in the graph.

        Args:
            node_type (hashable, optional): a type of nodes that exist in the graph
            use_ilocs (bool): if True return :ref:`node ilocs <iloc-explanation>` as a ``range`` object

        Returns:
            All the nodes in the graph if ``node_type`` is ``None``, otherwise all the nodes in the
            graph of type ``node_type``.
        """
        if node_type is None:
            all_ids = self._nodes.ids.pandas_index
            if use_ilocs:
                return range(self.number_of_nodes())
            return all_ids

        ilocs = self._nodes.type_range(node_type)
        if use_ilocs:
            return ilocs
        return self._nodes.ids.from_iloc(ilocs)

    def edges(
        self, include_edge_type=False, include_edge_weight=False, use_ilocs=False
    ) -> Iterable[Any]:
        """
        Obtains the collection of edges in the graph.

        Args:
            include_edge_type (bool):
                A flag that indicates whether to return edge types of format (node 1, node 2, edge
                type) or edge pairs of format (node 1, node 2).
            include_edge_weight (bool):
                A flag that indicates whether to return edge weights.  Weights are returned in a
                separate list.
            use_ilocs (bool): if True return :ref:`node ilocs <iloc-explanation>`

        Returns:
            The graph edges. If edge weights are included then a tuple of (edges, weights)
        """
        # FIXME: these would be better returned as the 2 or 3 arrays directly, rather than tuple-ing
        # (the same applies to all other instances of zip in this file)
        sources = self._edges.sources
        targets = self._edges.targets

        if not use_ilocs:
            sources = self._nodes.ids.from_iloc(sources)
            targets = self._nodes.ids.from_iloc(targets)

        if include_edge_type:
            types = self._edges.type_of_iloc(slice(None))
            edges = list(zip(sources, targets, types))
        else:
            edges = list(zip(sources, targets))

        if include_edge_weight:
            return edges, self._edges.weights

        return edges

    def has_node(self, node: Any) -> bool:
        """
        Indicates whether or not the graph contains the specified node.

        Args:
            node (any): The node.

        Returns:
             bool: A value of True (cf False) if the node is
             (cf is not) in the graph.
        """
        return node in self._nodes

    def _transform_edges(
        self, other_node, ilocs, include_edge_weight, filter_edge_types, use_ilocs
    ):
        if include_edge_weight:
            weights = self._edges.weights[ilocs]
        else:
            weights = None

        if not use_ilocs:
            other_node = self._nodes.ids.from_iloc(other_node)

        if filter_edge_types is not None:
            filter_edge_type_ilocs = self._edges.types.to_iloc(filter_edge_types)
            edge_type_ilocs = self._edges.type_ilocs[ilocs]
            correct_type = np.isin(edge_type_ilocs, filter_edge_type_ilocs)

            other_node = other_node[correct_type]
            if weights is not None:
                weights = weights[correct_type]

        # FIXME(#718): it would be better to return these as ndarrays, instead of (zipped) lists
        if weights is not None:
            return [
                NeighbourWithWeight(node, weight)
                for node, weight in zip(other_node, weights)
            ]

        return list(other_node)

    def neighbors(
<<<<<<< HEAD
        self,
        node: Any,
        include_edge_weight=False,
        edge_types=None,
        other_node_type=None,
=======
        self, node: Any, include_edge_weight=False, edge_types=None, use_ilocs=False
>>>>>>> 9506f935
    ) -> Iterable[Any]:
        """
        Obtains the collection of neighbouring nodes connected
        to the given node.

        Args:
            node (any): The node in question.
            include_edge_weight (bool, default False): If True, each neighbour in the
                output is a named tuple with fields `node` (the node ID) and `weight` (the edge weight)
            edge_types (list of hashable, optional): If provided, only traverse the graph
                via the provided edge types when collecting neighbours.
<<<<<<< HEAD
            other_node_type (hashable, optional): If provided, only return neighbors of a specific node type
=======
            use_ilocs (bool): if True `node` is treated as a :ref:`node iloc <iloc-explanation>` and the ilocs of
                each neighbour is returned.
>>>>>>> 9506f935

        Returns:
            iterable: The neighbouring nodes.
        """
<<<<<<< HEAD
        ilocs = self._edges.edge_ilocs(
            node, ins=True, outs=True, other_node_type=other_node_type
        )
        source = self._edges.sources[ilocs]
        target = self._edges.targets[ilocs]
        other_node_id = np.where(source == node, target, source)
=======
        if not use_ilocs:
            node = self._nodes.ids.to_iloc([node])[0]

        edge_ilocs = self._edges.edge_ilocs(node, ins=True, outs=True)
        source = self._edges.sources[edge_ilocs]
        target = self._edges.targets[edge_ilocs]
        other_node = np.where(source == node, target, source)

>>>>>>> 9506f935
        return self._transform_edges(
            other_node, edge_ilocs, include_edge_weight, edge_types, use_ilocs
        )

    def in_nodes(
<<<<<<< HEAD
        self,
        node: Any,
        include_edge_weight=False,
        edge_types=None,
        other_node_type=None,
=======
        self, node: Any, include_edge_weight=False, edge_types=None, use_ilocs=False
>>>>>>> 9506f935
    ) -> Iterable[Any]:
        """
        Obtains the collection of neighbouring nodes with edges
        directed to the given node. For an undirected graph,
        neighbours are treated as both in-nodes and out-nodes.

        Args:
            node (any): The node in question.
            include_edge_weight (bool, default False): If True, each neighbour in the
                output is a named tuple with fields `node` (the node ID) and `weight` (the edge weight)
            edge_types (list of hashable, optional): If provided, only traverse the graph
                via the provided edge types when collecting neighbours.
<<<<<<< HEAD
            other_node_type (hashable, optional): If provided, only return neighbors of a specific node type
=======
            use_ilocs (bool): if True `node` is treated as a :ref:`node iloc <iloc-explanation>` and the ilocs of each neighbour is
                returned.
>>>>>>> 9506f935

        Returns:
            iterable: The neighbouring in-nodes.
        """
        if not self.is_directed():
            # all edges are both incoming and outgoing for undirected graphs
            return self.neighbors(
                node,
                include_edge_weight=include_edge_weight,
                edge_types=edge_types,
<<<<<<< HEAD
                other_node_type=other_node_type,
            )

        ilocs = self._edges.edge_ilocs(
            node, ins=True, outs=False, other_node_type=other_node_type
        )
        source = self._edges.sources[ilocs]
        return self._transform_edges(source, ilocs, include_edge_weight, edge_types)

    def out_nodes(
        self,
        node: Any,
        include_edge_weight=False,
        edge_types=None,
        other_node_type=None,
=======
                use_ilocs=use_ilocs,
            )

        if not use_ilocs:
            node = self._nodes.ids.to_iloc([node])[0]
        edge_ilocs = self._edges.edge_ilocs(node, ins=True, outs=False)
        source = self._edges.sources[edge_ilocs]

        return self._transform_edges(
            source, edge_ilocs, include_edge_weight, edge_types, use_ilocs
        )

    def out_nodes(
        self, node: Any, include_edge_weight=False, edge_types=None, use_ilocs=False
>>>>>>> 9506f935
    ) -> Iterable[Any]:
        """
        Obtains the collection of neighbouring nodes with edges
        directed from the given node. For an undirected graph,
        neighbours are treated as both in-nodes and out-nodes.

        Args:
            node (any): The node in question.
            include_edge_weight (bool, default False): If True, each neighbour in the
                output is a named tuple with fields `node` (the node ID) and `weight` (the edge weight)
            edge_types (list of hashable, optional): If provided, only traverse the graph
                via the provided edge types when collecting neighbours.
<<<<<<< HEAD
            other_node_type (hashable, optional): If provided, only return neighbors of a specific node type
=======
            use_ilocs (bool): if True `node` is treated as a :ref:`node iloc <iloc-explanation>` and the ilocs of each neighbour is
                returned.
>>>>>>> 9506f935

        Returns:
            iterable: The neighbouring out-nodes.
        """
        if not self.is_directed():
            # all edges are both incoming and outgoing for undirected graphs
            return self.neighbors(
                node,
                include_edge_weight=include_edge_weight,
                edge_types=edge_types,
<<<<<<< HEAD
                other_node_type=other_node_type,
            )

        ilocs = self._edges.edge_ilocs(
            node, ins=False, outs=True, other_node_type=other_node_type
        )
        target = self._edges.targets[ilocs]
        return self._transform_edges(target, ilocs, include_edge_weight, edge_types)
=======
                use_ilocs=use_ilocs,
            )

        if not use_ilocs:
            node = self._nodes.ids.to_iloc([node])[0]

        edge_ilocs = self._edges.edge_ilocs(node, ins=False, outs=True)
        target = self._edges.targets[edge_ilocs]

        return self._transform_edges(
            target, edge_ilocs, include_edge_weight, edge_types, use_ilocs
        )
>>>>>>> 9506f935

    def nodes_of_type(self, node_type=None):
        """
        Get the nodes of the graph with the specified node types.

        Args:
            node_type (hashable): a type of nodes that exist in the graph (this must be passed,
                omitting it or passing ``None`` is deprecated)

        Returns:
            A list of node IDs with type node_type
        """
        warnings.warn(
            "'nodes_of_type' is deprecated and will be removed; use the 'nodes(type=...)' method instead",
            DeprecationWarning,
            stacklevel=2,
        )
        return list(self.nodes(node_type=node_type))

    def node_type(self, node, use_ilocs=False):
        """
        Get the type of the node

        Args:
            node: Node ID

        Returns:
            Node type
        """
        nodes = [node]
        if not use_ilocs:
            nodes = self._nodes.ids.to_iloc(nodes, strict=True)
        type_sequence = self._nodes.type_of_iloc(nodes)

        assert len(type_sequence) == 1
        return type_sequence[0]

    @property
    def node_types(self):
        """
        Get a list of all node types in the graph.

        Returns:
            set of types
        """
        return set(self._nodes.types.pandas_index)

    def unique_node_type(self, error_message=None):
        """
        Return the unique node type, for a homogeneous-node graph.

        Args:
            error_message (str, optional): a custom message to use for the exception; this can use
                the ``%(found)s`` placeholder to insert the real sequence of node types.

        Returns:
            If this graph has only one node type, this returns that node type, otherwise it raises a
            ``ValueError`` exception.
        """

        all_types = self._nodes.types.pandas_index
        if len(all_types) == 1:
            return all_types[0]

        found = comma_sep(all_types)
        if error_message is None:
            error_message = (
                "Expected only one node type for 'unique_node_type', found: %(found)s"
            )

        raise ValueError(error_message % {"found": found})

    @property
    def edge_types(self):
        """
        Returns:
            a sequence of all edge types in the graph
        """
        return self._edges.types.pandas_index

    def node_feature_sizes(self, node_types=None):
        """
        Get the feature sizes for the specified node types.

        Args:
            node_types (list, optional): A list of node types. If None all current node types
                will be used.

        Returns:
            A dictionary of node type and integer feature size.
        """
        all_sizes = self._nodes.feature_info()

        if node_types is None:
            node_types = all_sizes.keys()

        return {type_name: all_sizes[type_name][0] for type_name in node_types}

    def check_graph_for_ml(self, features=True):
        """
        Checks if all properties required for machine learning training/inference are set up.
        An error will be raised if the graph is not correctly setup.
        """
        if all(size == 0 for _, size in self.node_feature_sizes().items()):
            raise RuntimeError(
                "This StellarGraph has no numeric feature attributes for nodes"
                "Node features are required for machine learning"
            )

        # TODO: check the schema

        # TODO: check the feature node_ids against the graph node ids?

    def node_ids_to_ilocs(self, nodes):
        """
        Get the :ref:`node ilocs <iloc-explanation>` for the specified node or nodes.

        Args:
            nodes (list or hashable): node IDs

        Returns:
            Numpy array containing the indices for the requested nodes.
        """
        return self._nodes.ids.to_iloc(nodes, strict=True)

    def node_ilocs_to_ids(self, node_ilocs):
        """
        Get the node ids for the specified :ref:`node ilocs <iloc-explanation>`.

        Args:
            node_ilocs (list or hashable): :ref:`node ilocs <iloc-explanation>`

        Returns:
            Numpy array containing the node ids for the requested nodes.
        """
        return self._nodes.ids.from_iloc(node_ilocs)

    def node_features(self, nodes=None, node_type=None, use_ilocs=False):
        """
        Get the numeric feature vectors for the specified nodes or node type.

        For graphs with a single node type:

        - ``graph.node_features()`` to retrieve features of all nodes, in the same order as
          ``graph.nodes()``.

        - ``graph.node_features(nodes=some_node_ids)`` to retrieve features for each node in
          ``some_node_ids``.

        For graphs with multiple node types:

        - ``graph.node_features(node_type=some_type)`` to retrieve features of all nodes of type
          ``some_type``, in the same order as ``graph.nodes(node_type=some_type)``.

        - ``graph.node_features(nodes=some_node_ids, node_type=some_type)`` to retrieve features for
          each node in ``some_node_ids``. All of the chosen nodes must be of type ``some_type``.

        - ``graph.node_features(nodes=some_node_ids)`` to retrieve features for each node in
          ``some_node_ids``. All of the chosen nodes must be of the same type, which will be
          inferred. This will be slower than providing the node type explicitly in the previous example.

        Args:
            nodes (list or hashable, optional): Node ID or list of node IDs, all of the same type
            node_type (hashable, optional): the type of the nodes.

        Returns:
            Numpy array containing the node features for the requested nodes or node type.
        """
        if nodes is None:
            if node_type is None:
                node_type = self.unique_node_type(
                    "node_type: in a non-homogeneous graph, expected a node type and/or 'nodes' to be passed; found neither 'node_type' nor 'nodes', and the graph has node types: %(found)s"
                )

            return self._nodes.features_of_type(node_type)

        nodes = np.asarray(nodes)

        if len(nodes) == 0:
            # empty lists are cast to a default array type of float64 -
            # must manually specify integer type if empty, in which case we can pretend we received ilocs
            node_ilocs = np.asarray(nodes, dtype=np.uint8)
            use_ilocs = True
        elif use_ilocs:
            nodes = np.asarray(nodes)
            node_ilocs = np.asarray(nodes)
        else:
            nodes = np.asarray(nodes)
            node_ilocs = self._nodes.ids.to_iloc(np.asarray(nodes))

        valid = self._nodes.ids.is_valid(node_ilocs)
        all_valid = valid.all()
        valid_ilocs = node_ilocs if all_valid else node_ilocs[valid]

        if node_type is None:
            try:
                # no inference required in a homogeneous-node graph
                node_type = self.unique_node_type()
            except ValueError:
                # infer the type based on the valid nodes
                types = np.unique(self._nodes.type_of_iloc(valid_ilocs))

                if len(types) == 0:
                    raise ValueError(
                        "must have at least one node for inference, if `node_type` is not specified"
                    )
                if len(types) > 1:
                    raise ValueError("all nodes must have the same type")

                node_type = types[0]

        if all_valid:
            return self._nodes.features(node_type, valid_ilocs)

        # If there's some invalid values, they get replaced by zeros; this is designed to allow
        # models that build fixed-size structures (e.g. GraphSAGE) based on neighbours to fill out
        # missing neighbours with zeros automatically, using None as a sentinel.

        # FIXME: None as a sentinel forces nodes to have dtype=object even with integer IDs, could
        # instead use an impossible integer (e.g. 2**64 - 1)

        # everything that's not the sentinel should be valid
        if not use_ilocs:
            non_nones = nodes != None
            self._nodes.ids.require_valid(nodes[non_nones], node_ilocs[non_nones])

        sampled = self._nodes.features(node_type, valid_ilocs)
        features = np.zeros((len(nodes), sampled.shape[1]))
        features[valid] = sampled

        return features

    ##################################################################
    # Computationally intensive methods:

    def _edge_type_iloc_triples(self, selector=slice(None), stacked=False):
        source_ilocs = self._edges.sources[selector]
        source_type_ilocs = self._nodes.type_ilocs[source_ilocs]

        rel_type_ilocs = self._edges.type_ilocs[selector]

        target_ilocs = self._edges.targets[selector]
        target_type_ilocs = self._nodes.type_ilocs[target_ilocs]

        all_ilocs = source_type_ilocs, rel_type_ilocs, target_type_ilocs
        if stacked:
            return np.stack(all_ilocs, axis=-1)

        return all_ilocs

    def _edge_type_triples(self, selector=slice(None)):
        src_ilocs, rel_ilocs, tgt_ilocs = self._edge_type_iloc_triples(
            selector, stacked=False
        )

        return (
            self._nodes.types.from_iloc(src_ilocs),
            self._edges.types.from_iloc(rel_ilocs),
            self._nodes.types.from_iloc(tgt_ilocs),
        )

    def _unique_type_triples(self, selector=slice(None)):
        all_type_ilocs = self._edge_type_iloc_triples(selector, stacked=True)

        if len(all_type_ilocs) == 0:
            # FIXME(https://github.com/numpy/numpy/issues/15559): if there's no edges, np.unique is
            # being called on a shape=(0, 3) ndarray, and hits "ValueError: cannot reshape array of
            # size 0 into shape (0,newaxis)", so we manually reproduce what would be returned
            ret = None, []
        else:
            ret = np.unique(all_type_ilocs, axis=0, return_index=True)

        edge_ilocs = ret[1]
        # we've now got the indices for an edge with each triple, along with the counts of them, so
        # we can query to get the actual edge types (this is, at the time of writing, easier than
        # getting the actual type for each type iloc in the triples)
        unique_ets = self._edge_type_triples(edge_ilocs)

        return zip(*unique_ets)

    def _edge_metrics_by_type_triple(self, metrics):
        src_ty, rel_ty, tgt_ty = self._edge_type_triples()
        df = pd.DataFrame(
            {
                "src_ty": src_ty,
                "rel_ty": rel_ty,
                "tgt_ty": tgt_ty,
                "weight": self._edges.weights,
            }
        )
        return df.groupby(["src_ty", "rel_ty", "tgt_ty"]).agg(metrics)["weight"]

    def info(self, show_attributes=None, sample=None, truncate=20):
        """
        Return an information string summarizing information on the current graph.
        This includes node and edge type information and their attributes.

        Note: This requires processing all nodes and edges and could take a long
        time for a large graph.

        Args:
            show_attributes: Deprecated, unused.
            sample: Deprecated, unused.
            truncate (int, optional): If an integer, show only the ``truncate`` most common node and
                edge type triples; if ``None``, list each one individually.
        Returns:
            An information string.
        """
        if show_attributes is not None:
            warnings.warn(
                "'show_attributes' is no longer used, remove it from the 'info()' call",
                DeprecationWarning,
                stacklevel=2,
            )

        if sample is not None:
            warnings.warn(
                "'sample' is no longer used, remove it from the 'info()' call",
                DeprecationWarning,
                stacklevel=2,
            )

        # always truncate the edge types listed for each node type, since they're redundant with the
        # individual listing of edge types, and make for a single very long line
        truncate_edge_types_per_node = 5
        if truncate is not None:
            truncate_edge_types_per_node = min(truncate_edge_types_per_node, truncate)

        # Numpy processing is much faster than NetworkX processing, so we don't bother sampling.
        gs = self.create_graph_schema()

        feature_info = self._nodes.feature_info()

        def str_edge_type(et):
            n1, rel, n2 = et
            return f"{n1}-{rel}->{n2}"

        def str_node_type(count, nt):
            feature_size, feature_dtype = feature_info[nt]
            if feature_size > 0:
                feature_text = f"{feature_dtype.name} vector, length {feature_size}"
            else:
                feature_text = "none"

            edges = gs.schema[nt]
            if edges:
                edge_types = comma_sep(
                    [str_edge_type(et) for et in gs.schema[nt]],
                    limit=truncate_edge_types_per_node,
                    stringify=str,
                )
            else:
                edge_types = "none"
            return f"{nt}: [{count}]\n    Features: {feature_text}\n    Edge types: {edge_types}"

        def edge_type_info(et, metrics):
            if metrics.min == metrics.max:
                weights_text = (
                    "all 1 (default)" if metrics.min == 1 else f"all {metrics.min:.6g}"
                )
            else:
                weights_text = f"range=[{metrics.min:.6g}, {metrics.max:.6g}], mean={metrics.mean:.6g}, std={metrics.std:.6g}"

            return f"{str_edge_type(et)}: [{metrics.count}]\n        Weights: {weights_text}"

        # sort the node types in decreasing order of frequency
        node_types = sorted(
            ((len(self.nodes(node_type=nt)), nt) for nt in gs.node_types), reverse=True
        )
        nodes = separated(
            [str_node_type(count, nt) for count, nt in node_types],
            limit=truncate,
            stringify=str,
            sep="\n  ",
        )

        metric_names = ["count", "min", "max", "mean", "std"]
        et_metrics = self._edge_metrics_by_type_triple(metrics=metric_names)

        edge_types = sorted(
            (
                (metrics.count, EdgeType(*metrics.Index), metrics,)
                for metrics in et_metrics.itertuples()
            ),
            reverse=True,
        )

        edges = separated(
            [edge_type_info(et, metrics) for _, et, metrics in edge_types],
            limit=truncate,
            stringify=str,
            sep="\n    ",
        )

        directed_str = "Directed" if self.is_directed() else "Undirected"
        lines = [
            f"{type(self).__name__}: {directed_str} multigraph",
            f" Nodes: {self.number_of_nodes()}, Edges: {self.number_of_edges()}",
            "",
            " Node types:",
        ]
        if nodes:
            lines.append("  " + nodes)

        lines.append("")
        lines.append(" Edge types:")

        if edges:
            lines.append("    " + edges)

        return "\n".join(lines)

    def create_graph_schema(self, nodes=None):
        """
        Create graph schema from the current graph.

        Arguments:
            nodes (list): A list of node IDs to use to build schema. This must
                represent all node types and all edge types in the graph.
                If not specified, all nodes and edges in the graph are used.

        Returns:
            GraphSchema object.
        """

        graph_schema = {nt: set() for nt in self.node_types}
        edge_types = set()

        if nodes is None:
            selector = slice(None)
        else:
            node_ilocs = self._nodes.ids.to_iloc(nodes)
            selector = np.isin(self._edges.sources, node_ilocs) & np.isin(
                self._edges.targets, node_ilocs
            )

        for n1, rel, n2 in self._unique_type_triples(selector=selector):
            edge_type_tri = EdgeType(n1, rel, n2)
            edge_types.add(edge_type_tri)
            graph_schema[n1].add(edge_type_tri)

            if not self.is_directed():
                edge_type_tri = EdgeType(n2, rel, n1)
                edge_types.add(edge_type_tri)
                graph_schema[n2].add(edge_type_tri)

        # Create ordered list of edge_types
        edge_types = sorted(edge_types)

        # Create keys for node and edge types
        schema = {
            node_label: sorted(node_data)
            for node_label, node_data in graph_schema.items()
        }

        return GraphSchema(
            self.is_directed(), sorted(self.node_types), edge_types, schema
        )

    def node_degrees(self, use_ilocs=False) -> Mapping[Any, int]:
        """
        Obtains a map from node to node degree.

        use_ilocs (bool): if True return :ref:`node ilocs <iloc-explanation>`

        Returns:
            The degree of each node.
        """
        degrees = self._edges.degrees()
        if use_ilocs:
            return degrees
        node_ids = self.node_ilocs_to_ids(list(degrees.keys()))
        return defaultdict(
            int,
            ((node_id, degree) for node_id, degree in zip(node_ids, degrees.values())),
        )

    def to_adjacency_matrix(
        self, nodes: Optional[Iterable] = None, weighted=False, edge_type=None
    ):
        """
        Obtains a SciPy sparse adjacency matrix of edge weights.

        By default (``weighted=False``), each element of the matrix contains the number
        of edges between the two vertices (only 0 or 1 in a graph without multi-edges).

        Args:
            nodes (iterable): The optional collection of nodes
                comprising the subgraph. If specified, then the
                adjacency matrix is computed for the subgraph;
                otherwise, it is computed for the full graph.
            weighted (bool): If true, use the edge weight column from the graph instead
                of edge counts (weights from multi-edges are summed).
            edge_type (hashable, optional): If set (to an edge type), only includes edges of that
                type, otherwise uses all edges.

        Returns:
             The weighted adjacency matrix.
        """
        if edge_type is None:
            type_selector = slice(None)
        else:
            type_selector = self._edges.type_range(edge_type)

        sources = self._edges.sources[type_selector]
        targets = self._edges.targets[type_selector]

        if nodes is None:
            # if `nodes` is None use overall ilocs (for the original graph)
            src_idx = sources
            tgt_idx = targets
            selector = slice(None)
            n = self.number_of_nodes()
        else:
            node_ilocs = self._nodes.ids.to_iloc(nodes)
            index = ExternalIdIndex(node_ilocs)
            n = len(index)
            selector = np.isin(sources, node_ilocs) & np.isin(targets, node_ilocs)

            # these indices are computed relative to the index above
            src_idx = index.to_iloc(sources[selector])
            tgt_idx = index.to_iloc(targets[selector])

        if weighted:
            weights = self._edges.weights[type_selector][selector]
        else:
            weights = np.ones(src_idx.shape, dtype=self._edges.weights.dtype)

        adj = sps.csr_matrix((weights, (src_idx, tgt_idx)), shape=(n, n))
        if not self.is_directed() and n > 0:
            # in an undirected graph, the adjacency matrix should be symmetric: which means counting
            # weights from either "incoming" or "outgoing" edges, but not double-counting self loops

            # FIXME https://github.com/scipy/scipy/issues/11949: these operations, particularly the
            # diagonal, don't work for an empty matrix (n == 0)
            backward = adj.transpose(copy=True)
            # this is setdiag(0), but faster, since it doesn't change the sparsity structure of the
            # matrix (https://github.com/scipy/scipy/issues/11600)
            (nonzero,) = backward.diagonal().nonzero()
            backward[nonzero, nonzero] = 0

            adj += backward

        # this is a multigraph, let's eliminate any duplicate entries
        adj.sum_duplicates()
        return adj

    def subgraph(self, nodes):
        """
        Compute the node-induced subgraph implied by ``nodes``.

        Args:
            nodes (iterable): The nodes in the subgraph.

        Returns:
            A :class:`StellarGraph` or :class:`StellarDiGraph` instance containing only the nodes in
            ``nodes``, and any edges between them in ``self``. It contains the same node & edge
            types, node features and edge weights as in ``self``.
        """

        node_ilocs = self._nodes.ids.to_iloc(nodes, strict=True)
        node_types = self._nodes.type_of_iloc(node_ilocs)
        node_type_to_ilocs = pd.Series(node_ilocs, index=node_types).groupby(level=0)

        node_frames = {
            type_name: pd.DataFrame(
                self._nodes.features(type_name, ilocs),
                index=self._nodes.ids.from_iloc(ilocs),
            )
            for type_name, ilocs in node_type_to_ilocs
        }

        # FIXME(#985): this is O(edges in graph) but could potentially be optimised to O(edges in
        # graph incident to `nodes`), which could be much fewer if `nodes` is small
        edge_ilocs = np.where(
            np.isin(self._edges.sources, node_ilocs)
            & np.isin(self._edges.targets, node_ilocs)
        )
        edge_frame = pd.DataFrame(
            {
                "id": self._edges.ids.from_iloc(edge_ilocs),
                globalvar.SOURCE: self._nodes.ids.from_iloc(
                    self._edges.sources[edge_ilocs]
                ),
                globalvar.TARGET: self._nodes.ids.from_iloc(
                    self._edges.targets[edge_ilocs]
                ),
                globalvar.WEIGHT: self._edges.weights[edge_ilocs],
            },
            index=self._edges.type_of_iloc(edge_ilocs),
        )
        edge_frames = {
            type_name: df.set_index("id")
            for type_name, df in edge_frame.groupby(level=0)
        }

        cls = StellarDiGraph if self.is_directed() else StellarGraph
        return cls(node_frames, edge_frames)

    def connected_components(self):
        """
        Compute the connected components in this graph, ordered by size.

        The nodes in the largest component can be computed with ``nodes =
        next(graph.connected_components())``. The node IDs returned by this method can be used to
        compute the corresponding subgraph with ``graph.subgraph(nodes)``.

        For directed graphs, this computes the weakly connected components. This effectively
        treating each edge as undirected.

        Returns:
            An iterator over sets of node IDs in each connected component, from the largest (most nodes)
            to smallest (fewest nodes).
        """

        adj = self.to_adjacency_matrix()
        count, cc_labels = sps.csgraph.connected_components(adj, directed=False)
        cc_sizes = np.bincount(cc_labels, minlength=count)
        cc_by_size = np.argsort(cc_sizes)[::-1]

        return (
            self._nodes.ids.from_iloc(cc_labels == cc_label) for cc_label in cc_by_size
        )

    def to_networkx(
        self,
        node_type_attr=globalvar.TYPE_ATTR_NAME,
        edge_type_attr=globalvar.TYPE_ATTR_NAME,
        edge_weight_attr=globalvar.WEIGHT,
        feature_attr=globalvar.FEATURE_ATTR_NAME,
        node_type_name=None,
        edge_type_name=None,
        edge_weight_label=None,
        feature_name=None,
    ):
        """
        Create a NetworkX MultiGraph or MultiDiGraph instance representing this graph.

        Args:
            node_type_attr (str): the name of the attribute to use to store a node's type (or label).

            edge_type_attr (str): the name of the attribute to use to store a edge's type (or label).

            edge_weight_attr (str): the name of the attribute to use to store a edge's weight.

            feature_attr (str, optional): the name of the attribute to use to store a node's feature
                vector; if ``None``, feature vectors are not stored within each node.

            node_type_name (str): Deprecated, use ``node_type_attr``.
            edge_type_name (str): Deprecated, use ``edge_type_attr``.
            edge_weight_label (str): Deprecated, use ``edge_weight_attr``.
            feature_name (str, optional): Deprecated, use ``feature_attr``.

        Returns:
             An instance of `networkx.MultiDiGraph` (if directed) or `networkx.MultiGraph` (if
             undirected) containing all the nodes & edges and their types & features in this graph.
        """
        import networkx

        if node_type_name is not None:
            warnings.warn(
                "the 'node_type_name' parameter has been replaced by 'node_type_attr'",
                DeprecationWarning,
                stacklevel=2,
            )
            node_type_attr = node_type_name

        if edge_type_name is not None:
            warnings.warn(
                "the 'edge_type_name' parameter has been replaced by 'edge_type_attr'",
                DeprecationWarning,
                stacklevel=2,
            )
            edge_type_attr = edge_type_name

        if edge_weight_label is not None:
            warnings.warn(
                "the 'edge_weight_label' parameter has been replaced by 'edge_weight_attr'",
                DeprecationWarning,
                stacklevel=2,
            )
            edge_weight_attr = edge_weight_label

        if feature_name is not None:
            warnings.warn(
                "the 'feature_name' parameter has been replaced by 'feature_attr'",
                DeprecationWarning,
                stacklevel=2,
            )
            feature_attr = feature_name

        if self.is_directed():
            graph = networkx.MultiDiGraph()
        else:
            graph = networkx.MultiGraph()

        for ty in self.node_types:
            node_ids = self.nodes(node_type=ty)
            ty_dict = {node_type_attr: ty}

            if feature_attr is not None:
                features = self.node_features(node_ids, node_type=ty)

                for node_id, node_features in zip(node_ids, features):
                    graph.add_node(
                        node_id, **ty_dict, **{feature_attr: node_features},
                    )
            else:
                graph.add_nodes_from(node_ids, **ty_dict)

        iterator = zip(
            self._nodes.ids.from_iloc(self._edges.sources),
            self._nodes.ids.from_iloc(self._edges.targets),
            self._edges.type_of_iloc(slice(None)),
            self._edges.weights,
        )
        graph.add_edges_from(
            (src, dst, {edge_type_attr: type_, edge_weight_attr: weight})
            for src, dst, type_, weight in iterator
        )

        return graph

    def _adjacency_types(self, graph_schema: GraphSchema, use_ilocs=False):
        """
        Obtains the edges in the form of the typed mapping:

            {edge_type_triple: {source_node: [target_node, ...]}}

        Args:
            graph_schema: The graph schema.
            use_ilocs (bool): if True return :ref:`node ilocs <iloc-explanation>`
        Returns:
             The edge types mapping.
        """
        source_types, rel_types, target_types = self._edge_type_triples(slice(None))

        triples = defaultdict(lambda: defaultdict(lambda: []))

        sources = self._edges.sources
        targets = self._edges.targets
        if not use_ilocs:
            sources = self._nodes.ids.from_iloc(sources)
            targets = self._nodes.ids.from_iloc(targets)

        iterator = zip(source_types, rel_types, target_types, sources, targets,)
        for src_type, rel_type, tgt_type, src, tgt in iterator:
            triple = EdgeType(src_type, rel_type, tgt_type)
            triples[triple][src].append(tgt)

            if not self.is_directed() and src != tgt:
                other_triple = EdgeType(tgt_type, rel_type, src_type)
                triples[other_triple][tgt].append(src)

        for subdict in triples.values():
            for v in subdict.values():
                # each list should be in order, to ensure sampling methods are deterministic
                v.sort(key=str)

        return triples

    def _edge_weights(
        self, source_node: Any, target_node: Any, use_ilocs=False
    ) -> List[Any]:
        """
        Obtains the weights of edges between the given pair of nodes.

        Args:
            source_node (int): The source node.
            target_node (int): The target node.
            use_ilocs (bool): if True source_node and target_node are treated as :ref:`node ilocs <iloc-explanation>`.

        Returns:
            list: The edge weights.
        """
        # self loops should only be counted once, which means they're effectively always a directed
        # edge at the storage level, unlikely other edges in an undirected graph. This is
        # particularly important with the intersection1d call, where the source_ilocs and
        # target_ilocs will be equal, when source_node == target_node, and thus the intersection
        # will contain all incident edges.
        effectively_directed = self.is_directed() or source_node == target_node
        both_dirs = not effectively_directed

        if not use_ilocs:
            source_node = self._nodes.ids.to_iloc([source_node])[0]
            target_node = self._nodes.ids.to_iloc([target_node])[0]

        source_edge_ilocs = self._edges.edge_ilocs(
            source_node, ins=both_dirs, outs=True
        )
        target_edge_ilocs = self._edges.edge_ilocs(
            target_node, ins=True, outs=both_dirs
        )

        ilocs = np.intersect1d(source_edge_ilocs, target_edge_ilocs, assume_unique=True)

        return [float(x) for x in self._edges.weights[ilocs]]


# A convenience class that merely specifies that edges have direction.
class StellarDiGraph(StellarGraph):
    def __init__(
        self,
        nodes=None,
        edges=None,
        *,
        source_column=globalvar.SOURCE,
        target_column=globalvar.TARGET,
        edge_weight_column=globalvar.WEIGHT,
        edge_type_column=None,
        node_type_default=globalvar.NODE_TYPE_DEFAULT,
        edge_type_default=globalvar.EDGE_TYPE_DEFAULT,
        dtype="float32",
        # legacy arguments
        graph=None,
        node_type_name=globalvar.TYPE_ATTR_NAME,
        edge_type_name=globalvar.TYPE_ATTR_NAME,
        node_features=None,
    ):
        super().__init__(
            nodes=nodes,
            edges=edges,
            is_directed=True,
            source_column=source_column,
            target_column=target_column,
            edge_weight_column=edge_weight_column,
            edge_type_column=edge_type_column,
            node_type_default=node_type_default,
            edge_type_default=edge_type_default,
            dtype=dtype,
            # legacy arguments
            graph=graph,
            node_type_name=node_type_name,
            edge_type_name=edge_type_name,
            node_features=node_features,
        )<|MERGE_RESOLUTION|>--- conflicted
+++ resolved
@@ -303,18 +303,9 @@
         if edges is None:
             edges = {}
 
-<<<<<<< HEAD
-        if nodes is not None:
-            node_data = convert.convert_nodes(
-                nodes, name="nodes", default_type=node_type_default, dtype=dtype
-            )
-        else:
-            node_data = None
-=======
         self._nodes = convert.convert_nodes(
             nodes, name="nodes", default_type=node_type_default, dtype=dtype,
         )
->>>>>>> 9506f935
 
         self._is_directed = is_directed
         self._edges = convert.convert_edges(
@@ -325,30 +316,7 @@
             target_column=target_column,
             weight_column=edge_weight_column,
             type_column=edge_type_column,
-<<<<<<< HEAD
-            node_data=node_data,
-            node_default_type=node_type_default,
-        )
-
-        if node_data is None:
-            nodes_from_edges = pd.unique(
-                np.concatenate([self._edges.targets, self._edges.sources])
-            )
-            nodes_after_inference = pd.DataFrame([], index=nodes_from_edges)
-            self._nodes = convert.convert_nodes(
-                nodes_after_inference,
-                name="nodes",
-                default_type=node_type_default,
-                dtype=dtype,
-            )
-        else:
-            self._nodes = node_data
-=======
             nodes=self._nodes,
-        )
-
-        nodes_from_edges = pd.unique(
-            np.concatenate([self._edges.targets, self._edges.sources])
         )
 
     @staticmethod
@@ -371,7 +339,6 @@
             return pd.unique(np.concatenate(found_columns))
 
         return []
->>>>>>> 9506f935
 
     @staticmethod
     def from_networkx(
@@ -637,15 +604,12 @@
         return list(other_node)
 
     def neighbors(
-<<<<<<< HEAD
         self,
         node: Any,
         include_edge_weight=False,
         edge_types=None,
         other_node_type=None,
-=======
-        self, node: Any, include_edge_weight=False, edge_types=None, use_ilocs=False
->>>>>>> 9506f935
+        use_ilocs=False,
     ) -> Iterable[Any]:
         """
         Obtains the collection of neighbouring nodes connected
@@ -657,47 +621,34 @@
                 output is a named tuple with fields `node` (the node ID) and `weight` (the edge weight)
             edge_types (list of hashable, optional): If provided, only traverse the graph
                 via the provided edge types when collecting neighbours.
-<<<<<<< HEAD
             other_node_type (hashable, optional): If provided, only return neighbors of a specific node type
-=======
             use_ilocs (bool): if True `node` is treated as a :ref:`node iloc <iloc-explanation>` and the ilocs of
                 each neighbour is returned.
->>>>>>> 9506f935
 
         Returns:
             iterable: The neighbouring nodes.
         """
-<<<<<<< HEAD
-        ilocs = self._edges.edge_ilocs(
-            node, ins=True, outs=True, other_node_type=other_node_type
-        )
-        source = self._edges.sources[ilocs]
-        target = self._edges.targets[ilocs]
-        other_node_id = np.where(source == node, target, source)
-=======
         if not use_ilocs:
             node = self._nodes.ids.to_iloc([node])[0]
 
-        edge_ilocs = self._edges.edge_ilocs(node, ins=True, outs=True)
+        edge_ilocs = self._edges.edge_ilocs(
+            node, ins=True, outs=True, other_node_type=other_node_type
+        )
         source = self._edges.sources[edge_ilocs]
         target = self._edges.targets[edge_ilocs]
         other_node = np.where(source == node, target, source)
 
->>>>>>> 9506f935
         return self._transform_edges(
             other_node, edge_ilocs, include_edge_weight, edge_types, use_ilocs
         )
 
     def in_nodes(
-<<<<<<< HEAD
         self,
         node: Any,
         include_edge_weight=False,
         edge_types=None,
         other_node_type=None,
-=======
-        self, node: Any, include_edge_weight=False, edge_types=None, use_ilocs=False
->>>>>>> 9506f935
+        use_ilocs=False,
     ) -> Iterable[Any]:
         """
         Obtains the collection of neighbouring nodes with edges
@@ -710,12 +661,9 @@
                 output is a named tuple with fields `node` (the node ID) and `weight` (the edge weight)
             edge_types (list of hashable, optional): If provided, only traverse the graph
                 via the provided edge types when collecting neighbours.
-<<<<<<< HEAD
             other_node_type (hashable, optional): If provided, only return neighbors of a specific node type
-=======
             use_ilocs (bool): if True `node` is treated as a :ref:`node iloc <iloc-explanation>` and the ilocs of each neighbour is
                 returned.
->>>>>>> 9506f935
 
         Returns:
             iterable: The neighbouring in-nodes.
@@ -726,15 +674,20 @@
                 node,
                 include_edge_weight=include_edge_weight,
                 edge_types=edge_types,
-<<<<<<< HEAD
                 other_node_type=other_node_type,
+                use_ilocs=use_ilocs,
             )
 
-        ilocs = self._edges.edge_ilocs(
+        if not use_ilocs:
+            node = self._nodes.ids.to_iloc([node])[0]
+        edge_ilocs = self._edges.edge_ilocs(
             node, ins=True, outs=False, other_node_type=other_node_type
         )
-        source = self._edges.sources[ilocs]
-        return self._transform_edges(source, ilocs, include_edge_weight, edge_types)
+        source = self._edges.sources[edge_ilocs]
+
+        return self._transform_edges(
+            source, edge_ilocs, include_edge_weight, edge_types, use_ilocs
+        )
 
     def out_nodes(
         self,
@@ -742,22 +695,7 @@
         include_edge_weight=False,
         edge_types=None,
         other_node_type=None,
-=======
-                use_ilocs=use_ilocs,
-            )
-
-        if not use_ilocs:
-            node = self._nodes.ids.to_iloc([node])[0]
-        edge_ilocs = self._edges.edge_ilocs(node, ins=True, outs=False)
-        source = self._edges.sources[edge_ilocs]
-
-        return self._transform_edges(
-            source, edge_ilocs, include_edge_weight, edge_types, use_ilocs
-        )
-
-    def out_nodes(
-        self, node: Any, include_edge_weight=False, edge_types=None, use_ilocs=False
->>>>>>> 9506f935
+        use_ilocs=False,
     ) -> Iterable[Any]:
         """
         Obtains the collection of neighbouring nodes with edges
@@ -770,12 +708,9 @@
                 output is a named tuple with fields `node` (the node ID) and `weight` (the edge weight)
             edge_types (list of hashable, optional): If provided, only traverse the graph
                 via the provided edge types when collecting neighbours.
-<<<<<<< HEAD
             other_node_type (hashable, optional): If provided, only return neighbors of a specific node type
-=======
             use_ilocs (bool): if True `node` is treated as a :ref:`node iloc <iloc-explanation>` and the ilocs of each neighbour is
                 returned.
->>>>>>> 9506f935
 
         Returns:
             iterable: The neighbouring out-nodes.
@@ -786,29 +721,21 @@
                 node,
                 include_edge_weight=include_edge_weight,
                 edge_types=edge_types,
-<<<<<<< HEAD
                 other_node_type=other_node_type,
-            )
-
-        ilocs = self._edges.edge_ilocs(
-            node, ins=False, outs=True, other_node_type=other_node_type
-        )
-        target = self._edges.targets[ilocs]
-        return self._transform_edges(target, ilocs, include_edge_weight, edge_types)
-=======
                 use_ilocs=use_ilocs,
             )
 
         if not use_ilocs:
             node = self._nodes.ids.to_iloc([node])[0]
 
-        edge_ilocs = self._edges.edge_ilocs(node, ins=False, outs=True)
+        edge_ilocs = self._edges.edge_ilocs(
+            node, ins=False, outs=True, other_node_type=other_node_type
+        )
         target = self._edges.targets[edge_ilocs]
 
         return self._transform_edges(
             target, edge_ilocs, include_edge_weight, edge_types, use_ilocs
         )
->>>>>>> 9506f935
 
     def nodes_of_type(self, node_type=None):
         """
