--- conflicted
+++ resolved
@@ -216,23 +216,6 @@
 
 
 def convert_edges(
-<<<<<<< HEAD
-    data, *, name, default_type, source_column, target_column, weight_column, nodes
-):
-    def _node_ids_to_iloc(node_ids):
-        try:
-            return nodes.ids.to_iloc(node_ids, strict=True)
-        except KeyError as e:
-            missing_values = e.args[0]
-            if not is_real_iterable(missing_values):
-                missing_values = [missing_values]
-            missing_values = pd.unique(missing_values)
-
-            raise ValueError(
-                f"edges: expected all source and target node IDs to be contained in `nodes`, "
-                f"found some missing: {comma_sep(missing_values)}"
-            )
-=======
     data,
     *,
     name,
@@ -242,6 +225,21 @@
     weight_column,
     type_column,
 ):
+
+    def _node_ids_to_iloc(node_ids):
+        try:
+            return nodes.ids.to_iloc(node_ids, strict=True)
+        except KeyError as e:
+            missing_values = e.args[0]
+            if not is_real_iterable(missing_values):
+                missing_values = [missing_values]
+            missing_values = pd.unique(missing_values)
+
+            raise ValueError(
+                f"edges: expected all source and target node IDs to be contained in `nodes`, "
+                f"found some missing: {comma_sep(missing_values)}"
+            )
+
     selected = {
         source_column: SOURCE,
         target_column: TARGET,
@@ -250,14 +248,12 @@
 
     if type_column is not None:
         selected[type_column] = TYPE_ATTR_NAME
->>>>>>> 3f7b0c3c
 
     converter = ColumnarConverter(
         name,
         default_type,
         type_column=type_column,
         column_defaults={weight_column: DEFAULT_WEIGHT},
-<<<<<<< HEAD
         selected_columns={
             source_column: SOURCE,
             target_column: TARGET,
@@ -269,21 +265,6 @@
         },
         allow_features=False,
     )
-
-    edges, edge_features = converter.convert(data)
-    assert all(features is None for features in edge_features.values())
-
-    for type_name, type_df in edges.items():
-        weight_col = type_df[WEIGHT]
-        if not pd.api.types.is_numeric_dtype(weight_col):
-            raise TypeError(
-                f"{converter.name(type_name)}: expected weight column {weight_column!r} to be numeric, found dtype '{weight_col.dtype}'"
-            )
-    return EdgeData(edges)
-=======
-        selected_columns=selected,
-        allow_features=False,
-    )
     edges, type_starts, edge_features = converter.convert(data)
 
     # validation:
@@ -296,7 +277,6 @@
         )
 
     return EdgeData(edges, type_starts)
->>>>>>> 3f7b0c3c
 
 
 SingleTypeNodeIdsAndFeatures = namedtuple(
