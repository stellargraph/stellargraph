# -*- coding: utf-8 -*-
#
# Copyright 2017-2020 Data61, CSIRO
#
# Licensed under the Apache License, Version 2.0 (the "License");
# you may not use this file except in compliance with the License.
# You may obtain a copy of the License at
#
# http://www.apache.org/licenses/LICENSE-2.0
#
# Unless required by applicable law or agreed to in writing, software
# distributed under the License is distributed on an "AS IS" BASIS,
# WITHOUT WARRANTIES OR CONDITIONS OF ANY KIND, either express or implied.
# See the License for the specific language governing permissions and
# limitations under the License.
import itertools
from collections import defaultdict

import numpy as np
import pandas as pd
import scipy.sparse as sps

from ..globalvar import SOURCE, TARGET, WEIGHT, TYPE_ATTR_NAME
from .validation import require_dataframe_has_columns, comma_sep


class ExternalIdIndex:
    """
    An ExternalIdIndex maps between "external IDs" and "integer locations" or "internal locations"
    (ilocs).

    It is designed to allow handling only efficient integers internally, but easily convert between
    them and the user-facing IDs.
    """

    def __init__(self, ids):
        self._index = pd.Index(ids)
        # reserve 2 ^ (n-bits) - 1 for sentinel
        self.dtype = np.min_scalar_type(len(self._index))

        if not self._index.is_unique:
            # had some duplicated IDs, which is an error
            duplicated = self._index[self._index.duplicated()].unique()
            raise ValueError(
                f"expected IDs to appear once, found some that appeared more: {comma_sep(duplicated)}"
            )

    @property
    def pandas_index(self) -> pd.Index:
        """
        Return a collection of all the elements contained in this index.
        """
        return self._index

    def __len__(self):
        return len(self._index)

    def contains_external(self, id):
        """
        Whether the external ID is indexed by this ``ExternalIdIndex``.
        """
        return id in self._index

    def is_valid(self, ilocs: np.ndarray) -> np.ndarray:
        """
        Flags the locations of all the ilocs that are valid (that is, where to_iloc didn't fail).
        """
        return (0 <= ilocs) & (ilocs < len(self))

    def require_valid(self, query_ids, ilocs: np.ndarray) -> np.ndarray:
        valid = self.is_valid(ilocs)

        if not valid.all():
            missing_values = np.asarray(query_ids)[~valid]

            if len(missing_values) == 1:
                raise KeyError(missing_values[0])

            raise KeyError(missing_values)

    def to_iloc(self, ids, smaller_type=True, strict=False) -> np.ndarray:
        """
        Convert external IDs ``ids`` to integer locations.

        Args:
            ids: a collection of external IDs
            smaller_type: if True, convert the ilocs to the smallest type that can hold them, to reduce storage
            strict: if True, check that all IDs are known and throw a KeyError if not

        Returns:
            A numpy array of the integer locations for each id that exists, with missing IDs
            represented by either the largest value of the dtype (if smaller_type is True) or -1 (if
            smaller_type is False)
        """
        internal_ids = self._index.get_indexer(ids)
        if strict:
            self.require_valid(ids, internal_ids)

        # reduce the storage required (especially useful if this is going to be stored rather than
        # just transient)
        if smaller_type:
            return internal_ids.astype(self.dtype)
        return internal_ids

    def from_iloc(self, internal_ids) -> np.ndarray:
        """
        Convert integer locations to their corresponding external ID.
        """
        return self._index.to_numpy()[internal_ids]


class ElementData:
    """
    An ``ElementData`` stores "shared" information about a set of a graph elements (nodes or
    edges). Elements of every type must have this information, such as the type itself or the
    source, target and weight for edges.

    It indexes these in terms of ilocs (see :class:`ExternalIdIndex`). The data is stored as columns
    of raw numpy arrays, because indexing such arrays is significantly (orders of magnitude) faster
    than indexing pandas dataframes, series or indices.

    Args:
        ids (sequence): the IDs of each element
        type_starts (list of tuple of type name, int): the starting iloc of the elements of each type within ``shared``
    """

    def __init__(self, ids, type_starts):
        if not isinstance(type_starts, list):
            raise TypeError(
                f"type_starts: expected list, found {type(type_starts).__name__}"
            )

        type_ranges = {}
        type_stops = type_starts[1:] + [(None, len(ids))]
        consecutive_types = zip(type_starts, type_stops)
        for idx, ((type_name, start), (_, stop)) in enumerate(consecutive_types):
            if idx == 0 and start != 0:
                raise ValueError(
                    f"type_starts: expected first type ({type_name!r}) to start at index 0, found start {start}"
                )
            if start > stop:
                raise TypeError(
                    f"type_starts (for {type_name!r}): expected valid type range, found start ({start}) after stop ({stop})"
                )
            type_ranges[type_name] = range(start, stop)

        self._id_index = ExternalIdIndex(ids)

        # there's typically a small number of types, so we can map them down to a small integer type
        # (usually uint8) for minimum storage requirements
        all_types = [type_name for type_name, _ in type_starts]
        type_sizes = [len(type_ranges[type_name]) for type_name in all_types]

        self._type_index = ExternalIdIndex(all_types)
        self._type_column = self._type_index.to_iloc(all_types).repeat(type_sizes)
        self._type_element_ilocs = type_ranges

    def __len__(self) -> int:
        return len(self._id_index)

    def __contains__(self, item) -> bool:
        return self._id_index.contains_external(item)

    @property
    def ids(self) -> ExternalIdIndex:
        """
        Returns:
             All of the IDs of these elements.
        """
        return self._id_index

    @property
    def types(self) -> ExternalIdIndex:
        """
        Returns:
            All the type names of these elements.
        """
        return self._type_index

    def type_range(self, type_name):
        """
        Returns:
            A range over the ilocs of the given type name
        """
        return self._type_element_ilocs[type_name]

    @property
    def type_ilocs(self) -> np.ndarray:
        """
        Returns:
            A numpy array with the type of each element, stores as the raw iloc of that type.
        """
        return self._type_column

    def type_of_iloc(self, id_ilocs) -> np.ndarray:
        """
        Return the types of the ID(s).

        Args:
            id_ilocs: a "selector" based on the element ID integer locations

        Returns:
             A sequence of types, corresponding to each of the ID(s) integer locations
        """
        type_codes = self._type_column[id_ilocs]
        return self._type_index.from_iloc(type_codes)


class NodeData(ElementData):
    """
    Args:
        ids (sequence): the IDs of each element
        type_starts (list of tuple of type name, int): the starting iloc of the nodes of each type within ``shared``
        features (dict of type name to numpy array): a 2D numpy or scipy array of feature vectors for the nodes of each type
    """

    def __init__(self, ids, type_starts, features):
        super().__init__(ids, type_starts)
        if not isinstance(features, dict):
            raise TypeError(f"features: expected dict, found {type(features).__name__}")

        for key, data in features.items():
            if not isinstance(data, (np.ndarray, sps.spmatrix)):
                raise TypeError(
                    f"features[{key!r}]: expected numpy or scipy array, found {type(data).__name__}"
                )

            if len(data.shape) != 2:
                raise ValueError(
                    f"features[{key!r}]: expected 2 dimensions, found {len(data.shape)}"
                )

            rows, _columns = data.shape
            expected = len(self._type_element_ilocs[key])
            if rows != expected:
                raise ValueError(
                    f"features[{key!r}]: expected one feature per ID, found {expected} IDs and {rows} feature rows"
                )

        self._features = features

    def features_of_type(self, type_name) -> np.ndarray:
        """
        Returns all features for a given type.

        Args:
            type_name (hashable): the name of the type
        """
        return self._features[type_name]

    def features(self, type_name, id_ilocs) -> np.ndarray:
        """
        Return features for a set of IDs within a given type.

        Args:
            type_name (hashable): the name of the type for all of the IDs
            ids (iterable of IDs): a sequence of IDs of elements of type type_name

        Returns:
            A 2D numpy array, where the rows correspond to the ids
        """
        start = self._type_element_ilocs[type_name].start
        feature_ilocs = id_ilocs - start

        # FIXME: better error messages
        if (feature_ilocs < 0).any():
            # ids were < start, e.g. from an earlier type, or unknown (-1)
            raise ValueError("unknown IDs")

        try:
            return self._features[type_name][feature_ilocs, :]
        except IndexError:
            # some of the indices were too large (from a later type)
            raise ValueError("unknown IDs")

    def feature_info(self):
        """
        Returns:
             A dictionary of type_name to a tuple of an integer representing the size of the
             features of that type, and the dtype of the features.
        """
        return {
            type_name: (type_features.shape[1], type_features.dtype)
            for type_name, type_features in self._features.items()
        }


class FlatAdjacencyList:
    """
    Stores an adjacency list in one contiguous numpy array in a format similar
    to a CSR matrix. The main difference between a CSR matrix and this data structure
    is that this class does not store the edge weight, is only provides an `edge_ilocs`
    which can be used to look up all other edge data.

    Ths class contains:

        - `self.flat`: a numpy array of edge_ilocs grouped by node
        - `self.splits`: a numpy array used to index `self.flat`

    A node's corresponding edge_ilocs are access by

        ```self.flat[self.splits[node_iloc-1]: self.splits[node_iloc]]```

    Where:
        - `self.splits[node_iloc - 1]` is where the edge_ilocs corresponding to the node start
        - `self.splits[node_iloc]` is where the edge_ilocs corresponding to the node end

    """

    def __init__(self, flat_array, splits):
        self.splits = splits
        self.flat = flat_array

    def __getitem__(self, idx):
        if idx == 0:
            start = 0
            stop = self.splits[0]
        else:
            start = self.splits[idx - 1]
            stop = self.splits[idx]
        return self.flat[start:stop]

    def get(self, idx, default):
        if idx >= len(self.splits):
            return default
        else:
            return self[idx]

    def items(self):
        for idx in range(len(self.splits)):
            yield (idx, self[idx])


class EdgeData(ElementData):
    """
    Args:
        ids (sequence): the IDs of each element
        sources (numpy.ndarray): the ilocs of the source of each edge
        targets (numpy.ndarray): the ilocs of the target of each edge
        weight (numpy.ndarray): the weight of each edge
        type_starts (list of tuple of type name, int): the starting iloc of the edges of each type within ``shared``
    """

    def __init__(self, ids, sources, targets, weights, type_starts):
        super().__init__(ids, type_starts)

        for name, column in {
            "sources": sources,
            "targets": targets,
            "weights": weights,
        }.items():
            if not isinstance(column, np.ndarray):
                raise TypeError(
                    f"{name}: expected a NumPy ndarray, found {type(column).__name__}"
                )

<<<<<<< HEAD
    def __init__(self, shared, type_starts, number_of_nodes):
        super().__init__(shared, type_starts)

        # cache these columns to avoid having to do more method and dict look-ups
        self.sources = self._column(SOURCE)
        self.targets = self._column(TARGET)
        self.weights = self._column(WEIGHT)
        self.number_of_nodes = number_of_nodes
=======
            if len(column.shape) != 1:
                raise TypeError(
                    f"{name}: expected rank-1 array, found shape {column.shape}"
                )

            if len(column) != len(self._id_index):
                raise TypeError(
                    f"{name}: expected length {len(self._id_index)} to match IDs, found length {len(column)}"
                )

        self.sources = sources
        self.targets = targets
        self.weights = weights
>>>>>>> c1d4e75b

        # These are lazily initialized, to only pay the (construction) time and memory cost when
        # actually using them
        self._edges_dict = self._edges_in_dict = self._edges_out_dict = None

        # when there's no neighbors for something, an empty array should be returned; this uses a
        # tiny dtype to minimise unnecessary type promotion (e.g. if this is used with an int32
        # array, the result will still be int32).
        self._empty_ilocs = np.array([], dtype=np.uint8)

    def _init_directed_adj_lists(self):
        # record the edge ilocs of incoming and outgoing edges
        if len(self.targets) == 0:
            empty_array = np.array([], dtype=np.uint8)
            self._edges_in_dict = FlatAdjacencyList(empty_array, empty_array)
            self._edges_out_dict = FlatAdjacencyList(empty_array, empty_array)
            return

        def _to_dir_adj_list(arr):
            neigh_counts = np.bincount(arr, minlength=self.number_of_nodes)
            neigh_counts = neigh_counts.astype(self._id_index.dtype, copy=False)
            splits = np.cumsum(neigh_counts, dtype=self._id_index.dtype)
            flat = np.argsort(arr).astype(self._id_index.dtype, copy=False)
            return FlatAdjacencyList(flat, splits)

        self._edges_in_dict = _to_dir_adj_list(self.targets)
        self._edges_out_dict = _to_dir_adj_list(self.sources)

    def _init_undirected_adj_lists(self):
        # record the edge ilocs of both-direction edges
        num_edges = len(self.targets)
        if num_edges == 0:
            empty_array = np.array([], dtype=np.uint8)
            self._edges_dict = FlatAdjacencyList(empty_array, empty_array)
            return

        # the dtype of the edge_ilocs
        _dtype = np.min_scalar_type(2 * len(self.sources))

        # sentinel masks out node_ilocs so must be the same type as node_ilocs node edge_ilocs
        sentinel = np.cast[np.min_scalar_type(self.number_of_nodes)](-1)
        self_loops = self.sources == self.targets
        num_self_loops = self_loops.sum()

        combined = np.concatenate([self.sources, self.targets])
        # mask out duplicates of self loops
        combined[num_edges:][self_loops] = sentinel

        flat_array = np.argsort(combined).astype(_dtype, copy=False)

        # get targets without self loops inplace
        # sentinels are sorted to the end
        filtered_targets = combined[num_edges:]
        np.ndarray.sort(filtered_targets)

        # remove the sentinels if there are any
        if num_self_loops > 0:
            flat_array = flat_array[:-num_self_loops]
            filtered_targets = filtered_targets[:-num_self_loops]

        flat_array %= num_edges
        neigh_counts = np.bincount(self.sources, minlength=self.number_of_nodes)
        neigh_counts += np.bincount(filtered_targets, minlength=self.number_of_nodes)
        neigh_counts = neigh_counts.astype(_dtype, copy=False)
        splits = np.cumsum(neigh_counts, dtype=_dtype)

        self._edges_dict = FlatAdjacencyList(flat_array, splits)

    def _adj_lookup(self, *, ins, outs):
        if ins and outs:
            if self._edges_dict is None:
                self._init_undirected_adj_lists()
            return self._edges_dict
        if ins:
            if self._edges_in_dict is None:
                self._init_directed_adj_lists()
            return self._edges_in_dict
        if outs:
            if self._edges_out_dict is None:
                self._init_directed_adj_lists()
            return self._edges_out_dict

        raise ValueError(
            "expected at least one of 'ins' or 'outs' to be True, found neither"
        )

    def degrees(self, *, ins=True, outs=True):
        """
        Compute the degrees of every non-isolated node.

        Args:
            ins (bool): count incoming edges
            outs (bool): count outgoing edges

        Returns:
            The in-, out- or total (summed) degree of all non-isolated nodes as a numpy array (if
            ``ret`` is the return value, ``ret[i]`` is the degree of the node with iloc ``i``)
        """
        adj = self._adj_lookup(ins=ins, outs=outs)
        return defaultdict(int, ((key, len(value)) for key, value in adj.items()))

    def edge_ilocs(self, node_id, *, ins, outs) -> np.ndarray:
        """
        Return the integer locations of the edges for the given node_id

        Args:
            node_id: the ID of the node


        Returns:
            The integer locations of the edges for the given node_id.
        """

        return self._adj_lookup(ins=ins, outs=outs).get(node_id, self._empty_ilocs)<|MERGE_RESOLUTION|>--- conflicted
+++ resolved
@@ -341,7 +341,7 @@
         type_starts (list of tuple of type name, int): the starting iloc of the edges of each type within ``shared``
     """
 
-    def __init__(self, ids, sources, targets, weights, type_starts):
+    def __init__(self, ids, sources, targets, weights, type_starts, number_of_nodes):
         super().__init__(ids, type_starts)
 
         for name, column in {
@@ -354,16 +354,6 @@
                     f"{name}: expected a NumPy ndarray, found {type(column).__name__}"
                 )
 
-<<<<<<< HEAD
-    def __init__(self, shared, type_starts, number_of_nodes):
-        super().__init__(shared, type_starts)
-
-        # cache these columns to avoid having to do more method and dict look-ups
-        self.sources = self._column(SOURCE)
-        self.targets = self._column(TARGET)
-        self.weights = self._column(WEIGHT)
-        self.number_of_nodes = number_of_nodes
-=======
             if len(column.shape) != 1:
                 raise TypeError(
                     f"{name}: expected rank-1 array, found shape {column.shape}"
@@ -377,7 +367,7 @@
         self.sources = sources
         self.targets = targets
         self.weights = weights
->>>>>>> c1d4e75b
+        self.number_of_nodes = number_of_nodes
 
         # These are lazily initialized, to only pay the (construction) time and memory cost when
         # actually using them
