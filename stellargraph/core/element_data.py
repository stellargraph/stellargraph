--- conflicted
+++ resolved
@@ -303,31 +303,6 @@
     return {k: np.array(v, dtype=dtype) for k, v in d.items()}
 
 
-class FlatAdjacencyList:
-
-    def __init__(self, adj_dict):
-
-        self.index = pd.Index(list(adj_dict.keys()))
-        self.splits = np.cumsum([0] + list(map(len, adj_dict.values())))
-
-        try:
-            self.flat = np.concatenate(list(adj_dict.values()))
-        except ValueError:
-            self.flat = np.array([], dtype=np.uint8)
-
-        self.empty = np.array([], dtype=np.uint8)
-
-    def __getitem__(self, item):
-        idx = self.index.get_indexer([item])[0]
-        if idx == -1:
-            return self.empty
-        start, stop = self.splits[idx], self.splits[idx + 1]
-        return self.flat[start:stop]
-
-    def keys(self):
-        return self.index
-
-
 class EdgeData(ElementData):
     """
     Args:
@@ -377,13 +352,7 @@
                 undirected.setdefault(src, []).append(i)
 
         dtype = np.min_scalar_type(len(self.sources))
-<<<<<<< HEAD
-        self._edges_in_dict = FlatAdjacencyList(_numpyise(in_dict, dtype=dtype))
-        self._edges_out_dict = FlatAdjacencyList(_numpyise(out_dict, dtype=dtype))
-        self._edges_dict = FlatAdjacencyList(_numpyise(undirected, dtype=dtype))
-=======
         self._edges_dict = _numpyise(undirected, dtype=dtype)
->>>>>>> 66017100
 
     def _adj_lookup(self, *, ins, outs):
         if ins and outs:
@@ -416,7 +385,7 @@
             ``ret`` is the return value, ``ret[i]`` is the degree of the node with iloc ``i``)
         """
         adj = self._adj_lookup(ins=ins, outs=outs)
-        return defaultdict(int, ((key, len(adj[key])) for key in adj.keys()))
+        return defaultdict(int, ((key, len(value)) for key, value in adj.items()))
 
     def edge_ilocs(self, node_id, *, ins, outs) -> np.ndarray:
         """
@@ -430,4 +399,4 @@
             The integer locations of the edges for the given node_id.
         """
 
-        return self._adj_lookup(ins=ins, outs=outs)[node_id]+        return self._adj_lookup(ins=ins, outs=outs).get(node_id, self._empty_ilocs)