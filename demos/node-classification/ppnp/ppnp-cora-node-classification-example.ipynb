{
 "cells": [
  {
   "cell_type": "markdown",
   "metadata": {},
   "source": [
    "# Stellargraph example: Personalised Propagation of Neural Predictions (PPNP) and Approximate PPNP (APPNP) on the CORA citation dataset"
   ]
  },
  {
   "cell_type": "markdown",
   "metadata": {},
   "source": [
    "Import NetworkX and stellargraph:"
   ]
  },
  {
   "cell_type": "code",
   "execution_count": 1,
   "metadata": {},
   "outputs": [],
   "source": [
    "import networkx as nx\n",
    "import pandas as pd\n",
    "import numpy as np\n",
    "import os\n",
    "from tensorflow import keras\n",
    "from tensorflow.keras import backend as K\n",
    "from tensorflow.keras.callbacks import EarlyStopping, ModelCheckpoint\n",
    "\n",
    "import stellargraph as sg\n",
    "from stellargraph.mapper import FullBatchNodeGenerator\n",
    "from stellargraph.layer.ppnp import PPNP\n",
    "from stellargraph.layer.appnp import APPNP\n",
    "\n",
    "from tensorflow.keras import layers, optimizers, losses, metrics, Model\n",
    "from sklearn import preprocessing, feature_extraction, model_selection\n",
    "from stellargraph import datasets\n",
    "from IPython.display import display, HTML"
   ]
  },
  {
   "cell_type": "markdown",
   "metadata": {},
   "source": [
    "### Loading the CORA network"
   ]
  },
  {
   "cell_type": "code",
   "execution_count": 3,
   "metadata": {},
   "outputs": [
    {
     "data": {
      "text/html": [
       "The Cora dataset consists of 2708 scientific publications classified into one of seven classes. The citation network consists of 5429 links. Each publication in the dataset is described by a 0/1-valued word vector indicating the absence/presence of the corresponding word from the dictionary. The dictionary consists of 1433 unique words."
      ],
      "text/plain": [
       "<IPython.core.display.HTML object>"
      ]
     },
     "metadata": {},
     "output_type": "display_data"
    },
    {
     "name": "stdout",
     "output_type": "stream",
     "text": [
      "Cora dataset is already downloaded\n"
     ]
    }
   ],
   "source": [
    "dataset = datasets.Cora()\n",
    "display(HTML(dataset.description))\n",
    "dataset.download()"
   ]
  },
  {
   "cell_type": "markdown",
   "metadata": {},
   "source": [
    "Load the graph from edgelist (in the order `cited-paper` <- `citing-paper`)"
   ]
  },
  {
   "cell_type": "code",
   "execution_count": 4,
   "metadata": {},
   "outputs": [],
   "source": [
<<<<<<< HEAD
    "edgelist = pd.read_csv(os.path.join(dataset.data_directory, \"cora.cites\"), sep='\\t', header=None, names=[\"target\", \"source\"])\n",
=======
    "edgelist = pd.read_csv(\n",
    "    os.path.join(data_dir, \"cora.cites\"),\n",
    "    sep=\"\\t\",\n",
    "    header=None,\n",
    "    names=[\"target\", \"source\"],\n",
    ")\n",
>>>>>>> bcf6d0a1
    "edgelist[\"label\"] = \"cites\""
   ]
  },
  {
   "cell_type": "code",
   "execution_count": 5,
   "metadata": {},
   "outputs": [],
   "source": [
    "Gnx = nx.from_pandas_edgelist(edgelist, edge_attr=\"label\")"
   ]
  },
  {
   "cell_type": "code",
   "execution_count": 6,
   "metadata": {},
   "outputs": [],
   "source": [
    "nx.set_node_attributes(Gnx, \"paper\", \"label\")"
   ]
  },
  {
   "cell_type": "markdown",
   "metadata": {},
   "source": [
    "Load the features and subject for the nodes"
   ]
  },
  {
   "cell_type": "code",
   "execution_count": 7,
   "metadata": {},
   "outputs": [],
   "source": [
    "feature_names = [\"w_{}\".format(ii) for ii in range(1433)]\n",
<<<<<<< HEAD
    "column_names =  feature_names + [\"subject\"]\n",
    "node_data = pd.read_csv(os.path.join(dataset.data_directory, \"cora.content\"), sep='\\t', header=None, names=column_names)"
=======
    "column_names = feature_names + [\"subject\"]\n",
    "node_data = pd.read_csv(\n",
    "    os.path.join(data_dir, \"cora.content\"), sep=\"\\t\", header=None, names=column_names\n",
    ")"
>>>>>>> bcf6d0a1
   ]
  },
  {
   "cell_type": "markdown",
   "metadata": {},
   "source": [
    "We aim to train a graph-ML model that will predict the \"subject\" attribute on the nodes. These subjects are one of 7 categories:"
   ]
  },
  {
   "cell_type": "code",
   "execution_count": 8,
   "metadata": {},
   "outputs": [
    {
     "data": {
      "text/plain": [
       "{'Case_Based',\n",
       " 'Genetic_Algorithms',\n",
       " 'Neural_Networks',\n",
       " 'Probabilistic_Methods',\n",
       " 'Reinforcement_Learning',\n",
       " 'Rule_Learning',\n",
       " 'Theory'}"
      ]
     },
     "execution_count": 8,
     "metadata": {},
     "output_type": "execute_result"
    }
   ],
   "source": [
    "set(node_data[\"subject\"])"
   ]
  },
  {
   "cell_type": "markdown",
   "metadata": {},
   "source": [
    "### Splitting the data"
   ]
  },
  {
   "cell_type": "markdown",
   "metadata": {},
   "source": [
    "For machine learning we want to take a subset of the nodes for training, and use the rest for validation and testing. We'll use scikit-learn again to do this.\n",
    "\n",
    "Here we're taking 140 node labels for training, 500 for validation, and the rest for testing."
   ]
  },
  {
   "cell_type": "code",
   "execution_count": 8,
   "metadata": {},
   "outputs": [],
   "source": [
    "train_data, test_data = model_selection.train_test_split(\n",
    "    node_data, train_size=140, test_size=None, stratify=node_data[\"subject\"]\n",
    ")\n",
    "val_data, test_data = model_selection.train_test_split(\n",
    "    test_data, train_size=500, test_size=None, stratify=test_data[\"subject\"]\n",
    ")"
   ]
  },
  {
   "cell_type": "markdown",
   "metadata": {},
   "source": [
    "Note using stratified sampling gives the following counts:"
   ]
  },
  {
   "cell_type": "code",
   "execution_count": 9,
   "metadata": {},
   "outputs": [
    {
     "data": {
      "text/plain": [
       "Counter({'Genetic_Algorithms': 22,\n",
       "         'Theory': 18,\n",
       "         'Neural_Networks': 42,\n",
       "         'Case_Based': 16,\n",
       "         'Reinforcement_Learning': 11,\n",
       "         'Probabilistic_Methods': 22,\n",
       "         'Rule_Learning': 9})"
      ]
     },
     "execution_count": 9,
     "metadata": {},
     "output_type": "execute_result"
    }
   ],
   "source": [
    "from collections import Counter\n",
    "\n",
    "Counter(train_data[\"subject\"])"
   ]
  },
  {
   "cell_type": "markdown",
   "metadata": {},
   "source": [
    "The training set has class imbalance that might need to be compensated, e.g., via using a weighted cross-entropy loss in model training, with class weights inversely proportional to class support. However, we will ignore the class imbalance in this example, for simplicity."
   ]
  },
  {
   "cell_type": "markdown",
   "metadata": {},
   "source": [
    "### Converting to numeric arrays"
   ]
  },
  {
   "cell_type": "markdown",
   "metadata": {},
   "source": [
    "For our categorical target, we will use one-hot vectors that will be fed into a soft-max Keras layer during training. To do this conversion ..."
   ]
  },
  {
   "cell_type": "code",
   "execution_count": 10,
   "metadata": {},
   "outputs": [],
   "source": [
    "target_encoding = feature_extraction.DictVectorizer(sparse=False)\n",
    "\n",
    "train_targets = target_encoding.fit_transform(train_data[[\"subject\"]].to_dict(\"records\"))\n",
    "val_targets = target_encoding.transform(val_data[[\"subject\"]].to_dict(\"records\"))\n",
    "test_targets = target_encoding.transform(test_data[[\"subject\"]].to_dict(\"records\"))"
   ]
  },
  {
   "cell_type": "markdown",
   "metadata": {},
   "source": [
    "We now do the same for the node attributes we want to use to predict the subject. These are the feature vectors that the Keras model will use as input. The CORA dataset contains attributes 'w_x' that correspond to words found in that publication. If a word occurs more than once in a publication the relevant attribute will be set to one, otherwise it will be zero."
   ]
  },
  {
   "cell_type": "code",
   "execution_count": 11,
   "metadata": {},
   "outputs": [],
   "source": [
    "node_features = node_data[feature_names]"
   ]
  },
  {
   "cell_type": "markdown",
   "metadata": {},
   "source": [
    "## Creating the PPNP model in Keras"
   ]
  },
  {
   "cell_type": "markdown",
   "metadata": {},
   "source": [
    "Now create a StellarGraph object from the NetworkX graph and the node features and targets. It is StellarGraph objects that we use in this library to perform machine learning tasks on."
   ]
  },
  {
   "cell_type": "code",
   "execution_count": 12,
   "metadata": {},
   "outputs": [],
   "source": [
    "G = sg.StellarGraph(Gnx, node_features=node_features)"
   ]
  },
  {
   "cell_type": "code",
   "execution_count": 13,
   "metadata": {},
   "outputs": [
    {
     "name": "stdout",
     "output_type": "stream",
     "text": [
      "NetworkXStellarGraph: Undirected multigraph\n",
      " Nodes: 2708, Edges: 5278\n",
      "\n",
      " Node types:\n",
      "  paper: [2708]\n",
      "    Edge types: paper-cites->paper\n",
      "\n",
      " Edge types:\n",
      "    paper-cites->paper: [5278]\n",
      "\n"
     ]
    }
   ],
   "source": [
    "print(G.info())"
   ]
  },
  {
   "cell_type": "markdown",
   "metadata": {},
   "source": [
    "To feed data from the graph to the Keras model we need a generator. Since PPNP is a full-batch model, we use the `FullBatchNodeGenerator` class to feed node features and the normalized graph Laplacian matrix to the model.\n",
    "\n",
    "Specifying the `method='ppnp'` argument to the `FullBatchNodeGenerator` will pre-process the adjacency matrix and supply the personalized page rank matrix necessary for PPNP.  The personalized page rank matrix is a dense matrix and so `sparse=False` must be passed to `FullBatchNodeGenerator`. `teleport_probability=0.1` specifies the probability of returning to the starting node in the propogation step as desribed in the paper (alpha in the paper). "
   ]
  },
  {
   "cell_type": "code",
   "execution_count": 14,
   "metadata": {},
   "outputs": [],
   "source": [
    "generator = FullBatchNodeGenerator(\n",
    "    G, method=\"ppnp\", sparse=False, teleport_probability=0.1\n",
    ")"
   ]
  },
  {
   "cell_type": "markdown",
   "metadata": {},
   "source": [
    "For training we map only the training nodes returned from our splitter and the target values."
   ]
  },
  {
   "cell_type": "code",
   "execution_count": 15,
   "metadata": {},
   "outputs": [],
   "source": [
    "train_gen = generator.flow(train_data.index, train_targets)"
   ]
  },
  {
   "cell_type": "markdown",
   "metadata": {},
   "source": [
    "Now we can specify our machine learning model, we need a few more parameters for this:\n",
    "\n",
    " * the `layer_sizes` is a list of hidden feature sizes of each full fully connected layer in the model. In this example we use three fully connected layers with 64,64, and 7 hidden node features at each layer. \n",
    " * `activations` is a list of activations applied to each layer's output\n",
    " * `dropout=0.5` specifies a 50% dropout at each layer. \n",
    " * `kernel_regularizer=keras.regularizers.l2(0.001)` specifies a penality that prevents the model weights from become too large and helps limit overfitting\n",
    " \n",
    " #### Note that the size of the final fully connected layer must be equal to the number of classes you are trying to predict.\n"
   ]
  },
  {
   "cell_type": "markdown",
   "metadata": {},
   "source": [
    "We create a PPNP model as follows:"
   ]
  },
  {
   "cell_type": "code",
   "execution_count": 16,
   "metadata": {},
   "outputs": [],
   "source": [
    "ppnp = PPNP(\n",
    "    layer_sizes=[64, 64, train_targets.shape[-1]],\n",
    "    activations=[\"relu\", \"relu\", \"relu\"],\n",
    "    generator=generator,\n",
    "    dropout=0.5,\n",
    "    kernel_regularizer=keras.regularizers.l2(0.001),\n",
    ")\n",
    "\n",
    "x_inp, x_out = ppnp.build()\n",
    "predictions = keras.layers.Softmax()(x_out)"
   ]
  },
  {
   "cell_type": "markdown",
   "metadata": {},
   "source": [
    "### Training the model"
   ]
  },
  {
   "cell_type": "markdown",
   "metadata": {},
   "source": [
    "Now let's create the actual Keras model with the input tensors `x_inp` and output tensors being the predictions `predictions` from the final dense layer"
   ]
  },
  {
   "cell_type": "code",
   "execution_count": 17,
   "metadata": {},
   "outputs": [],
   "source": [
    "ppnp_model = Model(inputs=x_inp, outputs=predictions)\n",
    "ppnp_model.compile(\n",
    "    optimizer=optimizers.Adam(lr=0.01),\n",
    "    loss=losses.categorical_crossentropy,\n",
    "    metrics=[\"acc\"],\n",
    ")"
   ]
  },
  {
   "cell_type": "markdown",
   "metadata": {},
   "source": [
    "Train the model, keeping track of its loss and accuracy on the training set, and its generalisation performance on the validation set (we need to create another generator over the validation data for this)"
   ]
  },
  {
   "cell_type": "code",
   "execution_count": 18,
   "metadata": {},
   "outputs": [],
   "source": [
    "val_gen = generator.flow(val_data.index, val_targets)"
   ]
  },
  {
   "cell_type": "markdown",
   "metadata": {},
   "source": [
    "Create callbacks for early stopping (if validation accuracy stops improving) and best model checkpoint saving:"
   ]
  },
  {
   "cell_type": "code",
   "execution_count": 19,
   "metadata": {},
   "outputs": [],
   "source": [
    "if not os.path.isdir(\"logs\"):\n",
    "    os.makedirs(\"logs\")"
   ]
  },
  {
   "cell_type": "code",
   "execution_count": 20,
   "metadata": {},
   "outputs": [],
   "source": [
    "es_callback = EarlyStopping(\n",
    "    monitor=\"val_acc\", patience=50\n",
    ")  # patience is the number of epochs to wait before early stopping in case of no further improvement\n",
    "\n",
    "mc_callback = ModelCheckpoint(\n",
    "    \"logs/best_ppnp_model.h5\",\n",
    "    monitor=\"val_acc\",\n",
    "    save_best_only=True,\n",
    "    save_weights_only=True,\n",
    ")"
   ]
  },
  {
   "cell_type": "markdown",
   "metadata": {},
   "source": [
    "Train the model"
   ]
  },
  {
   "cell_type": "code",
   "execution_count": 21,
   "metadata": {},
   "outputs": [
    {
     "name": "stdout",
     "output_type": "stream",
     "text": [
      "Epoch 1/80\n",
      "WARNING:tensorflow:From /Users/doc019/.envs/tf2/lib/python3.7/site-packages/tensorflow_core/python/ops/array_grad.py:502: _EagerTensorBase.cpu (from tensorflow.python.framework.ops) is deprecated and will be removed in a future version.\n",
      "Instructions for updating:\n",
      "Use tf.identity instead.\n"
     ]
    },
    {
     "name": "stdout",
     "output_type": "stream",
     "text": [
      "1/1 - 0s - loss: 2.1599 - acc: 0.0929 - val_loss: 2.0875 - val_acc: 0.3020\n"
     ]
    },
    {
     "name": "stdout",
     "output_type": "stream",
     "text": [
      "Epoch 2/80\n"
     ]
    },
    {
     "name": "stdout",
     "output_type": "stream",
     "text": [
      "1/1 - 0s - loss: 2.0729 - acc: 0.2929 - val_loss: 2.0289 - val_acc: 0.3020\n"
     ]
    },
    {
     "name": "stdout",
     "output_type": "stream",
     "text": [
      "Epoch 3/80\n"
     ]
    },
    {
     "name": "stdout",
     "output_type": "stream",
     "text": [
      "1/1 - 0s - loss: 2.0044 - acc: 0.2929 - val_loss: 1.9817 - val_acc: 0.3020\n"
     ]
    },
    {
     "name": "stdout",
     "output_type": "stream",
     "text": [
      "Epoch 4/80\n"
     ]
    },
    {
     "name": "stdout",
     "output_type": "stream",
     "text": [
      "1/1 - 0s - loss: 1.9740 - acc: 0.3000 - val_loss: 1.9448 - val_acc: 0.3020\n"
     ]
    },
    {
     "name": "stdout",
     "output_type": "stream",
     "text": [
      "Epoch 5/80\n"
     ]
    },
    {
     "name": "stdout",
     "output_type": "stream",
     "text": [
      "1/1 - 0s - loss: 1.9435 - acc: 0.2929 - val_loss: 1.8980 - val_acc: 0.3020\n"
     ]
    },
    {
     "name": "stdout",
     "output_type": "stream",
     "text": [
      "Epoch 6/80\n"
     ]
    },
    {
     "name": "stdout",
     "output_type": "stream",
     "text": [
      "1/1 - 0s - loss: 1.8911 - acc: 0.3071 - val_loss: 1.8500 - val_acc: 0.3020\n"
     ]
    },
    {
     "name": "stdout",
     "output_type": "stream",
     "text": [
      "Epoch 7/80\n"
     ]
    },
    {
     "name": "stdout",
     "output_type": "stream",
     "text": [
      "1/1 - 0s - loss: 1.9128 - acc: 0.3071 - val_loss: 1.8064 - val_acc: 0.3940\n"
     ]
    },
    {
     "name": "stdout",
     "output_type": "stream",
     "text": [
      "Epoch 8/80\n"
     ]
    },
    {
     "name": "stdout",
     "output_type": "stream",
     "text": [
      "1/1 - 0s - loss: 1.8352 - acc: 0.3143 - val_loss: 1.7619 - val_acc: 0.4980\n"
     ]
    },
    {
     "name": "stdout",
     "output_type": "stream",
     "text": [
      "Epoch 9/80\n"
     ]
    },
    {
     "name": "stdout",
     "output_type": "stream",
     "text": [
      "1/1 - 0s - loss: 1.7459 - acc: 0.4571 - val_loss: 1.7043 - val_acc: 0.5540\n"
     ]
    },
    {
     "name": "stdout",
     "output_type": "stream",
     "text": [
      "Epoch 10/80\n"
     ]
    },
    {
     "name": "stdout",
     "output_type": "stream",
     "text": [
      "1/1 - 0s - loss: 1.7510 - acc: 0.4429 - val_loss: 1.6316 - val_acc: 0.5800\n"
     ]
    },
    {
     "name": "stdout",
     "output_type": "stream",
     "text": [
      "Epoch 11/80\n"
     ]
    },
    {
     "name": "stdout",
     "output_type": "stream",
     "text": [
      "1/1 - 0s - loss: 1.6374 - acc: 0.5000 - val_loss: 1.5465 - val_acc: 0.5980\n"
     ]
    },
    {
     "name": "stdout",
     "output_type": "stream",
     "text": [
      "Epoch 12/80\n"
     ]
    },
    {
     "name": "stdout",
     "output_type": "stream",
     "text": [
      "1/1 - 0s - loss: 1.6044 - acc: 0.5000 - val_loss: 1.4637 - val_acc: 0.5940\n"
     ]
    },
    {
     "name": "stdout",
     "output_type": "stream",
     "text": [
      "Epoch 13/80\n"
     ]
    },
    {
     "name": "stdout",
     "output_type": "stream",
     "text": [
      "1/1 - 0s - loss: 1.5055 - acc: 0.5714 - val_loss: 1.3875 - val_acc: 0.5980\n"
     ]
    },
    {
     "name": "stdout",
     "output_type": "stream",
     "text": [
      "Epoch 14/80\n"
     ]
    },
    {
     "name": "stdout",
     "output_type": "stream",
     "text": [
      "1/1 - 0s - loss: 1.4694 - acc: 0.5714 - val_loss: 1.3166 - val_acc: 0.6520\n"
     ]
    },
    {
     "name": "stdout",
     "output_type": "stream",
     "text": [
      "Epoch 15/80\n"
     ]
    },
    {
     "name": "stdout",
     "output_type": "stream",
     "text": [
      "1/1 - 0s - loss: 1.4645 - acc: 0.5214 - val_loss: 1.2547 - val_acc: 0.6940\n"
     ]
    },
    {
     "name": "stdout",
     "output_type": "stream",
     "text": [
      "Epoch 16/80\n"
     ]
    },
    {
     "name": "stdout",
     "output_type": "stream",
     "text": [
      "1/1 - 0s - loss: 1.3094 - acc: 0.6214 - val_loss: 1.2062 - val_acc: 0.7160\n"
     ]
    },
    {
     "name": "stdout",
     "output_type": "stream",
     "text": [
      "Epoch 17/80\n"
     ]
    },
    {
     "name": "stdout",
     "output_type": "stream",
     "text": [
      "1/1 - 0s - loss: 1.3256 - acc: 0.6214 - val_loss: 1.1758 - val_acc: 0.7320\n"
     ]
    },
    {
     "name": "stdout",
     "output_type": "stream",
     "text": [
      "Epoch 18/80\n"
     ]
    },
    {
     "name": "stdout",
     "output_type": "stream",
     "text": [
      "1/1 - 0s - loss: 1.1683 - acc: 0.6857 - val_loss: 1.1537 - val_acc: 0.7260\n"
     ]
    },
    {
     "name": "stdout",
     "output_type": "stream",
     "text": [
      "Epoch 19/80\n"
     ]
    },
    {
     "name": "stdout",
     "output_type": "stream",
     "text": [
      "1/1 - 0s - loss: 1.0887 - acc: 0.7000 - val_loss: 1.1347 - val_acc: 0.7320\n"
     ]
    },
    {
     "name": "stdout",
     "output_type": "stream",
     "text": [
      "Epoch 20/80\n"
     ]
    },
    {
     "name": "stdout",
     "output_type": "stream",
     "text": [
      "1/1 - 0s - loss: 1.1129 - acc: 0.7143 - val_loss: 1.1092 - val_acc: 0.7400\n"
     ]
    },
    {
     "name": "stdout",
     "output_type": "stream",
     "text": [
      "Epoch 21/80\n"
     ]
    },
    {
     "name": "stdout",
     "output_type": "stream",
     "text": [
      "1/1 - 0s - loss: 1.1137 - acc: 0.7500 - val_loss: 1.0891 - val_acc: 0.7460\n"
     ]
    },
    {
     "name": "stdout",
     "output_type": "stream",
     "text": [
      "Epoch 22/80\n"
     ]
    },
    {
     "name": "stdout",
     "output_type": "stream",
     "text": [
      "1/1 - 0s - loss: 0.9502 - acc: 0.7786 - val_loss: 1.0789 - val_acc: 0.7620\n"
     ]
    },
    {
     "name": "stdout",
     "output_type": "stream",
     "text": [
      "Epoch 23/80\n"
     ]
    },
    {
     "name": "stdout",
     "output_type": "stream",
     "text": [
      "1/1 - 0s - loss: 1.0123 - acc: 0.7571 - val_loss: 1.0595 - val_acc: 0.7740\n"
     ]
    },
    {
     "name": "stdout",
     "output_type": "stream",
     "text": [
      "Epoch 24/80\n"
     ]
    },
    {
     "name": "stdout",
     "output_type": "stream",
     "text": [
      "1/1 - 0s - loss: 1.0087 - acc: 0.7357 - val_loss: 1.0430 - val_acc: 0.7840\n"
     ]
    },
    {
     "name": "stdout",
     "output_type": "stream",
     "text": [
      "Epoch 25/80\n"
     ]
    },
    {
     "name": "stdout",
     "output_type": "stream",
     "text": [
      "1/1 - 0s - loss: 1.0182 - acc: 0.7714 - val_loss: 1.0376 - val_acc: 0.7860\n"
     ]
    },
    {
     "name": "stdout",
     "output_type": "stream",
     "text": [
      "Epoch 26/80\n"
     ]
    },
    {
     "name": "stdout",
     "output_type": "stream",
     "text": [
      "1/1 - 0s - loss: 0.9582 - acc: 0.7643 - val_loss: 1.0433 - val_acc: 0.7960\n"
     ]
    },
    {
     "name": "stdout",
     "output_type": "stream",
     "text": [
      "Epoch 27/80\n"
     ]
    },
    {
     "name": "stdout",
     "output_type": "stream",
     "text": [
      "1/1 - 0s - loss: 0.9607 - acc: 0.8000 - val_loss: 1.0343 - val_acc: 0.7840\n"
     ]
    },
    {
     "name": "stdout",
     "output_type": "stream",
     "text": [
      "Epoch 28/80\n"
     ]
    },
    {
     "name": "stdout",
     "output_type": "stream",
     "text": [
      "1/1 - 0s - loss: 0.9276 - acc: 0.8071 - val_loss: 1.0314 - val_acc: 0.7720\n"
     ]
    },
    {
     "name": "stdout",
     "output_type": "stream",
     "text": [
      "Epoch 29/80\n"
     ]
    },
    {
     "name": "stdout",
     "output_type": "stream",
     "text": [
      "1/1 - 0s - loss: 0.9551 - acc: 0.8000 - val_loss: 1.0383 - val_acc: 0.7700\n"
     ]
    },
    {
     "name": "stdout",
     "output_type": "stream",
     "text": [
      "Epoch 30/80\n"
     ]
    },
    {
     "name": "stdout",
     "output_type": "stream",
     "text": [
      "1/1 - 0s - loss: 0.8990 - acc: 0.8000 - val_loss: 1.0472 - val_acc: 0.7680\n"
     ]
    },
    {
     "name": "stdout",
     "output_type": "stream",
     "text": [
      "Epoch 31/80\n"
     ]
    },
    {
     "name": "stdout",
     "output_type": "stream",
     "text": [
      "1/1 - 0s - loss: 0.8820 - acc: 0.8143 - val_loss: 1.0538 - val_acc: 0.7740\n"
     ]
    },
    {
     "name": "stdout",
     "output_type": "stream",
     "text": [
      "Epoch 32/80\n"
     ]
    },
    {
     "name": "stdout",
     "output_type": "stream",
     "text": [
      "1/1 - 0s - loss: 0.9005 - acc: 0.8143 - val_loss: 1.0441 - val_acc: 0.7700\n"
     ]
    },
    {
     "name": "stdout",
     "output_type": "stream",
     "text": [
      "Epoch 33/80\n"
     ]
    },
    {
     "name": "stdout",
     "output_type": "stream",
     "text": [
      "1/1 - 0s - loss: 0.9670 - acc: 0.7857 - val_loss: 1.0319 - val_acc: 0.7700\n"
     ]
    },
    {
     "name": "stdout",
     "output_type": "stream",
     "text": [
      "Epoch 34/80\n"
     ]
    },
    {
     "name": "stdout",
     "output_type": "stream",
     "text": [
      "1/1 - 0s - loss: 0.8599 - acc: 0.8500 - val_loss: 1.0115 - val_acc: 0.7700\n"
     ]
    },
    {
     "name": "stdout",
     "output_type": "stream",
     "text": [
      "Epoch 35/80\n"
     ]
    },
    {
     "name": "stdout",
     "output_type": "stream",
     "text": [
      "1/1 - 0s - loss: 0.8452 - acc: 0.8357 - val_loss: 0.9817 - val_acc: 0.7760\n"
     ]
    },
    {
     "name": "stdout",
     "output_type": "stream",
     "text": [
      "Epoch 36/80\n"
     ]
    },
    {
     "name": "stdout",
     "output_type": "stream",
     "text": [
      "1/1 - 0s - loss: 0.8312 - acc: 0.8357 - val_loss: 0.9644 - val_acc: 0.7800\n"
     ]
    },
    {
     "name": "stdout",
     "output_type": "stream",
     "text": [
      "Epoch 37/80\n"
     ]
    },
    {
     "name": "stdout",
     "output_type": "stream",
     "text": [
      "1/1 - 0s - loss: 0.7943 - acc: 0.8500 - val_loss: 0.9724 - val_acc: 0.7800\n"
     ]
    },
    {
     "name": "stdout",
     "output_type": "stream",
     "text": [
      "Epoch 38/80\n"
     ]
    },
    {
     "name": "stdout",
     "output_type": "stream",
     "text": [
      "1/1 - 0s - loss: 0.9365 - acc: 0.8214 - val_loss: 0.9778 - val_acc: 0.7780\n"
     ]
    },
    {
     "name": "stdout",
     "output_type": "stream",
     "text": [
      "Epoch 39/80\n"
     ]
    },
    {
     "name": "stdout",
     "output_type": "stream",
     "text": [
      "1/1 - 0s - loss: 0.8617 - acc: 0.8214 - val_loss: 0.9711 - val_acc: 0.7840\n"
     ]
    },
    {
     "name": "stdout",
     "output_type": "stream",
     "text": [
      "Epoch 40/80\n"
     ]
    },
    {
     "name": "stdout",
     "output_type": "stream",
     "text": [
      "1/1 - 0s - loss: 0.8251 - acc: 0.8071 - val_loss: 0.9640 - val_acc: 0.7840\n"
     ]
    },
    {
     "name": "stdout",
     "output_type": "stream",
     "text": [
      "Epoch 41/80\n"
     ]
    },
    {
     "name": "stdout",
     "output_type": "stream",
     "text": [
      "1/1 - 0s - loss: 0.8186 - acc: 0.8571 - val_loss: 0.9728 - val_acc: 0.7820\n"
     ]
    },
    {
     "name": "stdout",
     "output_type": "stream",
     "text": [
      "Epoch 42/80\n"
     ]
    },
    {
     "name": "stdout",
     "output_type": "stream",
     "text": [
      "1/1 - 0s - loss: 0.7751 - acc: 0.8500 - val_loss: 0.9932 - val_acc: 0.7800\n"
     ]
    },
    {
     "name": "stdout",
     "output_type": "stream",
     "text": [
      "Epoch 43/80\n"
     ]
    },
    {
     "name": "stdout",
     "output_type": "stream",
     "text": [
      "1/1 - 0s - loss: 0.7727 - acc: 0.8500 - val_loss: 1.0128 - val_acc: 0.7820\n"
     ]
    },
    {
     "name": "stdout",
     "output_type": "stream",
     "text": [
      "Epoch 44/80\n"
     ]
    },
    {
     "name": "stdout",
     "output_type": "stream",
     "text": [
      "1/1 - 0s - loss: 0.8369 - acc: 0.8429 - val_loss: 1.0134 - val_acc: 0.7820\n"
     ]
    },
    {
     "name": "stdout",
     "output_type": "stream",
     "text": [
      "Epoch 45/80\n"
     ]
    },
    {
     "name": "stdout",
     "output_type": "stream",
     "text": [
      "1/1 - 0s - loss: 0.8604 - acc: 0.8143 - val_loss: 0.9930 - val_acc: 0.7760\n"
     ]
    },
    {
     "name": "stdout",
     "output_type": "stream",
     "text": [
      "Epoch 46/80\n"
     ]
    },
    {
     "name": "stdout",
     "output_type": "stream",
     "text": [
      "1/1 - 0s - loss: 0.7866 - acc: 0.8286 - val_loss: 0.9742 - val_acc: 0.7820\n"
     ]
    },
    {
     "name": "stdout",
     "output_type": "stream",
     "text": [
      "Epoch 47/80\n"
     ]
    },
    {
     "name": "stdout",
     "output_type": "stream",
     "text": [
      "1/1 - 0s - loss: 0.7795 - acc: 0.8571 - val_loss: 0.9660 - val_acc: 0.7860\n"
     ]
    },
    {
     "name": "stdout",
     "output_type": "stream",
     "text": [
      "Epoch 48/80\n"
     ]
    },
    {
     "name": "stdout",
     "output_type": "stream",
     "text": [
      "1/1 - 0s - loss: 0.8167 - acc: 0.8214 - val_loss: 0.9593 - val_acc: 0.7880\n"
     ]
    },
    {
     "name": "stdout",
     "output_type": "stream",
     "text": [
      "Epoch 49/80\n"
     ]
    },
    {
     "name": "stdout",
     "output_type": "stream",
     "text": [
      "1/1 - 0s - loss: 0.8022 - acc: 0.8357 - val_loss: 0.9590 - val_acc: 0.7860\n"
     ]
    },
    {
     "name": "stdout",
     "output_type": "stream",
     "text": [
      "Epoch 50/80\n"
     ]
    },
    {
     "name": "stdout",
     "output_type": "stream",
     "text": [
      "1/1 - 0s - loss: 0.7633 - acc: 0.8286 - val_loss: 0.9644 - val_acc: 0.7820\n"
     ]
    },
    {
     "name": "stdout",
     "output_type": "stream",
     "text": [
      "Epoch 51/80\n"
     ]
    },
    {
     "name": "stdout",
     "output_type": "stream",
     "text": [
      "1/1 - 0s - loss: 0.6852 - acc: 0.8714 - val_loss: 0.9684 - val_acc: 0.7820\n"
     ]
    },
    {
     "name": "stdout",
     "output_type": "stream",
     "text": [
      "Epoch 52/80\n"
     ]
    },
    {
     "name": "stdout",
     "output_type": "stream",
     "text": [
      "1/1 - 0s - loss: 0.8340 - acc: 0.8286 - val_loss: 0.9713 - val_acc: 0.7800\n"
     ]
    },
    {
     "name": "stdout",
     "output_type": "stream",
     "text": [
      "Epoch 53/80\n"
     ]
    },
    {
     "name": "stdout",
     "output_type": "stream",
     "text": [
      "1/1 - 0s - loss: 0.8443 - acc: 0.8214 - val_loss: 0.9769 - val_acc: 0.7900\n"
     ]
    },
    {
     "name": "stdout",
     "output_type": "stream",
     "text": [
      "Epoch 54/80\n"
     ]
    },
    {
     "name": "stdout",
     "output_type": "stream",
     "text": [
      "1/1 - 0s - loss: 0.7172 - acc: 0.8429 - val_loss: 0.9850 - val_acc: 0.7840\n"
     ]
    },
    {
     "name": "stdout",
     "output_type": "stream",
     "text": [
      "Epoch 55/80\n"
     ]
    },
    {
     "name": "stdout",
     "output_type": "stream",
     "text": [
      "1/1 - 0s - loss: 0.7857 - acc: 0.8643 - val_loss: 0.9908 - val_acc: 0.7860\n"
     ]
    },
    {
     "name": "stdout",
     "output_type": "stream",
     "text": [
      "Epoch 56/80\n"
     ]
    },
    {
     "name": "stdout",
     "output_type": "stream",
     "text": [
      "1/1 - 0s - loss: 0.8716 - acc: 0.8143 - val_loss: 0.9983 - val_acc: 0.7880\n"
     ]
    },
    {
     "name": "stdout",
     "output_type": "stream",
     "text": [
      "Epoch 57/80\n"
     ]
    },
    {
     "name": "stdout",
     "output_type": "stream",
     "text": [
      "1/1 - 0s - loss: 0.8405 - acc: 0.8143 - val_loss: 0.9929 - val_acc: 0.7900\n"
     ]
    },
    {
     "name": "stdout",
     "output_type": "stream",
     "text": [
      "Epoch 58/80\n"
     ]
    },
    {
     "name": "stdout",
     "output_type": "stream",
     "text": [
      "1/1 - 0s - loss: 0.7329 - acc: 0.8643 - val_loss: 0.9807 - val_acc: 0.7840\n"
     ]
    },
    {
     "name": "stdout",
     "output_type": "stream",
     "text": [
      "Epoch 59/80\n"
     ]
    },
    {
     "name": "stdout",
     "output_type": "stream",
     "text": [
      "1/1 - 0s - loss: 0.7431 - acc: 0.8929 - val_loss: 0.9720 - val_acc: 0.7700\n"
     ]
    },
    {
     "name": "stdout",
     "output_type": "stream",
     "text": [
      "Epoch 60/80\n"
     ]
    },
    {
     "name": "stdout",
     "output_type": "stream",
     "text": [
      "1/1 - 0s - loss: 0.7624 - acc: 0.8429 - val_loss: 0.9630 - val_acc: 0.7800\n"
     ]
    },
    {
     "name": "stdout",
     "output_type": "stream",
     "text": [
      "Epoch 61/80\n"
     ]
    },
    {
     "name": "stdout",
     "output_type": "stream",
     "text": [
      "1/1 - 0s - loss: 0.7111 - acc: 0.8714 - val_loss: 0.9588 - val_acc: 0.7800\n"
     ]
    },
    {
     "name": "stdout",
     "output_type": "stream",
     "text": [
      "Epoch 62/80\n"
     ]
    },
    {
     "name": "stdout",
     "output_type": "stream",
     "text": [
      "1/1 - 0s - loss: 0.6725 - acc: 0.8857 - val_loss: 0.9548 - val_acc: 0.7800\n"
     ]
    },
    {
     "name": "stdout",
     "output_type": "stream",
     "text": [
      "Epoch 63/80\n"
     ]
    },
    {
     "name": "stdout",
     "output_type": "stream",
     "text": [
      "1/1 - 0s - loss: 0.7147 - acc: 0.8571 - val_loss: 0.9537 - val_acc: 0.7840\n"
     ]
    },
    {
     "name": "stdout",
     "output_type": "stream",
     "text": [
      "Epoch 64/80\n"
     ]
    },
    {
     "name": "stdout",
     "output_type": "stream",
     "text": [
      "1/1 - 0s - loss: 0.7115 - acc: 0.8714 - val_loss: 0.9520 - val_acc: 0.7860\n"
     ]
    },
    {
     "name": "stdout",
     "output_type": "stream",
     "text": [
      "Epoch 65/80\n"
     ]
    },
    {
     "name": "stdout",
     "output_type": "stream",
     "text": [
      "1/1 - 0s - loss: 0.6966 - acc: 0.8643 - val_loss: 0.9535 - val_acc: 0.8000\n"
     ]
    },
    {
     "name": "stdout",
     "output_type": "stream",
     "text": [
      "Epoch 66/80\n"
     ]
    },
    {
     "name": "stdout",
     "output_type": "stream",
     "text": [
      "1/1 - 0s - loss: 0.7248 - acc: 0.8643 - val_loss: 0.9520 - val_acc: 0.8060\n"
     ]
    },
    {
     "name": "stdout",
     "output_type": "stream",
     "text": [
      "Epoch 67/80\n"
     ]
    },
    {
     "name": "stdout",
     "output_type": "stream",
     "text": [
      "1/1 - 0s - loss: 0.7633 - acc: 0.8214 - val_loss: 0.9521 - val_acc: 0.7980\n"
     ]
    },
    {
     "name": "stdout",
     "output_type": "stream",
     "text": [
      "Epoch 68/80\n"
     ]
    },
    {
     "name": "stdout",
     "output_type": "stream",
     "text": [
      "1/1 - 0s - loss: 0.6003 - acc: 0.8857 - val_loss: 0.9563 - val_acc: 0.8020\n"
     ]
    },
    {
     "name": "stdout",
     "output_type": "stream",
     "text": [
      "Epoch 69/80\n"
     ]
    },
    {
     "name": "stdout",
     "output_type": "stream",
     "text": [
      "1/1 - 0s - loss: 0.6435 - acc: 0.8714 - val_loss: 0.9592 - val_acc: 0.8200\n"
     ]
    },
    {
     "name": "stdout",
     "output_type": "stream",
     "text": [
      "Epoch 70/80\n"
     ]
    },
    {
     "name": "stdout",
     "output_type": "stream",
     "text": [
      "1/1 - 0s - loss: 0.5962 - acc: 0.9071 - val_loss: 0.9577 - val_acc: 0.8240\n"
     ]
    },
    {
     "name": "stdout",
     "output_type": "stream",
     "text": [
      "Epoch 71/80\n"
     ]
    },
    {
     "name": "stdout",
     "output_type": "stream",
     "text": [
      "1/1 - 0s - loss: 0.7508 - acc: 0.8643 - val_loss: 0.9514 - val_acc: 0.8300\n"
     ]
    },
    {
     "name": "stdout",
     "output_type": "stream",
     "text": [
      "Epoch 72/80\n"
     ]
    },
    {
     "name": "stdout",
     "output_type": "stream",
     "text": [
      "1/1 - 0s - loss: 0.7667 - acc: 0.8500 - val_loss: 0.9442 - val_acc: 0.8280\n"
     ]
    },
    {
     "name": "stdout",
     "output_type": "stream",
     "text": [
      "Epoch 73/80\n"
     ]
    },
    {
     "name": "stdout",
     "output_type": "stream",
     "text": [
      "1/1 - 0s - loss: 0.7510 - acc: 0.8714 - val_loss: 0.9344 - val_acc: 0.8180\n"
     ]
    },
    {
     "name": "stdout",
     "output_type": "stream",
     "text": [
      "Epoch 74/80\n"
     ]
    },
    {
     "name": "stdout",
     "output_type": "stream",
     "text": [
      "1/1 - 0s - loss: 0.6949 - acc: 0.8786 - val_loss: 0.9287 - val_acc: 0.8200\n"
     ]
    },
    {
     "name": "stdout",
     "output_type": "stream",
     "text": [
      "Epoch 75/80\n"
     ]
    },
    {
     "name": "stdout",
     "output_type": "stream",
     "text": [
      "1/1 - 0s - loss: 0.6527 - acc: 0.9143 - val_loss: 0.9273 - val_acc: 0.8160\n"
     ]
    },
    {
     "name": "stdout",
     "output_type": "stream",
     "text": [
      "Epoch 76/80\n"
     ]
    },
    {
     "name": "stdout",
     "output_type": "stream",
     "text": [
      "1/1 - 0s - loss: 0.6168 - acc: 0.8929 - val_loss: 0.9322 - val_acc: 0.8040\n"
     ]
    },
    {
     "name": "stdout",
     "output_type": "stream",
     "text": [
      "Epoch 77/80\n"
     ]
    },
    {
     "name": "stdout",
     "output_type": "stream",
     "text": [
      "1/1 - 0s - loss: 0.6317 - acc: 0.9000 - val_loss: 0.9461 - val_acc: 0.7920\n"
     ]
    },
    {
     "name": "stdout",
     "output_type": "stream",
     "text": [
      "Epoch 78/80\n"
     ]
    },
    {
     "name": "stdout",
     "output_type": "stream",
     "text": [
      "1/1 - 0s - loss: 0.7114 - acc: 0.8643 - val_loss: 0.9651 - val_acc: 0.7880\n"
     ]
    },
    {
     "name": "stdout",
     "output_type": "stream",
     "text": [
      "Epoch 79/80\n"
     ]
    },
    {
     "name": "stdout",
     "output_type": "stream",
     "text": [
      "1/1 - 0s - loss: 0.6116 - acc: 0.8786 - val_loss: 0.9693 - val_acc: 0.7960\n"
     ]
    },
    {
     "name": "stdout",
     "output_type": "stream",
     "text": [
      "Epoch 80/80\n"
     ]
    },
    {
     "name": "stdout",
     "output_type": "stream",
     "text": [
      "1/1 - 0s - loss: 0.6332 - acc: 0.8786 - val_loss: 0.9705 - val_acc: 0.8180\n"
     ]
    }
   ],
   "source": [
    "history = ppnp_model.fit_generator(\n",
    "    train_gen,\n",
    "    epochs=80,\n",
    "    validation_data=val_gen,\n",
    "    verbose=2,\n",
    "    shuffle=False,  # this should be False, since shuffling data means shuffling the whole graph\n",
    "    callbacks=[es_callback, mc_callback],\n",
    ")"
   ]
  },
  {
   "cell_type": "markdown",
   "metadata": {},
   "source": [
    "Plot the training history:"
   ]
  },
  {
   "cell_type": "code",
   "execution_count": 22,
   "metadata": {},
   "outputs": [],
   "source": [
    "import matplotlib.pyplot as plt\n",
    "%matplotlib inline\n",
    "\n",
    "def remove_prefix(text, prefix):\n",
    "    return text[text.startswith(prefix) and len(prefix):]\n",
    "\n",
    "def plot_history(history):\n",
    "    metrics = sorted(set([remove_prefix(m, \"val_\") for m in list(history.history.keys())]))\n",
    "    for m in metrics:\n",
    "        # summarize history for metric m\n",
    "        plt.plot(history.history[m])\n",
    "        plt.plot(history.history['val_' + m])\n",
    "        plt.title(m)\n",
    "        plt.ylabel(m)\n",
    "        plt.xlabel('epoch')\n",
    "        plt.legend(['train', 'validation'], loc='best')\n",
    "        plt.show()"
   ]
  },
  {
   "cell_type": "code",
   "execution_count": 23,
   "metadata": {},
   "outputs": [
    {
     "data": {
      "image/png": "iVBORw0KGgoAAAANSUhEUgAAAYIAAAEWCAYAAABrDZDcAAAABHNCSVQICAgIfAhkiAAAAAlwSFlzAAALEgAACxIB0t1+/AAAADh0RVh0U29mdHdhcmUAbWF0cGxvdGxpYiB2ZXJzaW9uMy4xLjEsIGh0dHA6Ly9tYXRwbG90bGliLm9yZy8QZhcZAAAgAElEQVR4nO3dd3hUZdr48e+TThJIJQSSQEKHhJJQpQiKYtQVC9h10V1017KW3XXFffddXVdf3bW7i73+VgERXEVFkC5FWqgJgSSEAAmk94TUeX5/nElImVQyzIS5P9c1VzKnzT2TybnPU4/SWiOEEMJxOdk6ACGEELYliUAIIRycJAIhhHBwkgiEEMLBSSIQQggHJ4lACCEcnCQCIYRwcJIIhBDCwUkiEEIIByeJQIh2UkotVEodU0qVKKUOK6VubLDuPqVUYoN1MeblYUqpr5RSOUqpPKXUv233DoSwzMXWAQjRjRwDpgOZwM3AZ0qpwcA04BngBmAPMAioVko5A98BG4C7gVpg/IUPW4jWKZlrSIjOUUrtB54GHgRWaa3faLL+EmAl0FdrXWODEIVoF6kaEqKdlFK/VErtV0oVKqUKgSggEAjDKC00FQackCQg7J1UDQnRDkqpAcD7wCzgZ611rblEoIBTGNVBTZ0C+iulXCQZCHsmJQIh2scL0EAOgFLqXowSAcAHwB+VUuOUYbA5cewCzgAvKqW8lFIeSqmptgheiNZIIhCiHbTWh4FXgJ+BLGAUsM287kvgeWAxUAJ8DfhrrWuB64DBwEkgHbj1ggcvRBuksVgIIRyclAiEEMLBSSIQQggHJ4lACCEcnCQCIYRwcN1uHEFgYKAODw+3dRhCCNGtxMXF5Wqte1ta1+0SQXh4OHv27LF1GEII0a0opU60tE6qhoQQwsFJIhBCCAcniUAIIRxct2sjsKS6upr09HQqKipsHcpFwcPDg9DQUFxdXW0dihDiArgoEkF6ejo9e/YkPDwcpZStw+nWtNbk5eWRnp5ORESErcMRQlwAF0XVUEVFBQEBAZIEuoBSioCAACldCeFALopEAEgS6ELyWQrhWC6aRCCEEPaktLKGFXHp1NSabB1KmyQRdIHCwkLeeuutDu93zTXXUFhYaIWIhBC29sa6JP7w5QFeW5dk61DaJImgC7SUCGpqWr874apVq/D19bVWWEKIDvp6XwYvrEo87+OUVFSzdNcpPN2ceWvTMTYn5XRBdNYjiaALLFy4kGPHjjF27FgmTJjA9OnTmTNnDiNHjgTghhtuYNy4cURGRvLee+/V7xceHk5ubi5paWmMGDGC++67j8jISGbPns3Zs2dt9XaEcEgV1bU89/1h3v0plRN5Zed1rC92n6KksoZP7p3I0KCe/P6L/WQVN+6AobXGZLKPG4NdFN1HG/rbtwkcPl3cpccc2a8XT18X2eL6F198kfj4ePbv38+mTZu49tpriY+Pr+9++dFHH+Hv78/Zs2eZMGECc+fOJSAgoNExkpOTWbJkCe+//z633HILK1as4K677urS9yGEaNnK/afJLa0CYMXeDH5/5dBOHaem1sTH29KYGOHPxAh/Ft0ZzXX/2sYjS/bx+YJJVNSY+HLPKT7adhw/Tze+eWiqzTtoSInACiZOnNioD/6bb77JmDFjmDx5MqdOnSI5ObnZPhEREYwdOxaAcePGkZaWdqHCFcLqDqYXUlxRbeswWqS15oOtqYzo24tpgwNZEZfe6av1H+IzySg8y33TBwIwOKgnz90Qxc7j+cz/eBeXvLCev317GGelOJhexCY7qDa66EoErV25XyheXl71v2/atIl169bx888/4+npycyZMy320Xd3d6//3dnZWaqGxEUj8UwxNyzaxvwp4Xbx/2nJ5qQckrJKeeXmMbg4Kx5dup+dx/O5ZFBA2zs3oLXmgy2pRAR6MWt4UP3yueNC2XU8ny/jTnH1qL4smBZBZD8fpv9zAx9sSeWyYUGtHNX6pETQBXr27ElJSYnFdUVFRfj5+eHp6cmRI0fYsWPHBY5OCNvRWvP894mYNKyOz0Trtq+yD6YX8u8NydRaof68sLyKV388Sn5ZVaPlH2w5Tp9e7lw3ph+zRwbT092F5XHpHT7+7rQCDqQX8atpETg5Na7ueeGmUez739ksuiOG6P5+uLk4cc+UCLal5HV5dXZHSSLoAgEBAUydOpWoqCieeOKJRutiY2OpqalhxIgRLFy4kMmTJ9soSiEuvE1Hc9iaksu4AX6cKargYHpRq9tvOJLFre/u4OUfk1ixt+Mn4rYsj0vnzQ0pzH17O6fyywGjxLI1JZf5U8Jxc3Gih5sz147uyw/xZyirbL3nX1Pvb0nF19OVeTGhzdY5OSl8PBvP33XHxP54ujnzwdbUzr+pLnDRVQ3ZyuLFiy0ud3d354cffrC4rq4dIDAwkPj4+Prlf/zjH7s8PiEutJpaE8+vSiQi0It37hrHJS+sZ3VCJmPCLHeZXrrrJP/zdTwj+/ZCKXh5zVF+Mbovnm5dd5rakZpHoLc7+WVV3PjWdj65dwIfb0vD082ZOycOqN9u3rhQlu4+xQ/xmcwb1/yk3lRWcQWfbk9jXWIWD80cTA8353bF4+Ppyi3jw/h85wmejB1On14eAGQUnuXRJftIa9J7aeHVI9oVT0dJiUAIB1FcUc3ZqtoL9npLdp8iJbuUhVcPp3dPdy4ZFGCxekhrzRvrkln41SGmDg5k6f2Tefq6kWSXVPLu5uZXyiUV1RSWVzVb3pZak2bn8XyuHBnEigcuwd3FiVvf/ZmVBzK4ZXxYo6v1cQP8CA/wZHncqVaPeSSzmN9/sZ9p/9jA25uPERsZXN9I3F6/mhpBrUnzyfY0wCih3PTWNo5mljA7MpirGjzC/Hp0+H23h5QIhHAAWmvmvb2d8AAv3vvleKu/XnFFNa+vTWJihD+zR/YB4KrIYP7ydTzJ2aUM7dOzftsVezN4bV0Sc2NCeXHuKFydnRg3wJ9rR/fl3Z+OcfvE/gT7GFfKRzNLuOfjXeSVVTE3JoRfT4tgcFBPizE0lXimmJKKGiZFBDA4qCdfPTiF+R/tIjm7lHunhjfaVinF3JhQXlmbxKn8csL8PZsdL+5EPre+uwM3FyfunDSAe6eGMyDAq9l2bekf4MlVkcF8vuMEE8L9eHTJfjzdnfnygUsYHtyrw8frDCkRCOEA9p4sICmrlHWJWWQXd3xm2fyyKr7Zn9Guxl6AtzYeI6+siv+9dmR9H/nZI/uglNFoXKe8qoaX1hxhbJgvL988Glfnc6ekhbHDMZng5R+PArAzNY+b39lOjUlzw9h+fLU3gyte/Yl7Pt7Foo0p9Y93Nh9rNngLjGohgEkD/QHo08uDrx6cwo+PX2rxBH7TuFCUgi8tNBoXlFXx8OJ99PPtwdYnL+eZOZGdSgJ1FkwfSHFFDb/6ZA/BPh589eDUC5YEQEoEQjiE5XHpuLk4UVVj4r/7MvjNjEHt3rem1sRvP4tj1/F8BgZ6MyrUp9XtK2tq+XzHCX4xum+jbYN6eTCuvx+r4zN5ZNYQAN77KZWs4kreujOm2aCqMH9P7p0azntbUunv78m/N6YQ6teDT++dSJi/J0/GDufznSf5fz+fYNPRxn3x03LLeHHu6EbLdqTmEx7gSV+fc9Urnm4uDOrtbfF9hPj2YNbwIBaZX/eW8WEAmEyaP3x5gLzSKlY8MAV/L7c2PsG2jRvgx6zhQVTWmPj3HdH4ep7/MTtCSgRCdKG03DIe/DyObw+c7vJZJ7OKK3ho8V4yizp2RV9RXct3B87wi9F9ienvy4q96e2+sgd4fV0yu47nA7A64Uyb228/lkdJZQ03xYQ0WxcbFczhM8WczCsnq7iCdzencu2ovowb4G/xWA9eNhjfHq68ujaJUSE+rPjtlPpqmgBvdx6ZNYRdf57F0edi6x83RYfw/cEzjdpDak2aXcfzmDywY+MCXr8tmimDAvjT8oP8a31y/cCzDUey+fM1w9tMih3xwfzxfLZg0gVPAiCJQDiIjpz4OrN9nc92nGDVoUx+t2QfM17axAdbUikoq6Kiurb+0dkRq/9YfYTvD57hnc3HOrTfmoRMSiprmDculLnjQknKKuVQRuvdOOtsSc5h0aYUbhkfypRBAaxJyGr79eIz8XZ3YcqgwGbrrooMro/plR+PUmvSPBk7vMVj+fRw5Z/zxnDPlHA+XzAJPwtX305OCncX5/rHvPGhlFTW8OPhc1VQRzKLKa6oqa8Wai9vdxc+nD+BG6NDeGVtEg98tpd/rj5KbGQw86eEd+hYbbHlNBOSCGzA29soip4+fZp58+ZZ3GbmzJns2bOn1eO8/vrrlJeX1z+Xaa0t23eygPHPreOb/RltbptdXMENi7bx28/iOpU8VidkMmNob97/5XhC/Xrw3PeJRP99LcP/d3X9Y+L/refN9cnklVa2+9iH0ov4am8G3u4uLNtziqLy9k/XsDwunRDfHkyOCOAXo/vh5uLUrsFS2cUVPLZ0P0OCvPnbnChio4JJyS4lJdvy4Ekwrrx/PJzFZcOD8HBt3oUyzN+TyH69+PTnNL6MS2f+lAH0D2jeENvQlSP78MycSIvHs2RyRAAhvj0avccdqUaJZlJEx0oEAG4uTrx6yxgemDmI1QmZBPt48I95o20+P1BXkkRgQ/369WP58uWd3r9pIpBprS1bHZ9JXlkVjy7dz/s/tTxw51hOKTe9vZ0D6YWsSchqVu/cloTTxaQXnOXaUX25cmQfvvjNJXz78DQWXj2cJ2ONx59ihxEV0otX1yYx5cUNPPXVIdILyls9rtaa574/jL+XGx/OH095VS2Ld51sV0yZRRVsS8llbkyIMaCphytXRQaz8sBpKmta7kpaa9I8unQ/5VW1LLojhh5uzsweWXc133KpYHdaPvllVcSar/wtuSoymPSCs/j2cOXhy4e06310hJOTYm5MCFtTcjlTZEzVsiM1jwEBnvTz7Vz3S6UUT8YO56N7xvP5gkn49HBte6duRBJBF1i4cCGLFi2qf/7MM8/w3HPPMWvWLGJiYhg1ahTffPNNs/3S0tKIiooC4OzZs9x2222MGDGCG2+8sdFcQw888ADjx48nMjKSp59+GjAmsjt9+jSXXXYZl112GXBuWmuAV199laioKKKionj99dfrX88Rp7vekZrH2DBfrhkVzPOrEvn7d4ebVc/sPVnAvLe3U1Fdy/LfTiEi0IvnVyV2qJ5/TUImTgquMHeXBBgV6sNvZwzigZnG48GZg/nk3omsffxSbooJYcXedOZ/tIvqVl5n7eEsdh7P5/ErhzJpYABTBgXwyfbjVNW0HdtX+9IxaWOumzpzY0IoLK9mQ2J2i/u9uT6Zn1Pz+PsNUQwxd/UM9vEgur9vo14/Ta2Oz8TNxYmZw3q3uM01o/ri7KT4/ZVDrXZCnTsuFK3hq70ZmEyaXcfzmdyJ0kBTlw/vc169g+zVxddr6IeFkHmoa48ZPAqufrHF1bfeeiuPPfYYDz30EADLli1jzZo1PPLII/Tq1Yvc3FwmT57MnDlzWixOvv3223h6epKYmMjBgweJiYmpX/f888/j7+9PbW0ts2bN4uDBgzzyyCO8+uqrbNy4kcDAxnWxcXFxfPzxx+zcuROtNZMmTWLGjBn4+fk53HTXJRXVHMoo4uHLBvPoFUMJ6nmYD7ceJ/FMcf0/tMmk+eZABsG9PPj0VxMZEODFwquH85v/xLFk9ynunjygjVcxrI7PZFJEQLt6kQzp05MXbhrN5cP7cN//28OSXSf55SXhzbarqjHxwg9HGBzkze0TjF4r900fyL2f7Ob7Q6e5MfrcCT7uRD6bk3K5ZXwooX6eaK1ZHpfOhHC/Riev6UN606eXOyv2pnP1qL7NXnNbSi5vbkhmbkxos1GssZHBvPDDEdILygn1a1ylo7VmTUImlw7pjZd7y6eWwUHe7HhqFr17ure4zfkaEODFhHA/VuxNZ+aw3hSdre5w+4AjkRJBF4iOjiY7O5vTp09z4MAB/Pz8CA4O5s9//jOjR4/miiuuICMjg6yslovUP/30U/0JefTo0Ywefa7r27Jly4iJiSE6OpqEhAQOHz7cajxbt27lxhtvxMvLC29vb2666Sa2bNkCON5013vSCjBpmDQwAGcnxdPXjeQv144gNaeMdYlZrEvMYsPRbCaE+7P8gSn1J8zZI/swKcKf19cmtWv65GM5pSRnlxIb1XKViCVXjAhi8kB/Xl+XTNHZ5q/z+c4THM8t48/XDMfF3Md+xtDeDA7y5v2fjte3Y6w6dIbb39vJm+uTmfHSJh5evJclu06RmlPW7GTu7KS4ITqEjUdzyClp3E6RXVLBo0v3M6i3N3+/oflMoecae5t/lw+mF3GmqKJdn4E1k0CdeeNCSc0p4x3z6ORJHewxBEBJJmQnQmVpF0dnXy6+EkErV+7WdPPNN7N8+XIyMzO59dZb+fzzz8nJySEuLg5XV1fCw8MtTj/dluPHj/Pyyy+ze/du/Pz8uOeeezp1nDqONt31juN5uDorYvr7AUZd74LpA1nQxjQASin+cu1Irvv3Vt7aeIyFV7fcswWMaiGA2ZF9Wt2u9ddJ4alrRtSvS8oq4fV1yUwdHNBommInJ8WCaREs/OoQPx/LIymrhL99d5iY/n48e30k3+w/zZKdJ/nu4Bk8XJ24xsJV/7yYUN7dnMqTKw7yh9lDieznQ61J89jS/ZRWVvP5gkkW5/gJD/RieHBP1sRn8utpEY3WrU7IxNlJccUI206pXOeaUX15emUC3x44TX9/T0La2z5QfRaOfA/7P4djGwFzNaJnAPj2h8gbYfKD4HzxtBNcfInARm699Vbuu+8+cnNz2bx5M8uWLSMoKAhXV1c2btzIiRMnWt3/0ksvZfHixVx++eXEx8dz8OBBAIqLi/Hy8sLHx4esrCx++OEHZs6cCZyb/rpp1dD06dO55557WLhwIVpr/vvf//Kf//zHKu/b3u1IzWdsmG+7JwFraFSoDzdFh/DRtuNcMSIIX/NcNM5OToQHeDaq5lsTn8nYMN9Gg5XaKyrEh5uiQ/l4Wxp3TR5AmL8nu47ns+DT3bi7OvPs9VHNqhRviA7h5R+P8sjS/eSWVjJ7ZB/evD0aD1dnIvv58MisISzfcwo/Lzd6ejQ/YQ3p05PHrxjKuz8d49o3tzJlkNHTZvuxPP45dzTDgluetiE2Kpg31ieTU1JZf2WvtWZ1fCaXDAywST94S3p6uBIbGczX+08zKaKVaiGtIT8V0rbA8S2QvBYqi8CnP1z6BPQeBoUnjUd2Iqz9Kxz4Aq57HcImXrg3ZEWSCLpIZGQkJSUlhISE0LdvX+68806uu+46Ro0axfjx4xk+vPUrygceeIB7772XESNGMGLECMaNGwfAmDFjiI6OZvjw4YSFhTF16tT6fe6//35iY2Pp168fGzdurF8eExPDPffcw8SJxpd0wYIFREdHX/TVQE2VVtYQn1HEAx0YRdvUE7HDWBV/hnnv/Nxo+ZUj+/DmbdH0cHMmo/AsB9KL2iw1tPo6Vw3j+0OneXH1Ea4d1ZfHvtjfaBRtUx6uzvzyknBeXZvEXZP787c5UTg3mP/e292Fe6ZGNNuvoUevGMI9U8NZuuskn2xPY/uxPG6MDuHm8a3PbhkbFczr65JZeziLOyb1ByA5u5TjuWXNSgm2dvP4ML7ef5qpg5uPaQAg4b+w+ikoMQ+U8+4Dw6+FsbfDgGngZKH2/Mj3sOoJ+HA2jJsPAUPOJYqybOgTBeHTIXwq9OrXdW9m3+cwcg64t29upY5QnR04Yyvjx4/XTfvXJyYmMmLEiBb2EJ1h75/p1uRcjmSeu5mHq7MT14/t1+hqdNPRbO75eDef/XoS04a0cCJoh5TsUhLPnHutYzmlvLE+megwXz6cP4Gv92fwt28Ps/GPM4kI7HyPklfXJvHm+mSUgpj+fnzwy/EWB1DVqak1cTCjiOgw3/Pu015da2L38XxiBvi12V9fa81lL2/Cy92FG6ON0cN70gpYcziTnU/NIsg8lbK9iDuRz9gwv0aJEoDUTfDZPAiOgpj5xsk7YBC057OsLIGN/wc73wFtAree4DcAevjBmYNGiQKg9wij5ND/PO9DEr8Clv8KrnwWpj7aqUMopeK01hZnHJQSgehWtNa8tekYL6052mzdluQcPpg/of75jtR8o31gwPmNrRgc5M3goMbz0Qzr05NHv9jP3He24+HizPDgnueVBAB+c+lAvj1wmuHBPXnt1rFtnpBdnJ3q2z7Ol6uzE1NaumpuouHMnAkN7qx16dDedpcEAMvTV2QegqV3QcBguPtr6NHB74h7T4h9Aab9HpxdwMP3XAIx1RrHP7ENdr0PH18Ds/4KUx6xXMJoS0EafPsYhE4w2iaswKqJQCkVC7wBOAMfaK1fbLK+P/Ap4GveZqHWepU1YxL2p7Syhi/3nCI+o5gbo0OYOjjA4hVurUnzzMoE/rPjBDeM7cczcyLrbwf4/7an8fKPSWxPya0/oe1IzWNMqG+X3tikztWj+hLg7c6CT3dTXFHDo7POf2CUl7sL638/o9ktDu3R72YZ1UoN6xO8rfA5d1h5PqSsg75jofdQy9sUnoLPbwaPXnDXio4ngYa8LYyXcHKGfmONR/TdsPJ3sO5pSNsKN74LXh3ovVRbDSsWGL/P/dBqDdRW+8sppZyBRcCVQDqwWym1UmvdsO/jX4BlWuu3lVIjgVVAeGdeT2t9UQ35tqULVV14uvAsn25PY/Guk5RU1ODl5syKvekMD+7Jr6dFcN2Yfri7GFdQFdUmHvtiH2sSsvjNjIE8edXwRifMBdMHsmTXKZ77PpFvfzeNs9W1HMoo4rczOnaTkI6YGGF0Of3XhhRumxjWJcfsDkmgjqVGaJuorTFO/gcWw9EfoLYKUDBqHlz6p3MJobIUTu2ANf8DVeXwq9Xg03xivC7l0Qtu/gT2fGi0RbwzDW7+uP1VRZtegPTdMO8jo+rJSqyZwicCKVrrVACl1FLgeqBhItBA3aTbPsDpzryQh4cHeXl5BARYvpIU7ae1Ji8vDw8PKxTxTab6onHciQJue+9nTBqujgpmwfSBjOjbk5X7T/Ph1uM8sfwgTyw/2Gh3peDp60Zyr4VGUA9XZ/4UO4xHl+7nq73pBPXyoNakOzzbZEcN7dOTf90ebdXXEK3IOwaLb4G8FPAMhAn3GQ2qSath53twaDkMuxrKciBjL+hacPWCO5dBn5EXJkalYMICo2pn2XxzVdH/wpRHW68qSt0MW141ShVRc60borWu/pRS84BYrfUC8/O7gUla64cbbNMX+BHwA7yAK7TWcRaOdT9wP0D//v3HNe2KWV1dTXp6+nn1rxfneHh4EBoaiqtrF13x1VTCtjdh2+vGl/rKZ/nVZwc4cKqQbx6eanGE6raUPPacyG+0fPwA/1YbfbXW3PjWds4UneXqqL58tuMEB5+ZbZWqIWEHTu2Cxbcav1/3Ogy7pnHVSVke/Pwvo7eN/0AIn2Y8wiaCm42miagohm8fMXorDb7SclVRRTHsehe2/Qt69oH7N3VJvK01Fts6EfzeHMMrSqlLgA+BKK11i5OoWOo1JOxY2jb47nHIPQr9YuD0XiqCxnLFqXuYe/lUHr+yhXrcToo7kc/ct3+u73mz4oEpXXp8u1JTCRVFxpVwZxohGyrJgriPofdw4wrapY2Rv1Xl57pMFp4wfvbwg1E3g2/XVJO16vA38NX9RvfMO5cbvX26C63PVRWBUVIInwYDphjVQNv/DRWFMPRquOr5Lntvtuo1lAE0/EaEmpc19GsgFkBr/bNSygMIBFqeDUvYr7OFxoCbuhNE5kFIXGmMxrxzOQy5Eg6vRC9/gFVuf4bARUDXJoJxA/y5dlRfvj90pvVBROejJNPoPlhHORn9z90t3+nqvGkNucnGgKdTu4xeJIUnzX3fNTi5gk+o8TkHDjFOKAOmGVeTbTGZYO8nsPaZc10ePXyNE/rI641RtnUn+oaP8tzGx3F2M+rm1z8LA2fA2DthxBxw7YIqxqpyyDly7rVzjhqjfkPHw+1LwavzXYNtoq6qqP8lcGCJ0Yj800tGN1QwEsDMJ6HfhatytGaJwAVIAmZhJIDdwB1a64QG2/wAfKG1/kQpNQJYD4ToVoKSEoEdMtXCno+Mk0Dlue6EePeBMbfDjCfBzaj+ySut5JYXl/JJz7cJO5sIk35r9I1u6wq0A07ll7Pg0z28cssYokLacQepswXGCaYh917GybWuqqGyBBK+hv2L4eR2y8epm4Kg/jHA+OneE4rSz51Qzza5Z0TgEONzCmzQ86i2Bo5tgEPLjLriMvO1kXcfCBx67jV6+EHx6cYnySpzkgocaoyKpUG7mYfPubh6+MJPL0P6LqMP/bWvQNEp4z0e+R5qGlS1OruBT5jRYOkTdu79+ZmP5RUERSfhwFJj/8ITEBQJd35puUE2P7VxMm2qLBdObDdOkhlxYGowD5OHj1EN9IvXwLVz00rbnYoiOLUbvIOg7+i2t+8Em1QNmV/4GuB1jK6hH2mtn1dKPQvs0VqvNPcUeh/wxmg4/pPW+sfWjimJwHa+PXCa1QmZvHLzmHN93DMPGX2cM/ZAxAyY8jvwCzdOohb+Sd9Yl8xr65JY9+hkBu9/CXa+bVQZ3fyxsd+FUFVmDCZK22pcZWfGAxb+D5QT9OxnVD9kxUN1uTGKdMxtjWM11TQ+GReeMLoo1lq48YxXEHj6U39y1ibISzZ+hk6E0bcYxzj4BZRmGcll0Kxz9dv+A1sf8FRbA5kHzO9tqxFHPW0kvdIGE8b18Ier/s94Tw2Pe7bQOBF7BZ470be3+slkgqQf4KvfGEnwzmXGDL4ApTmw5s9GgmuLcjauisOnGVf/fuFGEjqf7p4OzGaJwBokEdhGYXkVM17aRNHZau6ePIC/Xzfc6Nq29TXjqjT2BaM6ocHJpLyqBncX5/oRnRXVtUz7xwZGhfjw8b3mOVoSv4Wvjem7ueafRnG5V4gxSMeS2hpI3QiHvjSqROpOkG3VS2sNJ382qhQSvoaqUnDxMBoOw6dD0AjjxF+3bUXRuRN70Slj4NHYO40TUnt6pplMRk+VwpPmeR/4hYkAAB51SURBVGvCjIebhbtxlWTCwWVGbDlHwMkFhlwFY++AIbPBpYvn7qk+a5RQitKh7xhzYrKCzHijv35lCdzyqfF6a/9qJOKpj0DIuJb3dfMy1lthOgVHJYlAnLdnvz3MJ9uPc1VkMPviE1gV8gn+eXHGyXH2c81OJkVnq7ns5U309HDhV1MjmDculO8OnubJFYdYvGBS41GsBWnw5b1weq/xXDkbyaBRNUsY5CYZk32VZhpXsnVXuGC+am35ZiiU5hhVF27eEHkDjLrF6MvdhVVS501rIxF4BloeqNQdFWUY3Tuz4o3nA6bCL15vebCXsBpJBOK8HM8tY/Zrm5kbE8pzUWcoX7oAZ1MV5Ve9TO8pd1vc553Nx3jxhyNEhfQiPqOYXh4uuLk407unO6semdZ8vEdNlXHF3rBhsuCEcTVefBrQRoIYWnelfJVx5Zx92KgCOfmzcZXfEhcPGHGd8bBV10FHVVEM656BkBjjwkHG+tiEzDUkzsuLPyTi6uzEX3zX4LLkOTwCRzIv935MceGsmFiLu0vjOXGqakx8si2NKYMCWHzfZOJOFPDR1uOsTsjk2esjLQ/6c3EzeptYUlMFxeng7tO8z3VwlPGY/Nsuereiy3n0gl+8ausoRCskEYhW7UzNY01CFkuGbcV7y1sQNRe36xfxcFIR9/8njhdWHeGZOY3vZLXq0Bkyiyt44SajgXDcAD/GDfCjqsaEm0sn+ru7uBmNpEIIq5BbVYoWmUya575P5Emv77jkxFtGvfpN74NrD2ZHBvPraRF8sj2N1fFn6vfRWvP+llQG9fZixtDG9dydSgJCCKuT/0zRou8OnWF65qc8ULvYSAI3vmPMrGj2ZOxwxoT58sTyg5zKLwfg59Q8Ek4Xs2D6wG41gZoQjkwSgWiushS973Mivr2ZP7kuQ1tIAmBc4f/bPOHaw4v3UlVj4oMtxwnwcqu/YYkQwv5JIhDnZCfC1w/Cy0NR3zyId1UO+4Y9jrKQBOqE+Xvy0rwxHEgv4pEl+9hwJJu7LxnQ5k1VhBD2QxqLhZEANv/TmBHR1ROibuKFM+P4MjuE7fNmtZgE6sRGBXPPlHA+2Z6Gm4sTd0+23rzpQoiuJ4ngYqa1cau8ymIYfWvj0bcmExzfbMw4eXil0bd++u/hkoc5VubGu69s5pFZ4e2+sn/qmuGcyCtjTJgvAd52NEhLCNEmSQQXK61hw3Ow5WXj+YbnjH76o24xJvw6sNTom+/hU58A6kYHf7jmEG4uTvzykvZf2bu7OJ+bNkII0a1IIrgYNUwCMfNh2uPGJGb7F8M3Dxpz6gyaBbP/bszi2GCq4LzSSlbEpXNTdAiBcmUvhEOQRHCxaZoEfvG6MWvkzIXG/VvP7IOefY0ZNS34bMdJKmtMLJje/HaQQoiLkySCi82Wl5sngTpOTq3O+FhRXct/dqRx2bDeDA6SWR+FcBTSffRicnwLbHjemA66aRJoQ0lFNQs+3UNuaRX3X9qNbvsnhDhvUiK4WJTlwVf3GfPmdzAJZBdXcM/HuzmaVcJL80ZzyaCAtncSQlw0JBFcDLSGbx6C8jy444sO3Tv3WE4p8z/aRX5ZFR/MH89lw4KsGKgQwh5JIrgY7HrfuDVg7IvGHafaKe5EAQs+3Y2TUiy5bzJjwuQWgEI4IkkE3V1mPPz4F+NGLZPaPyf/2sNZ/G7JXvr08uDTeycSHig3axHCUUki6O5++qdxH9wb3mr3nZ8W7zzJX74+RFSIDx/dM0HGCwjh4CQRdGdleXBkFUy8H7wC294e+PeGZF7+MYmZw3qz6I4YvNzlKyCEo5OzQHd26EswVUP0ne3avOhsNa+uTeKaUcG8cVs0rs7Se1gIIeMIurf9n0G/aOgT2fa2wJ60fEwa7p4cLklACFFPzgbd1ZkDkHkIxravNACwIzUPNxcnovtL7yAhxDmSCLqrfZ+BszuMmtfuXXak5hMd5is3jRFCNCKJoDuqroCDy2DEL6CHX7t2Ka6oJuF0EZMHyqhhIURjkgi6o6OroKIQou9q9y517QOTBvpbMTAhRHckiaA72v859AqFiBnt3mVHaj5uzk7E9G9fCUII4TgkEXQ3RemQsh7G3tHmvYQb2pGax9j+0j4ghGhOEkF3k/A1oGHs7e3epaSimvgMaR8QQlgmiaC7SVoNQZHgP7Ddu+xJK8CkYXKEtA8IIZqTRNCdnC2Ekz/D0Nkd2m1Hah5uzk5ES/uAEMICSQTdybENYKqBobEd2m3H8XzGhvnSw03aB4QQzUki6E6S1hjjBkIntHuXc+0DUi0khLBMEkF3YaqF5B9hyOwO9Rbac6KAWpNmkjQUCyFaILOPdhfpe+BsPgy9qtXNtNZU1pjqn29PycXVWcn4ASFEiyQRdBdJq0E5w6BZrW72f6sSeX/L8UbLJoT7SfuAEKJFkgi6i+QfYcAU6NH6zKHbj+UxJMibG2NC6pfNHCo3pBdCtEwSQXdQeAqy4mH2c61uZjJpjuWUcsfEATw4c/AFCk4I0d1ZtbFYKRWrlDqqlEpRSi1sYZtblFKHlVIJSqnF1oyn20peY/wc0nr7QEbhWSqqTQwO8r4AQQkhLhZWKxEopZyBRcCVQDqwWym1Umt9uME2Q4CngKla6wKllNRhWJK0BvwiIHBIq5ul5JQCSCIQQnSINUsEE4EUrXWq1roKWApc32Sb+4BFWusCAK11thXjsV9p2+D4FuM+Aw1pDVmH4fhPxiAypVo9zLFsSQRCiI6zZhtBCHCqwfN0YFKTbYYCKKW2Ac7AM1rr1U0PpJS6H7gfoH///lYJ1mYOfwPL5gPauONY2EQIHQ/5xyFtK5TngpMLRM1t81Ap2aX4e7nh7+Vm/biFEBcNWzcWuwBDgJlAKPCTUmqU1rqw4UZa6/eA9wDGjx+vL3SQVnNiO6y4zxgpPO1xOLHNOPlvewN69oXBV0D4NIi4FPwGtHm4lOxSBveW0oAQomOsmQgygLAGz0PNyxpKB3ZqrauB40qpJIzEsNuKcdmH7COw5Dbw7Q93fAGe/jD8GmNdTSU4u7VZFdSQ1pqUnFKujuprpYCFEBcra7YR7AaGKKUilFJuwG3AyibbfI1RGkApFYhRVZRqxZjsQ/Fp+GwuuHjAXSuMJNCQi3uHkgBAXlkVheXV0j4ghOgwqyUCrXUN8DCwBkgElmmtE5RSzyql5pg3WwPkKaUOAxuBJ7TWedaKyS6YauGLu4x7Dt+5vF1VPu2RIg3FQohOsmobgdZ6FbCqybK/NvhdA783PxzDno8gIw5u+gD6ju6yw0oiEEJ0lq0bix1LSRasfxYGzoRR89q1S1puGde8uYXyqtr6ZX6ervz4+Ax693SvX5aSXYqnmzP9fDy6OGghxMVOEsGFtObPRkPwta+2uw1gS3IO5VW1/GbGQDxcnCmvquH9LcdZk5DJXZPPVSsdyyllUG9vVAfbFoQQQhLBhXJsA8QvhxkLIWBQu3eLO1FAUE93FsYORymF1pp1idnNEkFKdqncnF4I0SlyY5oLoboCvv+jccP5aY93aNe9JwuJ6e9Xf6WvlOKqyGB+PpZHYXkVAKWVNZwpqpD2ASFEp0giuBB2LIL8Y3DtK+Da/jr8nJJKTuaXEzOg8dTTsVHB1Jg06xONGTnqppYYJIPJhBCdIIngQjj4JQyYBoMu79Bue08WADBuQOO7i40O8aGvjwdrEjIB6TEkhDg/kgisrSgdchJhWGyHd917sgBXZ0VkP59Gy52cjOqhzUk5lFfVcCynFBcnxYAAz66KWgjhQCQRWFvyWuPn4Cs7vOu+E4VE9vPBw7X5bSavigymssbE5qM5pGSXEh7ohauz/DmFEB0nZw5rS1kHPmHQe1iHdquqMXEgvbBZtVCdCeF++Hu5sTohk5QcmWxOCNF5kgisqaYKUjcZs4h2sH9/4pliKmtMxPS3nAhcnJ24ckQf1idmcyKvXNoHhBCdJonAmk7+DFWlMKTj1UJ1DcVNeww1FBsVTGllDbUmLYlACNFp7UoESqkblVI+DZ77KqVusF5YF4mUteDkChEzOrxr3IkC+vl40NenR4vbTBkcgLe7MSZQEoEQorPaWyJ4WmtdVPfEfOOYp60T0kUkeR0MmALuHT9J7ztZSHQL7QN13F2cuXx4EErBwN5enY1SCOHg2psILG0n01O0pvCU0W20E9VCmUUVZBSebbF9oKEnrhrGG7dF4+kmfw4hROe09+yxRyn1KrDI/PwhIM46IV0kUjrfbbSlgWSWhPl7EuYv4weEEJ3X3hLB74Aq4AtgKVCBkQxES5I7120UYO+JAtxdnBjZt5cVAhNCiMbaVSLQWpcBC60cy8WjphKOb4bRt3S42ygYJYJRIT64uUinLiGE9bUrESil1gI3mxuJUUr5AUu11ldZM7huq67baDurhf60/ACHMorrnydllbBgWoS1ohNCiEba20YQWJcEALTWBUqpICvF1P2lbQPlBBGXtrlpekE5y/akMyrEh2Dz3cXCAzyZNy7U2lEKIQTQ/kRgUkr111qfBFBKhQPaWkF1e7lHwS+8Xd1Gf0rKBeC1W8cwOKinlQMTQojm2psI/gfYqpTaDChgOnC/1aLq7nJTIHBouzbdnJRNPx8PuZeAEMJm2tUaqbVeDYwHjgJLgD8AZ60YV/dlqoW8FAgY3Oam1bUmtqfkMWNYb7nXsBDCZtrbWLwAeBQIBfYDk4GfgY7dacURFJ2C2sp2lQj2nSykpLKGGUN7X4DAhBDCsvb2T3wUmACc0FpfBkQDha3v4qByk42fgUPa3HRzUjbOToopgwOtHJQQQrSsvYmgQmtdAaCUctdaHwE6PlLKEdQlgoC2E8FPSbnE9Pell4erlYMSQoiWtTcRpCulfIGvgbVKqW+AE9YLqxvLSwYPX/Bq/So/t7SSQxlFUi0khLC59o4svtH86zNKqY2AD7DaalF1Z7nJRrVQG42/W5JzAJgxVIZjCCFsq8NzGGitN2utV2qtq6wRULeXm9ysofhoZgk/JmQ2Wrb5aA4BXm5E9pP5hIQQtiWT2XSlimIozWzWdfTN9cnc/584XlpzBK01JpNmS3Iu04cE4uQk3UaFELYlk9h3pby6HkONSwQZhWdxc3Zi0cZjZBVXcsek/uSVVTFjmLQPCCFsTxJBV8pNMX426Tp6pugs14/tR6ifJ6+tS2JdYhYA04dIIhBC2J5UDXWl3CRQzuB3bubQ6loT2SWV9PXtwaNXDOHFm0ZRUlFDVEgvAr3dbRisEEIYpETQlfKSjcnmXNzqF2WXVKI19DXPLHrbxP5E9vOhh5uzjYIUQojGJBF0pbquow2cKTSmZKpLBACjQn0uaFhCCNEaqRrqKqZayDtmoX2gAoB+vj1sEZUQQrRJEkFXqZtsLqB5QzFQf9MZIYSwN5IIukqu5a6jpwsr8HZ3kfmEhBB2SxJBV2lh1tEzRWcbtQ8IIYS9kUTQVXKTjMnmPAMaLc4sqpBqISGEXbNqIlBKxSqljiqlUpRSC1vZbq5SSiulxlszHqvKM9+esslkc6eLKujnIw3FQgj7ZbVEoJRyBhYBVwMjgduVUiMtbNcT48Y3O60VywVhoetoVY2J3NJK+vpKiUAIYb+sWSKYCKRorVPNM5UuBa63sN3fgX8AFVaMxbrqJptrkgiyiisaDSYTQgh7ZM1EEAKcavA83bysnlIqBgjTWn/f2oGUUvcrpfYopfbk5OR0faTnK8/yXcnqxhD0laohIYQds1ljsVLKCXgV+ENb22qt39Naj9daj+/d2w4nastJMn426TpaN4agn1QNCSHsmDUTQQYQ1uB5qHlZnZ5AFLBJKZUGTAZWdssG4+zD4OwG/gMbLa4rEQRLiUAIYcesmQh2A0OUUhFKKTfgNmBl3UqtdZHWOlBrHa61Dgd2AHO01nusGJN1ZB+GwGHg3HjqpjOFZ+np4YK3u0zpJISwX1ZLBFrrGuBhYA2QCCzTWicopZ5VSs2x1uvaRHYi9GnWIUq6jgohugWrXqpqrVcBq5os+2sL2860ZixWc7YAijMgaESzVZlFFdJ1VAhh92Rk8fnKPmL8DIpstkqmlxBCdAeSCM5XdoLxs0mJoLKmltzSKuk6KoSwe5IIzld2Irj3Ap/QRouziioBGUwmhLB/kgjOV9ZhozTQbI6hujuTSYlACGHfJBGcD62NrqNBzXsM1Q0mk8ZiIYS9k0RwPkrOQEWhxURwurBueglJBEII+yaJ4HxkHzZ+WhhDkFlUgU8PVzzdZDCZEMK+SSI4H1nmRNBC1ZCUBoQQ3YEkgvORnQjeweDp32zV6cIK+vlKQ7EQwv5JIjgf2QkWRxQDZBZXSIlACNEtSCLoLFMt5ByFPs1HFFdU15JfViWJQAjRLUgi6Kz841BT0UL7gNyQRgjRfUgi6KwWppYAGUMghOheJBF0VnYioKD38GarzhRKiUAI0X1IJ/fOykoA/whw86xfdLaqlhV703nvp1TcnJ2kjUAI0S1IIuiEmloTZ08dosBrIFt2ngDgVP5Zlu4+SWF5NaNDffjbnEg8XJ1tHKkQQrTNcRJBWR6U5Zz3Yc5W1/Di9/H8tSSNjwrH8tqJeMCYc+7KEX2479KBjB/gh2oyCZ0QQtgrx0kE+z+DtRZvjtYhPYC/ASiYf+Mcbh8yCwB3V2d8erie9/GFEOJCc5xEMPRq8AlrcbUGkrJKWJ+YTcLpYpydoNYE7i5OXDIogNGhPizddYqC8irunRrOmIi++A6+stkN64UQortxnLNY76HGw+yjrcd5ac1RNBoAk4aqGncCvftx9+Xh3DW5P1nFlXy49Th/PpBBdaLG17MvHy4Yz5gBzaeUEEKI7spxEkETe07k08PNmZvHnbuz2OAgb64b06++kTfA251XbhnDk7HD+Hp/BleM6MPA3t62ClkIIazCYRNBflkVg3p78dQ1lucKaiiolwf3XzroAkQlhBAXnsMOKMsvq8LP083WYQghhM05cCKoJsBbEoEQQjhkIjCZNAXlUiIQQghw0ERQUlFDrUnj7yWJQAghHDIR5JVVAkgiEEIIHDQRFJRXAZIIhBACHDQR5JVKIhBCiDoOmQikRCCEEOc4ZCLIK5NEIIQQdRwyERSUVeHh6oSnm8MOrBZCiHoOmQjyyqoI8HK3dRhCCGEXHDIRFJRV4ecl9w4QQghw0ESQX1aFv5QIhBACcNREUF6Fv6eUCIQQAhw1EZRKiUAIIeo4XCKoqK6lrKoWf2kjEEIIwAETwbnBZFIiEEIIsHIiUErFKqWOKqVSlFILLaz/vVLqsFLqoFJqvVJqgDXjAaOhGJASgRBCmFktESilnIFFwNXASOB2pdTIJpvtA8ZrrUcDy4F/WiueOucSgZQIhBACrFsimAikaK1TtdZVwFLg+oYbaK03aq3LzU93AKFYmZQIhBCiMWsmghDgVIPn6eZlLfk18IOlFUqp+5VSe5RSe3Jycs4rKCkRCCFEY3bRWKyUugsYD7xkab3W+j2t9Xit9fjevXuf12sVlFWhFPj0kBKBEEIAWHPWtQwgrMHzUPOyRpRSVwD/A8zQWldaMR7AmGfIz9MNZydl7ZcSQohuwZolgt3AEKVUhFLKDbgNWNlwA6VUNPAuMEdrnW3FWOoZN62X0oAQQtSxWiLQWtcADwNrgERgmdY6QSn1rFJqjnmzlwBv4Eul1H6l1MoWDtdl8kpl5lEhhGjIqhPya61XAauaLPtrg9+vsObrW1JQXkVEoNeFflkhhLBbdtFYfCHJzKNCCNGYQyUCk0lTUF4tYwiEEKIBh0oExRXV1Jq0lAiEEKIBh0oEMqpYCCGac9BEICUCIYSo45iJwNPNxpEIIYT9cMxE4C2JQAgh6jhWIiiXEoEQQjTlWImgtIoers70cHO2dShCCGE3HCsRlFfh7yWlASGEaMixEkGZJAIhhGjKoRJBQVkVfpIIhBCiEYdKBHllVQRIIhBCiEYcKhEUmG9KI4QQ4hyHSQQV1bWUVdUSIGMIhBCiEYdJBAXmMQRSIhBCiMYcJhHkldbNMySJQAghGnKYRFBXIpBEIIQQjTlMIjg386gkAiGEaEgSgRBCODiHSQQhvj2YPbIPPj3kpjRCCNGQi60DuFBmRwYzOzLY1mEIIYTdcZgSgRBCCMskEQghhIOTRCCEEA5OEoEQQjg4SQRCCOHgJBEIIYSDk0QghBAOThKBEEI4OKW1tnUMHaKUygFOdHL3QCC3C8PpSvYam73GBfYbm73GBfYbm73GBRdPbAO01r0treh2ieB8KKX2aK3H2zoOS+w1NnuNC+w3NnuNC+w3NnuNCxwjNqkaEkIIByeJQAghHJyjJYL3bB1AK+w1NnuNC+w3NnuNC+w3NnuNCxwgNodqIxBCCNGco5UIhBBCNCGJQAghHJzDJAKlVKxS6qhSKkUptdDGsXyklMpWSsU3WOavlFqrlEo2//SzQVxhSqmNSqnDSqkEpdSj9hCbUspDKbVLKXXAHNffzMsjlFI7zX/TL5RSNrsPqVLKWSm1Tyn1nb3EppRKU0odUkrtV0rtMS+z+ffMHIevUmq5UuqIUipRKXWJrWNTSg0zf1Z1j2Kl1GO2jqtBfI+bv//xSqkl5v+LLvmeOUQiUEo5A4uAq4GRwO1KqZE2DOkTILbJsoXAeq31EGC9+fmFVgP8QWs9EpgMPGT+nGwdWyVwudZ6DDAWiFVKTQb+AbymtR4MFAC/vsBxNfQokNjgub3EdpnWemyDvua2/lvWeQNYrbUeDozB+OxsGpvW+qj5sxoLjAPKgf/aOi4ApVQI8AgwXmsdBTgDt9FV3zOt9UX/AC4B1jR4/hTwlI1jCgfiGzw/CvQ1/94XOGoHn9s3wJX2FBvgCewFJmGMqHSx9De+wDGFYpwgLge+A5Q9xAakAYFNltn8bwn4AMcxd1axp9gaxDIb2GYvcQEhwCnAH+MWw98BV3XV98whSgSc+xDrpJuX2ZM+Wusz5t8zgT62DEYpFQ5EAzuxg9jMVS/7gWxgLXAMKNRa15g3seXf9HXgT4DJ/DwA+4hNAz8qpeKUUvebl9n8bwlEADnAx+bqtA+UUl52Elud24Al5t9tHpfWOgN4GTgJnAGKgDi66HvmKImgW9FGerdZv16llDewAnhMa13ccJ2tYtNa12qjyB4KTASGX+gYLFFK/QLI1lrH2ToWC6ZprWMwqkQfUkpd2nClDb9nLkAM8LbWOhooo0l1iy3/B8z17HOAL5uus1Vc5naJ6zGSaD/Ai+bVy53mKIkgAwhr8DzUvMyeZCml+gKYf2bbIgillCtGEvhca/2VPcUGoLUuBDZiFIN9lVIu5lW2+ptOBeYopdKApRjVQ2/YQ2zmq0i01tkYdd0TsY+/ZTqQrrXeaX6+HCMx2ENsYCTOvVrrLPNze4jrCuC41jpHa10NfIXx3euS75mjJILdwBBzC7sbRrFvpY1jamolMN/8+3yM+vkLSimlgA+BRK31q/YSm1Kqt1LK1/x7D4x2i0SMhDDPVnEBaK2f0lqHaq3DMb5XG7TWd9o6NqWUl1KqZ93vGHXe8djB90xrnQmcUkoNMy+aBRy2h9jMbudctRDYR1wngclKKU/z/2ndZ9Y13zNbNcbYoLHlGiAJo275f2wcyxKMer5qjKujX2PUK68HkoF1gL8N4pqGUew9COw3P66xdWzAaGCfOa544K/m5QOBXUAKRjHe3cZ/15nAd/YQm/n1D5gfCXXfeVv/LRvENxbYY/6bfg342UNsGFUueYBPg2U2j8scx9+AI+b/gf8A7l31PZMpJoQQwsE5StWQEEKIFkgiEEIIByeJQAghHJwkAiGEcHCSCIQQwsFJIhDiAlJKzayboVQIeyGJQAghHJwkAiEsUErdZb4Hwn6l1LvmSe9KlVKvmeeEX6+U6m3edqxSaodS6qBS6r9189UrpQYrpdaZ76OwVyk1yHx47wZz8X9uHikqhM1IIhCiCaXUCOBWYKo2JrqrBe7EGHW6R2sdCWwGnjbv8v+AJ7XWo4FDDZZ/DizSxn0UpmCMJgdjVtfHMO6NMRBjzhghbMal7U2EcDizMG5Mstt8sd4DY6IxE/CFeZvPgK+UUj6Ar9Z6s3n5p8CX5nl+QrTW/wXQWlcAmI+3S2udbn6+H+PeFFut/7aEsEwSgRDNKeBTrfVTjRYq9b9Ntuvs/CyVDX6vRf4PhY1J1ZAQza0H5imlgqD+Pr8DMP5f6mZ6vAPYqrUuAgqUUtPNy+8GNmutS4B0pdQN5mO4K6U8L+i7EKKd5EpEiCa01oeVUn/BuLuXE8YssQ9h3EBlonldNkY7AhjT/75jPtGnAveal98NvKuUetZ8jJsv4NsQot1k9lEh2kkpVaq19rZ1HEJ0NakaEkIIByclAiGEcHBSIhBCCAcniUAIIRycJAIhhHBwkgiEEMLBSSIQQggH9/8B2+HnKFRWiBcAAAAASUVORK5CYII=\n",
      "text/plain": [
       "<Figure size 432x288 with 1 Axes>"
      ]
     },
     "metadata": {
      "needs_background": "light"
     },
     "output_type": "display_data"
    },
    {
     "data": {
      "image/png": "iVBORw0KGgoAAAANSUhEUgAAAYIAAAEWCAYAAABrDZDcAAAABHNCSVQICAgIfAhkiAAAAAlwSFlzAAALEgAACxIB0t1+/AAAADh0RVh0U29mdHdhcmUAbWF0cGxvdGxpYiB2ZXJzaW9uMy4xLjEsIGh0dHA6Ly9tYXRwbG90bGliLm9yZy8QZhcZAAAgAElEQVR4nOzdd1hW5/nA8e/9svcQRJaicQEiqKDGkbhi1AyzNbNmmWVGm7YZTZvR9Ne0zTBJs8xsltl7GU2ciQs34EDFAaggCCKIrOf3x0ECCgjoywtyf66LCznnOee9Ie25z7PFGINSSqmOy+boAJRSSjmWJgKllOrgNBEopVQHp4lAKaU6OE0ESinVwWkiUEqpDk4TgVInICI7RGSco+NQyl40ESilVAeniUAppTo4TQRKNZGIuInITBHJrv6aKSJu1eeCROQbESkQkXwRWSwitupz94lIlogUichmERnr2N9EqbqcHR2AUu3IX4ChQAJggC+Bh4C/AvcCmUBwddmhgBGRPsAMIMkYky0iUYBT64atVOO0RqBU010NPGaMyTHG5AKPAtdWnysHQoFuxphyY8xiYy3kVQm4ATEi4mKM2WGM2eaQ6JVqgCYCpZouDNhZ6+ed1ccA/gNsBX4Uke0icj+AMWYrcA/wCJAjIh+ISBhKtSGaCJRqumygW62fu1YfwxhTZIy51xjTA7gQ+MPRvgBjzPvGmBHV1xrgX60btlKN00SgVNPNBh4SkWARCQL+BrwLICLni0hPERGgEKtJqEpE+ojImOpO5VLgMFDloPiVqpcmAqWa7nEgGVgPbABWVx8D6AXMAw4BS4EXjTHzsfoHngD2A3uBzsADrRu2Uo0T3ZhGKaU6Nq0RKKVUB6eJQCmlOjhNBEop1cFpIlBKqQ6u3S0xERQUZKKiohwdhlJKtSurVq3ab4wJru9cu0sEUVFRJCcnOzoMpZRqV0RkZ0Pn7NY0JCKRIjJfRNJEJFVE7q6nzNUisl5ENojIryISb694lFJK1c+eNYIK4F5jzGoR8QFWichcY0xarTIZwNnGmAMiMhGYBQyxY0xKKaWOYbdEYIzZA+yp/neRiGwEwoG0WmV+rXXJMiDCXvEopZSqX6v0EVSvwT4AWN5IsRuB7xu4fjowHaBr166nODqllCOVl5eTmZlJaWmpo0M5Lbi7uxMREYGLi0uTr7F7IhARb+BT4B5jzMEGyozGSgQj6jtvjJmF1WxEYmKiromh1GkkMzMTHx8foqKisNbsUy1ljCEvL4/MzEy6d+/e5OvsOo9ARFywksB7xpjPGijTH3gNmGyMybNnPEqptqe0tJROnTppEjgFRIROnTo1u3Zlz1FDArwObDTGPN1Ama7AZ8C1xpgt9opFKdW2aRI4dVryt7RnjWA41jZ+Y0RkbfXXJBG5VURurS7zN6AT8GL1ebtNENiaU8RjX6dRVqFLwSulVG12SwTGmCXGGDHG9DfGJFR/fWeMedkY83J1mZuMMQG1zifaK57d+Yd545cMFm3JtddHKKXaoYKCAl588cVmXzdp0iQKCgrsEFHr6zBrDY3oFUSApwtfrst2dChKqTakoURQUVHR6HXfffcd/v7+9gqrVbW7JSZaysXJxqS4UD5dnUnxkQq83DrMr66UasT999/Ptm3bSEhIwMXFBXd3dwICAti0aRNbtmzhoosuYvfu3ZSWlnL33Xczffp04Lflbg4dOsTEiRMZMWIEv/76K+Hh4Xz55Zd4eHg4+Ddrug71NJycEM57y3cxb+M+JieEOzocpdQxHv06lbTsekeZt1hMmC8PXxDb4PknnniClJQU1q5dy4IFCzjvvPNISUmpGX75xhtvEBgYyOHDh0lKSuLSSy+lU6dOde6Rnp7O7NmzefXVV7niiiv49NNPueaaa07p72FPHaZpCCCxWwChfu58uVabh5RS9Rs8eHCdMfjPPfcc8fHxDB06lN27d5Oenn7cNd27dychIQGAQYMGsWPHjtYK95ToUDUCm024MD6M15dkcKC4jAAvV0eHpJSqpbE399bi5eVV8+8FCxYwb948li5diqenJ6NGjap3jL6bm1vNv52cnDh8+HCrxHqqdKgaAcCFCWFUVBm+S9nj6FCUUm2Aj48PRUVF9Z4rLCwkICAAT09PNm3axLJly1o5utbRoWoEADGhvvTs7M2Xa7O5ekg3R4ejlHKwTp06MXz4cPr164eHhwchISE15yZMmMDLL79MdHQ0ffr0YejQoQ6M1H46TiIoPQgbPkISb+TC+DCenruF7ILDhPm3n559pZR9vP/++/Ued3Nz4/vv610Ls6YfICgoiJSUlJrjf/zjH095fPbWcZqGNn0D394Lm77hwvgwAL5Zr53GSinVcRJB3BXQqRf8/DhRge7ER/rzxRpNBEop1XESgZMzjH4QcjfBhk+4OCGMtD0HWbv79JgirpRSLdVxEgFAzEUQEgcL/o9LE0LwcXPm9SUZjo5KKaUcqmMlApsNxjwEB3bgs/EDpg6O5LsNe8gqaF9jfpVS6lTqWIkAoPe5EDEYFv6H3w3uAsD/ft3h2JiUUsqBOl4iEIGxf4WibCK2zmZivy7MXr6LQ0caX2lQKaUAvL29AcjOzuayyy6rt8yoUaNITm58e5WZM2dSUlJS87Mjl7XueIkAoPtZ0P1sWPwUtwwOpOhIBR+t3O3oqJRS7UhYWBiffPJJi68/NhE4cllre25VGSki80UkTURSReTuesqIiDwnIltFZL2IDLRXPMcZ/zgcLiAu5d8kdgvgjV8yqKwyrfbxSqm24f777+eFF16o+fmRRx7h8ccfZ+zYsQwcOJC4uDi+/PLL467bsWMH/fr1A+Dw4cNMnTqV6OhoLr744jprDd12220kJiYSGxvLww8/DFgL2WVnZzN69GhGjx4NWMta79+/H4Cnn36afv360a9fP2bOnFnzedHR0dx8883ExsYyfvz4U7amkT1nFlcA9xpjVouID7BKROYaY9JqlZkI9Kr+GgK8VP3d/kL7w/C7YMkz3DdyDJfP9eDH1L1MjAttlY9XStXj+/th74ZTe88ucTDxiQZPT5kyhXvuuYc77rgDgI8++og5c+Zw11134evry/79+xk6dCgXXnhhg/sBv/TSS3h6erJx40bWr1/PwIG/vdP+4x//IDAwkMrKSsaOHcv69eu56667ePrpp5k/fz5BQUF17rVq1SrefPNNli9fjjGGIUOGcPbZZxMQEGC35a7tuVXlHmPM6up/FwEbgWM3AZgMvG0sywB/EWm9J/HZ90GnniRueJReAcLzP2+lpEz7CpTqSAYMGEBOTg7Z2dmsW7eOgIAAunTpwoMPPkj//v0ZN24cWVlZ7Nu3r8F7LFq0qOaB3L9/f/r3719z7qOPPmLgwIEMGDCA1NRU0tLSGroNAEuWLOHiiy/Gy8sLb29vLrnkEhYvXgzYb7nrVllrSESigAHA8mNOhQO1G+czq4/VWRpURKYD0wG6du166gJz8YALnkPemsSrveYwJmU8095cyVvXJ+Hp2nGWYVKqzWjkzd2eLr/8cj755BP27t3LlClTeO+998jNzWXVqlW4uLgQFRVV7/LTJ5KRkcGTTz7JypUrCQgIYNq0aS26z1H2Wu7a7p3FIuINfArcY4xp0dZDxphZxphEY0xicHDwqQ0wajgk3kDU1rd5a7yN5B35THtzJcU6ikipDmPKlCl88MEHfPLJJ1x++eUUFhbSuXNnXFxcmD9/Pjt37mz0+rPOOqtm4bqUlBTWr18PwMGDB/Hy8sLPz499+/bVWcCuoeWvR44cyRdffEFJSQnFxcV8/vnnjBw58hT+tsezayIQEResJPCeMeazeopkAZG1fo6oPta6xj0K3l04K/Vv/PfSXiTvyOf6tzQZKNVRxMbGUlRURHh4OKGhoVx99dUkJycTFxfH22+/Td++fRu9/rbbbuPQoUNER0fzt7/9jUGDBgEQHx/PgAED6Nu3L1dddRXDhw+vuWb69OlMmDChprP4qIEDBzJt2jQGDx7MkCFDuOmmmxgwYMCp/6VrEWPsM1JGrF6V/wH5xph7GihzHjADmITVSfycMWZwY/dNTEw0Jxqf2yLbF8I7F0Ov8XwV8x/u+XA9id0CefP6JN3oXik72rhxI9HR0Y4O47RS399URFYZYxLrK2/PGsFw4FpgjIisrf6aJCK3isit1WW+A7YDW4FXgdvtGE/jepwNE56ALd9z4f7XmTl1AMk7tWaglDr92e1V1xizBKh/rNVvZQxwh71iaLbBN0NOKix5hgsviYGpI7jngzVc/5Z2ICulTl8dc2ZxQ0Rg4n+g23D4cgYXdtpj1Qx25HP9myt1aKlSdmKvJuqOqCV/S00Ex3J2hSveAZ8Q+GQaF/b15ZkpCazckc9Dn6ec+HqlVLO4u7uTl5enyeAUMMaQl5eHu7t7s67Tto76eHWCi1+BNyfCz39n8sR/sWVfES/M38bVQ7sxqFuAoyNU6rQRERFBZmYmubm5jg7ltODu7k5ERESzrtFE0JBuwyDpZlj+CsRewu2jBvHJqkwe/TqVL24fjs3WaPeHUqqJXFxc6N69u6PD6NC0aagx4x4Gvwj4agZetgoemBjN+sxCPlmVWaeYMYb0fUVatVVKtUuaCBrj5gMXzIT9W2DRv5mcEMagbgH8e84mDpaWA7D/0BFueGsl5zyziG837DnBDZVSqu3RRHAiPcdB/FWwZCaydz2PXBBLXnEZz/+UzvzNOUyYuYhftuXh7+nCe8t2OTpapZRqNk0ETXHuP8CzE3x1J3GhXlwxKJLXl2Rw/Zsr6eTlxtczRnDTiO4s3Z7Hjv3Fjo5WKaWaRRNBU3gGwqR/w551sPxl/nhuH7oHeXH98Ci+nDGcPl18uGxQJDaBD5N1pzOlVPuiiaCpYi6C3hNh/j8IrtjDT/eO4uELYnF3cQKgi587Y/p25pNVmZRXVjk4WKWUajpNBE0lAuc9CWKDb++FekYITUnqSm7REeZvynFAgEop1TKaCJrDLwLG/g22zoMNx29aPbpPMCG+bnywUpuHlFLthyaC5kq6CcIT4Yf7oSS/zilnJxuXD4pkweYc9hSemp2DlFLK3jQRNJfNCS58DkoL4Ls/Hnf6isRIqgx8nJxZz8VKKdX2aCJoiZBYGPUApHwK6z+uc6prJ09G9Aziw5W7qarSmcZKqbZPE0FLDb8HIodYHccFdfsErkiKJKvgMMsz8hu4WCml2g5NBC3l5GytUGoq4YvboOq3IaPjojvj4eLEN+uzHRigUko1jd0SgYi8ISI5IlLvIv4i4iciX4vIOhFJFZHr7RWL3QR2t7a33LEYlr1Qc9jT1ZlxMSF8n7KXCp1ToJRq4+xZI3gLmNDI+TuANGNMPDAKeEpEXO0Yj30MuAb6ng8/PQb7UmsOn98/lPziMn7dlufA4JRS6sTslgiMMYuAxhrJDeAjIgJ4V5dtf3tBisAFz4K7H3x2C1SUAXB272B83Jz5ep02Dyml2jZH9hH8F4gGsoENwN3GmHrbUURkuogki0hym9zFyCsILngO9m2AhU8A4O7ixDmxIcxJ3cuRikoHB6iUUg1zZCI4F1gLhAEJwH9FxLe+gsaYWcaYRGNMYnBwcGvG2HR9J0HCNbDkGdi9EoAL4sM4WFrB4i37HRycUko1zJGJ4HrgM2PZCmQAfR0Yz8mb8E/wjYDPb4GyEkb0DMLf00VHDyml2jRHJoJdwFgAEQkB+gDbHRjPyXP3hYtegPxtMO9hXJxsTOzXhblp+ygt1+YhpVTbZM/ho7OBpUAfEckUkRtF5FYRubW6yN+BYSKyAfgJuM8Y0/7bULqfBUNvhxWzIHMV5/cPo7isUlckVUq1Wc72urEx5soTnM8Gxtvr8x1q9IOw/iP46VGGXPMFQd6uvLd8FwdKytmyr4itOYeIDfflgYnRjo5UKaXslwg6NDcfOOuP8MP9OO9YyPn9w3jr1x0s2bofT1cnvNycWZ6Rx11jeuHlpv8JlFKOpU8he0m8AZa+AD89yr3X/si46BCigjwJ8/Pgl237ufb1FazIyGd0386OjlQp1cHpWkP24uxmrVCavQafjO8Z0SuIiABPbDYhKSoQV2cbS7a2/y4RpVT7p4nAnuKnQnBf+PlxqPxt0rS7ixODowJZkq6JQCnleJoI7MnmBGMegv1bYP0HdU6N6BXE5n1F5BwsdVBwSill0URgb33Ph/BBMP+fUFlec3hEzyAAbR5SSjmcJgJ7E4Gz/gwHM2HTNzWHY0J9CfRy1USglHI4TQStodc54N8VVrxWc8hmE4ad0Ykl6fsxRre0VEo5jiaC1mBzgqSbYOcS2JdWc3hkryByio6QnnPIgcEppTo6TQStZcC14OwOK1+tOTSil7WSqo4eUko5kiaC1uIZCP0ug3UfQmkhAOH+HnQP8tJ+AqWUQ2kiaE2Db4LyYlg7u+bQiJ5BLNueR1mF7m2slHIMTQStKWwAhCdazUNV1oN/RK8gSsoqWbPrgIODU0p1VJoIWtvg6ZC3FTIWAHDmGZ2wCSzWfgKllINoImhtsReBZ1DNUFJfdxeGnRHEG79ksHZ3gYODU0p1RJoIWpuzGyRcBelzoNiqBTx9RTxB3m5Me3MFW3OKHBygUqqjsecOZW+ISI6IpDRSZpSIrBWRVBFZaK9Y2pz4qVBVAamfA9DZ1513bxyCi5ONa15bQeaBEgcHqJTqSOxZI3gLmNDQSRHxB14ELjTGxAKX2zGWtiUkFkL6wfoPaw517eTJ2zcMpqSsguteX8H+Q0ccGKBSqiOxWyIwxiwC8hspchXwmTFmV3X5jrWpb9zlkLkS8rfXHIoO9eWNaUlkFhxm5rwtDgxOKdWROLKPoDcQICILRGSViFzXUEERmS4iySKSnJub24oh2lHcZYDA+o/rHE6MCmRcdGd+TN1HVZWuQaSUsj9HJgJnYBBwHnAu8FcR6V1fQWPMLGNMojEmMTg4uDVjtB+/CIgaYTUPHbPo3DkxIeQUHWF9VqGDglNKdSSOTASZwBxjTLExZj+wCIh3YDytr/8VkL8NslfXOTy6T2ecbMLctL0OCkwp1ZE4MhF8CYwQEWcR8QSGABsdGE/ri74QnNxg/Ud1Dvt7upIUFcDctH0OCkwp1ZHYc/jobGAp0EdEMkXkRhG5VURuBTDGbAR+ANYDK4DXjDENDjU9LXn4Q+9zIeXTOnsaA5wT04Ut+w6xM6/YQcEppToKe44autIYE2qMcTHGRBhjXjfGvGyMeblWmf8YY2KMMf2MMTPtFUub1n8KFOfC9gV1Do+PCQHQWoFSyu50ZrGj9ToH3P2P29w+MtCTvl18NBEopexOE4GjObtBv0tg4zdwpO7yEuOiQ1i5I58DxWUOCk4p1RFoImgL4q+EisOQ9lWdw+fEhFBl4OdNHWuunVKqdWkiaAsikiCwB6ybXedwXLgfIb5u2jyklLIrTQRtgYhVK9ixGAp21Ry22YRx0SEsSs+ltLzSgQEqpU5nmgjaiv5XWN9rLUQHVvNQSVkl8zZqrUApZR+aCNqKgCjoNhzWfVBnyYlhZwTRO8SbBz/bwLbcQ46LTyl12tJE0JbEX2ltY5m1quaQq7ON13+XhIuTjRveWqkjiJRSp5wmgrYkZjI4u8Pa9+scjgz0ZNZ1g9hTWMot766irKLKQQEqpU5HmgjaEndf6Hu+teRERd2NaQZ1C+Q/l/VnRUY+D3y2gXytGSilThFnRwegjhF/JaR8Alt+sGoItUxOCGdbbjHP/ZTOp6sz6eTlSs/O3gzoGsCfz+2DzSYOClop1Z5pImhreowC7y6w5r3jEgHA78f1YmiPQNKyD5K+7xDrMgt4eeE2zu8fSr9wv1YPVynV/mkiaGucnGHANbDkaSjYDf6RdU6LCMPOCGLYGUEAZOwvZvSTC0jNLtREoJRqEe0jaIsGXmcNIV3zzgmLdgv0xNvNmZSsg60QmFLqdKSJoC0K6AY9x8Lqt4/bp+BYNpsQG+ZLSrZua6mUahlNBG3VoOuhaA+k/3jCov3C/di45yAVlTqsVCnVfE1KBCJyt4j4iuV1EVktIuNPcM0bIpIjIo3uOiYiSSJSISKXNSfw017vc61O41VvnbBov3BfSsur2Jaru5kppZqvqTWCG4wxB4HxQABwLfDECa55C5jQWAERcQL+BZz4tbejcXKxOo23zrU6jRsRV91JnJKlzUNKqeZraiI4OkB9EvCOMSa11rF6GWMWAfknuO+dwKeALrhfnyZ2GncP8sbDxYkNmgiUUi3Q1ESwSkR+xEoEc0TEBzipBmkRCQcuBl5qQtnpIpIsIsm5ubkn87HtS02n8TuNdho72YSYMF9StcNYKdUCTU0ENwL3A0nGmBLABbj+JD97JnCfMeaECcUYM8sYk2iMSQwODj7Jj21nBl0PRdmQPqfRYnHhfqRmH6SqyjRaTimljtXURHAmsNkYUyAi1wAPASf7+pkIfCAiO4DLgBdF5KKTvOfpp/cE8A2HFbMaLRYb5ktJWSUZedphrJRqnqYmgpeAEhGJB+4FtgFvn8wHG2O6G2OijDFRwCfA7caYL07mnqclJ2dIuhG2L4CcTQ0W66cdxkqpFmpqIqgwxhhgMvBfY8wLgE9jF4jIbGAp0EdEMkXkRhG5VURuPbmQO6CB08DJDVa80mCRnp29cXW2aSJQSjVbU9caKhKRB7CGjY4UERtWP0GDjDFXNjUIY8y0ppbtkLw6Qf/Lrd3Lxv4NPAKOK+LiZCM61FeXmlBKNVtTawRTgCNY8wn2AhHAf+wWlTre4FugvATWvNtgkX7VS00Yox3GSqmma1IiqH74vwf4icj5QKkx5qT6CFQzhfa39jReMQuqKust0i/cj6LSCnbll7RycEqp9qypS0xcAawALgeuAJbrkhAOMOQWKNhlbVpTj99mGGvzkFKq6ZraNPQXrDkEvzPGXAcMBv5qv7BUvfqcB74RsPzlek/3CvHGxUnYkGU1D/2QspcJMxdx6zurWjlQpVR70tTOYpsxpvYyEHnoyqWtz8kZBt8E8x6BvSnQpV+d027OTvQO8eHnTftYuj2PdbsLcHESMvYXU1FZhbOT/idTSh2vqU+GH0RkjohME5FpwLfAd/YLSzVo4O/A1RsWP1nv6bhwP7bsO0TuwVL+fWl//nlJf45UVLF9v040U0rVr0k1AmPMn0TkUmB49aFZxpjP7ReWapBnIAyeDkuegbM3Qee+dU7PGNOTwd0DmRQXiruLE+n7igBrolnvkEanfiilOqgmtxUYYz41xvyh+kuTgCOdOQNcPOutFUQEeHLJwAjcXZwA6BHsjbuLTTuQlVINajQRiEiRiBys56tIRPTJ4ihenay+gpRPYX96o0WdbEJMqK5MqpRqWKOJwBjjY4zxrefLxxjj21pBqnqceae17MTip05YNDbMjzRdmVQp1QAdRtJeeQdbi9Gt/wjytjVatF+4L0VHdKKZUqp+mgjas2F3WltaLnm60WKxYdZEs9Rsbc1TSh1PE0F75tMFBk2zFqPL3dxgsaMTzVK0n0ApVQ9NBO3dyD+Cmw98fQ9U1b/Z29GJZlojUErVRxNBe+cdDOf8HXb92ugm97FhvqRm6cqkSqnjaSI4HQy4BrqNgLl/hUM59RbpF+5HXnEZew+WtnJwSqm2zm6JQETeEJEcEUlp4PzVIrJeRDaIyK/V22CqlhCBC2ZC+WH44YF6i8SGWaN9U3VimVLqGPasEbwFTGjkfAZwtjEmDvg70Pju7KpxQb1g5L2Q8gmkzzvudHSoLyJoh7FS6jh2SwTGmEVAfiPnfzXGHKj+cRnWrmfqZIz4PQT1hq/vhsLMOqc8XZ05I9hbO4yVUsdpK30ENwLfOzqIds/ZDS6ZBUcOwlvnHZcMjnYYK6VUbQ5PBCIyGisR3NdImekikiwiybm5ua0XXHsUNgCu/QJK8o9LBv3C/MguLCW/uMyBASql2hqHJgIR6Q+8Bkw2xuQ1VM4YM8sYk2iMSQwODm69ANuriEH1JoOaDmPtJ1BK1eKwRCAiXYHPgGuNMVscFcdpq3YyeG0cZCyuWWpCl6RWStVmz+Gjs4GlQB8RyRSRG0XkVhG5tbrI34BOwIsislZEku0VS4cVMQimfQuuXvC/C/Bb+gTdA1xZtbPBPnylVAfU1D2Lm80Yc+UJzt8E3GSvz1fVQvvD9IXw/X2w+Ene8erHtZtvYv+h/gR5uzk6OqVUG+DwzmLVCty84aIX4LI3CC3fyXcuf2b7F/+AynJHR6aUagM0EXQk/S7F6Y5lrHMbxOCtz2JeOQt2r3B0VEopB9NE0NH4RZAxbhY3l/2B8uID8Po5MO+RBlcuVUqd/jQRdEDn9w9lsdNg/q/7/2DgdbDkGfjoWjhyyNGhKaUcQBNBB+Tj7sKkuFA+3VDA4XOfgQlPwObv4M0J7M/axsY9B1m3u4DkHflsyNQ5B0qd7uw2aki1bVckRvLZ6ix+SNvLxUNvwwSeQfmH0zCzRvNY+QyWVsXWlP3ijuEkRPo7MFqllD1pjaCDGtI9kG6dPPloZSZFpeXcujyQ80oepsrVl9mu/+CXmC955fLeAKzbXeDgaJVS9qSJoIMSES4fFMHS7Xlc8PwS5m3MYcqkc+j8p+Uw7E7CMz5m/MLJXOCxgTRdqE6p05omgg7s0kER2AQOllbwzo2DuWlkD8TVC8Y/DjfORVy9ed78kzs3Xgk/Pw57U0C3ulTqtCPtbQ/bxMREk5ysq1GcKqt25hMR4EmIr/vxJ8tL+e7dp/HP+JYzndIQUwWdY6zO5R5nt36wSqkWE5FVxpjE+s5pjaCDG9QtsP4kAODizpGE67iq7EG2X7caznva2g7z7QvhizusBe2UUu2eJgLVqOhQa+nqDQWukHQj3L7U2glt3Wz4bxKs/0gnoynVzmkiUI06I9gbVycbG/dUL13t4gHjHoFbFkFAN/jsZnh1NGxfaP9gqqogZxOsfsfajvOHByBjMVRW2P+zlTqN6TwC1SgXJxu9u3iTtueYPQy69IMb51o1gp8ft5qLeo6DM2dAaDx4Bv5WtqoKDmRA7iYI7AHBfUGkaQEU7Ib0HyF9Luz8xdqGE8DdDyqOwLIXwbMT9JkIcZdD1Flg0/cbpdH0PPgAACAASURBVJpDE4E6oZhQX37amIMxBqn9ALc5QcKVEHsxrJgFi5+Edy6yzvmEWh3LZcWwLwXKai1f4dcVeo+HXuOhU0/wDrFWSAVrN7Xdy63F8DIWQ06qddy/G/S7FCIHQ0QSBJ4BFYdh6zzY+A2kfQVr3rUSzcDfQcLV4K272SnVFDpqSJ3Qm79k8OjXaSx/cGzDHcsApYWQuRL2pUFO9ZeLJ3SJs76C+8K+VNgyB7YvsB7kR7l6W81OxdV7Urt4QkQi9DwHep8LQb0br0WUl8LGr2DVW1bNweYCQ2+F0X+x7qtUB9fYqCGtEagTiqnuME7bc7DxRODuZzUP9RwHQN6hI3i5OePu4vRbmcjBkHi99eDOXAGFWXBoLxzKgdKDVsLoOgRC+oGTS9ODdHGH/ldYX7mb4dfn4NfnraRz0UtWUlFK1ctuiUBE3gDOB3KMMf3qOS/As8AkoASYZoxZba94VMtFV296n5Z9kNF9Otcc351fwqL0XEL93An39yTM3509haXMTdvHj6l7WZdZyITYLrx87aDjb+riDt3Psk/AwX1g8gsQewl8dZe11Pawu6zagbOrfT6zqfZusJqyKo9YGwNVVVjxDvyd1dSmlAPYs0bwFvBf4O0Gzk8EelV/DQFeqv6u2hhfdxciAjyO6zC+9+N1rMiofy5BfKQ/o/sE80PqXjZkFhIX4dcaodbVcyzc/iv8+BD8MtOqKVzxP3B2wBad5YdhwRNWLcVUWk1XTi4gTlBWBGtnw0UvQlCv1o9NdXj23LN4kYhENVJkMvC2sToplomIv4iEGmP22Csm1XIxob5szP4tESzbnseKjHz+dG4fzjyjE1kHDpNVcBgfd2fGRYcQ4utOUWk5I/41n2fmbeGNaUmOCdzdDy583hrJ9O298MHVMOVdq0bSWjIWWcNd87fDgGth/N/BI8A6Zwxs+Bi++xO8PALGPARDb2+7tYPyUshaZfXDHNhhdfaH9IOQGPANb/poMNWmOLKPIBzYXevnzOpjxyUCEZkOTAfo2rVrqwSn6ooJ82Xuxn2UlFXg6erMcz+lE+Ttxo0juuPu4sTArgHHXePj7sL0s3rwnzmbWbPrAAPqKdNqkm6y3sK/vhtmT4Wp74Orp30/80gRzP0bJL8BAd3huq+OX5pDxOrX6H4WfPN7q/aS+jmc/4yVvBypsgL2b4Y962HvesheYyWByjJAwCsY1r73W3mfUBhwjbXZkb/+/7Q9aRedxcaYWcAssEYNOTicDikm1BdjYNPeIqqqDL9uy+Oh86LrdgTX43fDonh9SQbPzEvn7RsGt1K0DRj0O6s55ovb4f0r4JJZ4Bt24usqjoDYmtd5vX0hfDkDCndbcytG/6XxxOPTxUpOGz62JsrNGgVDboPRD4CbT9M/92RUVVkP/O0LIGMh7Fz628guZw9r7siQW6DbcOg61KrVHC6AnI3WMN8tc2DRk9ZXr3MgfiqcMea32o9qsxyZCLKAyFo/R1QfU23Q0aUm0rIP8mPaPjp5uXLVkBO/9Xm7OXPLWT345/ebSN6RT2JU4AmvsauEq6yawZd3wPODYPjdMOxOcPWyzpeXwu5lkJlsDXXNSYP96VYSCBtgzWGISILIIeATUvfexlhzJpLfsL4Cz4Ab5lijoJriaO2g1zkw71FY9oJVOxh8s/VA7dL/1EyWKy+1RmoV7bPe+PemWHHvTYEj1UuOB/e13uwjEq3P7dQTnOp5XHj4Q7czra+km6BglzXze8071kRAsUHEYGskWa9zrFqONh81jTFW7au8BMpKrH4md1/w7nzia5vJrvMIqvsIvmlg1NB5wAysUUNDgOeMMSd8ZdR5BI5hjKH/oz/SI8iLdZmF3DehL7eNOqNJ15aUVXDWv+fTO8SH928eaudIoaKyin98t5HLB0USUz3i6TgHdsDchyHtC/AJsx7A2ath13JrRA9YzRsh/ayJceWHreGue9ZVN40AAVEQORTCEqyksXUeFO0BxGrnH/PQyTU/7V4Jcx6w5maANYO6+9nQbZj1gG5oiK0x1nDcfSmwfwsc2AkFO63vBzOt+R61uXhBSKz1xh851Gqm8g1tedxgNStlrYKtc62/S/Ya67hPqJUQek+A0ATrZ50Jbtm5FLZ8b/Ul5e+wZuOXHbOP+IjfW0u8tEBj8wjslghEZDYwCggC9gEPAy4AxpiXq4eP/heYgDV89HpjzAmf8JoIHGfKK0tZnpGPv6cLS+4bg7db0yuUry/J4O/fpDGmb2cOHakgv7iMsooq/nJeNOfGdjmufGWV4UBJGUHezR/h8836bGa8v4YrEiP492UnaGffudR62GavsR6s3c+22vG7DrU6mo9VXmo1n+xaZs2A3rUMSvaDmx+cMcqaLd1znNXUc6oU7bOaa7bPt74XVXejOXtY8y5cvaw3b5uTlbByNloxHeXiZa0LFRAFfhHWTG6fLtb3wB5W/4W9H8aHcq2ksGUObPv5t6VCnN2tWeOBPX6L0b8b+Edav5eLpzUh0MWr/hoJ/LZHRmM1jaPJ8UCGlRCPzl05tM9q3nLxsCY1unpZfR+h8VYN8Nhanz0U77f6htbNBifX6r9Hd+u/i3dn62/g6ml97xxjJewWcEgisBdNBI7z6NepvPnLDu49pzd3jm3eMMfS8kqueW05BYfLCfRypZOXK9tzi8nYX8xbNyQx7IygmrJFpeXc+u4qVu44wJx7zqJ7kFeTP8cYw+QXfmF9ZiEhvm4se2Bs3WUx6r/IWgrj6DIXzWEMHMy2/g/bnD6EljLG6nfIXGnVGPZusGoophKqKq0HSXAf6w0/JNZq4vEKblvNMRVlVu0qdxPkZ1i1s/zt1gO6vLjh65w9rP4SNx+wOVtvy0cOWcNvEetB7uZtfbc5AwZMlfV3OZh9/L2dPawHvbs/VJRa/xs4UlRdY6p+LvqGQ/gg6HqmVRPrEnfqRnRVVcHad60BBUeKrLkuZ/3JboMYNBGoU+LXbft56sctvHl9Er7uJ//QKygp44pXlpJdUMrsm4cSF+FHbtERpr25gk17i3C2CWOjO/Pi1fVMSGvA0m15XPnqMhK7BZC88wDf3TWy4eYh1bYYAyV5vzVhlR+22sfLD1c/pA9aD8wjRdZkvKNJwdUbMNVJ4ZB13lRVJz+xaku+YVZtI6C79d031LquvgR55JCVYLNXQ9ZqK2kV7LLOufpYTWfRF0CfCS3rCK8og5RPrTklOalWkjn/Gegc3fK/XRNoIlBt1t7CUi596VcOl1fy1OXxPPxVKrlFR3jxmoGs3VXAsz+l8/ntw5o89HTamytIySrk89uHM/Lf8/nzhD7cPqrnScX41I+bcXO2MWOMTvbqsAqzYNdSa/7Elh+tRGVzhqiREDXC6lDvEmc1udWXXMpKIC/datpb9jIUZUNwtNXmH3d5q/STaCJQbVrG/mIue+lX8orLCPB04Y1pSQzoGsChIxWM+s98egR78+H0oSds4tm8t4hzZy6qabqa9OxivN2d+eiWM1scmzGGhMfmUlpeyYoHx+Hn2QrNP6ptM8aqLWz8GjZ9a3XIH+URaDXFuXpWN1E5Wc1fBbuoaW7qfpbVDNRzXKs22emic6pN6x7kxds3DubF+dv4w/jenBFstdV7uzlz97je/PWLFH7elMPY6MY77mYt2o6HixPXDO0GwKg+wbyyaDsHS8tb3JSVsb+YwsPlAHy6OpMbRnRv0X3UaUTE6jcIH2SN4CkttEaN7d1gfS8tsGoAZcVW01b4IGtZ9ODeEBIHQSdXQ7UHTQSqTYgN8+OFqwced3xqUiRvLsngXz9sYlSfzjjZ6n+D2lN4mC/XZnHN0G4EeFkLy53dO5gXF2zjl/T9TIxr2XDItbsLAOjs48Z7y3dy/fCoE3c+q47F3c/qSO42zNGRtJgO4FVtmouTjT+d24ct+w7x6arMBsu9sSSDKmO4sdYb+8BuAfi4ObNwS26LP3/d7gK8XJ24d3xvtuUWs2x7/YvsKdWeaSJQbd6Efl0Y0NWfR79O5YX5Wyktr6w5l3foCH/+ZB2vLs7ggvgwIgN/G3rn4mRjRK8gFmzOpaV9YWt3FxAX4cfkhHB83Z15b/nOk/59lGprNBGoNk9EeP7KAZx5RhD/mbOZMU8u4PM1mby3fCdjnlrIZ6uzrGUsLok77tpRfYLZe7CUzfuKmv25peWVpO05SEJkAO4uTlw2KJI5qXvJLTpyKn4tpdoMTQSqXYgI8OS13yUy++ahBHq78vsP1/GXz1Po28WH7+4eyQOTovF0Pb7L6+ze1rosCzY3v3kobc9ByisNCZH+AFw1pCvllYaPV+0+wZVKtS+aCFS7cuYZnfjqjhG8dPVAXrl2EB9MH0rvkIZX5+zi507fLj4s2JzT7M9au8vqKD6aCHp29mZoj0DeX76Lyqr2Nez6VNuZV8x/5mzicFnliQurNk8TgWp3bDZhYlwo58Z2adIInrP7BJO84wBFpeXN+py1uwvo4utOF7/fNrG5Zmg3Mg8cZtFJdEA35kBxGYeOVNjl3qfSsz+l88L8bdz09so6fTaqfdJEoE5746JDqKgyXPnqMn5I2UNVE9/m1+4uqKkNHDU+pgtdfN159OtUCkrKTmmc323Yw8h/z+e2d1ed0vueaofLKpmTspc+IT78ui2Pm99O1mTQzmkiUKe9pKhAnro8nkOlFdz67mrOnbmIz9dkUl5Z1eA1+cVl7MovIaFr3UTg6mzjhasHkF1Qyu3vrW70Hk1VXlnF379J4/b3VuNkExan72drTvM7t09WdsHhJv0+P23aR3FZJQ9fEMO/LunP4vT93PbuKo5UaDJorzQRqA7h0kERzPvD2Tw7NQGbCL//cB2j/rOA15dkUFxPU8y63XX7B2ob1C2QJy6N49dteTz8VWqLh6YC7DtYytRZy3h9SQbThkXxwz0jcXES3l22q8X3bI7tuYd47qd0xj+zkGFP/MzLC7ad8Jov1mQT4uvGkB6duCIpkv+7OI75m3O596N1rRCxsgdNBKrDcHayMTkhnO/vHslr1yUS7u/B379J48x//sTzP6XXeaCv2V2ATSAuvJ49CYBLBkZw69ln8P7yXfzv1x0tjunO2WvYuOcgz105gEcujCXUz4NJcaF8uiqTkjL79hXc98l6xjy1kKfnbsHPw4Vwfw8Wp+9v9JqCkjIWbsnhwviwmlneVw3pyi1n9+Cb9Xt0aG07pYlAdTg2mzAuJoSPbj2Tz24fxuDunXhq7hZemL+1psza3QX0DvHBq5HNd/58bh/OiQnhsW/S+MNHa3ln2U5Ssgqb3Fy0ckc+KzLy+dO5fbgw/re9k68d2o2iIxV8uTa75b/kCZRVVPH5miwmxHZh6QNj+PjWYZzXP5S1uwsabe//dsMeyisNkxPC6xy/oL8Vv7060ZV92TURiMgEEdksIltF5P56zncVkfkiskZE1ovIJHvGo9SxBnYN4NXrBnHxgHCe/HELc1L3YoxhXT0dxcey2YSZUxK4ID6MhZtz+esXKZz//BIGPjaXFRknXorixflbCfRyZWpS3b2fB3ULoG8XH95ZurPRZqfMAyX8/sO1zeoAP2rz3iLKKqu4ID6MUD8PwOpLKausYn1mYYPXfbk2mzOCvYg9Zo+HmFBfgrzdTmo5D+U4dksEIuIEvABMBGKAK0Uk5phiDwEfGWMGAFOBF+0Vj1INERH+eUkc8ZH+1Q/WvRQeLj9hIgDwcnPm2akDSH5oHIv/PJrnrxxQPeFtLQcbGa6aml3I/M253DA8Cg/XujteiQjXntmNtD0HWVPdV3Gs4iMV3PS/ZD5fk8Wt765m/MxFfLqq8Q7w2tZlWvftH/Fb01diN2vPh5U76k9iWQWHWZGRz0UJ4ccN27XZhLN6B7EoPbfDz7Foj+xZIxgMbDXGbDfGlAEfAJOPKWOAo68WfoD96sJKNcLdxYlZ1w7Cx92ZO2dbG60fO2KoMSJCZKAnF8SHMXNKAnsPlvLwl6kNln9pwTa83Zy59syoes9flBCOt5sz7y49fm2jqirDHz9ex5Z9Rbw5LYnnrhyAs0249+N1nPP0QvYWlp4w3g2ZhQR4uhAR4FFzLMDLlT4hPixvoDbzVXVT1bHNQkeN6tOZgpJy1mfWn7xU22XPRBAO1J6Ln1l9rLZHgGtEJBP4DrizvhuJyHQRSRaR5NxcrXoq+wjxdWfWtYk42QQvVyd6dW54xnJjBnQN4M4xPfl8TRbfrD/+3SZjfzHfbdjDNUO74edR/z4JXm7OXDIwnG/W7yG/uO58hed+Tuf7lL08OCma0X07c2F8WE0HeG7REW5/bxVlFY3XDNZlFhAX4X/cm31S9wBW7zxQ71v9l2uzGNDVn66d6t9Td2TPIGzSsuU8lGM5urP4SuAtY0wEMAl4R0SOi8kYM8sYk2iMSQwODm71IFXHER/pz6zrEnn4gtgG9z5oihmje5IQ6c9fPk9hT+HhOudeWbgNFydbnSWz63PN0G6UVVZx9WvL+ef3G/lp4z4+W53JzHnpXDIwvM71IlYH+L8vi2f1rgIe/zatwfseLqskPecQ8RHHj4hKigrk0JEKNu45WOf4xj0H2bS3iIsaqA2AVaOIj/TXfoJ2yJ4b02QBkbV+jqg+VtuNwAQAY8xSEXEHgoDmLwyj1Clydu+Tf9lwdrLxzJQEJj27mLtmr+GKxEgCvVxxcbLx6epMpiZ1JdjHrdF79A7x4bHJsXyxJos3lmTwysLtgDW34f8ujqt3eQ1r5E93Xl2cQUKkP5cMjDiuTNqeQiqrTL1DYwd3DwRgeUY+/Wqdf3vpDtycbVxQa3RTfc7uHcyzP6WTX1xGYPUGQarts2ciWAn0EpHuWAlgKnDVMWV2AWOBt0QkGnAH9HVCnRa6B3nx2ORY7v9sAyt3HKg57mwTpp/Vo0n3uO7MKK47M4rS8krW7S4gJfsgkxPCcHdxavCa+yb0ZX1mIQ9+voG+XXyJOWaEz9FRQf0jju8DCfXzIDLQg5UZ+TU1jrxDR/h0dRaXDow44cN9VJ/OzJyXzuL03Ab7EtqzNbsO4OJkq5MkTwd2SwTGmAoRmQHMAZyAN4wxqSLyGJBsjPkKuBd4VUR+j9VxPM2czDRNpdqYyxMjmRgXSv6hMvJLyjhQUkaAp2udDXSawt3FiSE9OjGkR6cTlnV2svHfqwZy/vOLmfH+aub+4ew6zVwbMgvp7ONWZzG92pKiAllYvZmPiDXLuayiihtHRJ3ws+PC/QjwdGHh5oYTwaqdB3h67mauH9adcTGN70N9srIKDvO7N1Zw34S+nHMSn7Vm1wGe/HEzv2zNA2Bs3878/pzep01CsOuexcaY77A6gWsf+1utf6cBw+0Zg1KO5u3mjLebc4OdrPYQ7OPGX8+PYcb7a1icnsuoPp1rzq3LLKgzbPRYQ7oH8tnqLLblFhMR4ME7y3Ywuk8wPZvQee5kE87qHczCLblUVRlstRJQUWk5//5hM+8u34kxsGXfIYb0CMTHvf4O85NVWl7Jre+sYmvOIeZvzmlRIsg8UMKjX6cxN20fnbxceei8aI5UVPHKwm2c//wSJsV14aHzYgjz9zjxzdowR3cWK6XsZHxMFwK9XPlw5W+D94pKy9m+v7jeZqGjkqKsfoKVO/L5al02+w+VcdPIpjVlgdVPkFdcRmq21eF8uKySL9Zkcc7Ti3h3+U6mDYvi/ZuHsP/QEZ77Kb2Fv13jjDH89YsUNmQVEuTtdlznd1M9/s1Gftm6nz+O782iP4/mppE9uGN0TxbfN4a7xvZiweZc7vlw7UmtN9UW2LVGoJRyHFdnG5cODOfNX3aw/9ARgrzdSMk6iDEQ10iNoHuQF0HerqzIyCct+yB9u/gw7IwTN0kddVZ1Z/vLC7eBwM8bczhcXknfLj68fO2gmol6U5MiefOXHVyRGEmvRjYXaon3lu/i41WZ3DW2F0Wl5XywYjeVVabZI8HWZxZwTkwIM8b0qnPcz8OFP5zT26p5fZHCz5tyGBtt32Yue9IagVKnsSlJkVRUGT5bnQnAhqzqGcWNtG2LCIO7B/Lt+j1s3lfETSN7NGkDoKOCvN2Ij/Dj2w17WLYtj4sHhvP+TUP49q6RdWZr/+ncvni5OfPI1ye3guuxVu08wKNfpzK6TzD3jO1FTKgvh8sr2ZFX3Kz75B06QnZhKf3CGv5bTU2KpEeQF//6YVO7nlGtiUCp01jPzj4kdgvgg5W7rTWUMgsJ9/egk3fjQ1ePrjsU7OPGBfGhzf7c564cwAfTh7L8wbH838VxDOsZdNzbeKCXK38c35tftubxfcreZn9GfdKyD3LLO8mE+nkwc8oAbDapGTWVlt285qGU6vKx4b4NlnFxsvGnc/uwZd8hPl2V2fLAHUwTgVKnuSlJkWzPLSZ55wE2ZBYSH3nikS5Dq0cnXTe0G27ODQ9VbUi3Tl4M7dEJZ6fGHzFXDelGTKgvj3+T1uCy2ws253DpS79y41srefDzDTz/Uzo/bdx33EJ7KzLymTJrKS5ONt68Pgk/T6sTuldnH1ychLRm9hOkZFnDbGMbqREATOjXhYRIf56eu+Wk9nDenV/S4r6Mk6WJQKnT3Hn9Q/F2c+blBdvYlV9CXPiJ11CKDvVl9s1DuXXUGXaNzckmPDY5luzCUv76xfFNRJkHSrhr9hr2FpaSXVjKDyl7eWruFm78XzITnl3EV+uyqawy/LxpH9e+vpxgHzc+uW0YZwR719zD1dlGz84+za8RZBXSrZNng8uAHCUiPDCxL3sPlvLmrxnN+ozaZsxew7Q3VzR7JdlTQTuLlTrNebo6c2FCGO8vt3Y9a2zoaG1nNqOD+GQkRgVyz7hezJyXTkKkX81CfBWVVdzzwVqqDMy+eWjN8NvS8krmpO7lvz9v5a7Za3jqx81kHThMdKgvb12fVG+zV0yoL4vSmzdXNSW7sNHRVbUN6dGJsX0789KCbVyZ1JWAZs6q3ry3qGZXvPVZhU1a+fZU0hqBUh3A1KTfVntpi5Og7hrTi7F9O/Po12ms2mmtfvr8z1tJ3nmAxy/qV2cOhruLE5MTwplzz1m8ePVAfN1dGN4ziPdvHtJg30dMmC+5RUeavINaQUkZu/MPN9pRfKz7JvalpKySx75peJ2nhnycvBsXJ8HJJsxL29fs60+WJgKlOoC4cD+iQ33pEex1wqYOR7DZhKenJBAe4MGt767mm/XZPP9zOpcMCOeiAfXPULbZhElxoXx95wj+d8PgRiemRYdaw1Ob2gZ/dA5Ev0Y6io/VO8SHu8b04vM1WXy+pukdx0d3ixsXHUJitwDmbdREoJSyAxHh5WsG8tLVgxwdSoP8PFyYdW0ih0ormPH+GiICPHnson6n5N4xodUjh5qYCDZUdxQ3p0YAMGNMTwZHBfLQ5ynsbOJw1Z835ZBXXMbliRGcExPCpr1F7M4vadbnnixNBEp1EN06edGny6mduHWq9eniw1NXxBPq585zVw7Au5E9o5vD39OVcH+PJncYp2RZw2yb29bvZBOemZqAk024a/aaE+4LAVazUGcfN87qFcy46klpc1u5eUgTgVKqTZkUF8qv94855R2m0aG+Ta4RpGQV1rtMd1OE+3vwr0v7sy6zkKfnbmm0bM7BUhZsyeXSQRE4O9mICvKiV2fvVm8e0kSglGpzmjOTualiwnzZnnvohGP9D5aWsyOvpFn9A8eaGBfKlYMjeWXRNn7e1PBD/bM1WVRWGS4f9Nu+EeNiQliekU9hScN7Xp9qmgiUUh1CTKgvVQY27yuqObZudwG3vJNcZzRRatbRGcUnN7rqb+fHEhvmy53vr6m3k9oYw0fJu0mKCqBHrXkP46JDqKwyLNjSevtzaSJQSnUIsccsNVFUWs6M2auZk7qPR79OrSmXmt2yjuJjebg68dp1SXi7O3PjWyvJKSqtc37ljgNszy3m8kGRdY4nRPoT5O1ap5+gorKKZ+el18w1ONU0ESilOoSIAA983Jxr3s4f+SqNrAOHOa9/KN+s31Pz4E3JKqSLr/sJtxJtii5+7rz+uyQOlJRz89urKC2vZE/hYR75KpVrX1+On4cLk/rXXcvJySaM7RvCws25lFVUsSuvhCmzlvHMvC38mHZq1mQ6ll1nFovIBOBZrB3KXjPGPFFPmSuAR7B2KFtnjDl2O0ullDppIlLTYfzt+j18ujqTu8b0ZMaYXmzLOcRDX2xgSI9ANmQVntJJd/3C/Xh2agK3vLuKyf/9hYz9xVQZwyUDw7ljdM96R0aNiwnhw+TdPP5tGp+tzkIEnp2aYLftP+1WIxARJ+AFYCIQA1wpIjHHlOkFPAAMN8bEAvfYKx6llIoJ8yUt+yAPfr6B+Eh/7hzbC1dnG/+6tD+5RUd4+MtUtu8vPqmO4vqMj+3CXyZFsyOvmMsTI5j/x1H8+7J4unXyqrf8iJ5BuDnbeHvpTmJCffn+7pF23QPanjWCwcBWY8x2ABH5AJgM1J5/fTPwgjHmAIAxpvV6R5RSHc7RvQlEYOaUBFyqV0eNj/TnhuHdeW2JtWhcS4eONuamkT24fnj3Jm2O4+HqVLMtZlOvORn27CMIB3bX+jmz+lhtvYHeIvKLiCyrbko6johMF5FkEUnOzW3ewlFKKXXUwG4B2AQeuSCW7kF138b/ML43kYHW3sP2Wo+pOQ/0a8+M4qaRPeyeBMDxq486A72AUUAEsEhE4owxdbrGjTGzgFkAiYmJ7XcbIKWUQ/Xs7M26h8fXuy6Rp6sz/71yID9vyqHzKegobk/smQiygNrjoiKqj9WWCSw3xpQDGSKyBSsxrLRjXEqpDqyxxeniI/2Jb+UloNsCezYNrQR6iUh3EXEFpgJfHVPmC6zaACIShNVUtN2OMSmllDqG3RKBMaYCmAHMATYCHxljUkXkMRG5sLrYHCBPRNKA+cCfjDF59opJKaXU8eTYreHausTERJOcnOzoMJRSql0RkVXGmMT6zunMsAqzXAAABpVJREFUYqWU6uA0ESilVAeniUAppTo4TQRKKdXBaSJQSqkOrt2NGhKRXGBnCy8PAvafwnBOpbYaW1uNCzS2lmircUHbja2txgXNi62bMSa4vhPtLhGcDBFJbmj4lKO11djaalygsbVEW40L2m5sbTUuOHWxadOQUkp1cJoIlFKqg+toiWCWowNoRFuNra3GBRpbS7TVuKDtxtZW44JTFFuH6iNQSil1vI5WI1BKKXUMTQRKKdXBdZhEICITRGSziGwVkfsdHMsbIpIjIim1jgWKyFwRSa/+HuCAuCJFZL6IpIlIqvx/e+caYlUVxfHfPydNx3CyTMyJ1BTNQkcL07Qw7aWE9cEoM5EQ+iKkEVRDL+xbEJkfpISirMRE05L50MMJBINmfI06+eil6Ig6Ej6ySExXH/a+ebuOJHK7+9RZPzjM3vucOfzv3vvcdfY696wlzcmCNkmXSWqWtCXqmhfb+0tqimO6LOa9SIKkTpI2S2rIkjZJeyRtk9QiaUNsy8Jcq5G0QtJOSTskjcmIrsGxrwrbcUlzM6LtqTj/WyUtjddFWeZZLgyBpE7AQmASMBSYJmloQknvAaX5mZ8DGs1sENAY65XmD+BpMxsKjAZmx35Kre0kMMHMhgN1wH2SRgOvAvPNbCBwBJhVYV3FzCHk3SiQJW13mlld0e/NU48nwALgMzMbAgwn9F1yXWa2K/ZVHXAz8BuwKrU2SX2BJ4FbzOwmoBMh2Vd55pmZ/e83YAzweVG9HqhPrKkf0FpU3wX0ieU+wK4M9NunwN1Z0gZ0AzYBtxLeqKzqaIwrrKmW8OUwAWgAlCFte4CrStqSjifQA9hN/LFKVnR1oPMe4OssaAP6AvuAnoQUww3AveWaZ7lYEXC2Ewu0xbYs0dvMDsTyQaB3SjGS+gEjgCYyoC26XlqAduBL4EfgqIVMeJB2TN8AngHOxPqVZEebAV9I2ijpidiWejz7A4eBd6M77W1J1RnQVcojwNJYTqrNzPYDrwF7gQPAMWAjZZpneTEE/yksmPdkv+uV1B34GJhrZseL96XSZmanLSzXa4FRwJBKa+gISfcD7Wa2MbWW8zDOzEYS3KKzJd1RvDPReFYBI4E3zWwE8CslrpYMXAOdgSnA8tJ9KbTFZxIPEIzoNUA157qXL5q8GIL9wLVF9drYliUOSeoDEP+2pxAh6VKCEVhiZiuzpA3AzI4S8luPAWokVcVdqcZ0LDBF0h7gI4J7aEFGtBXuJDGzdoKvexTpx7MNaDOzplhfQTAMqXUVMwnYZGaHYj21truA3WZ22MxOASsJc68s8ywvhmA9MCg+Ye9MWPKtTqyplNXAzFieSfDPVxRJAt4BdpjZ61nRJqmXpJpY7kp4brGDYBCmptIFYGb1ZlZrZv0I8+orM5ueBW2SqiVdXigTfN6tJB5PMzsI7JM0ODZNBLan1lXCNM66hSC9tr3AaEnd4nVa6LPyzLOUD2Mq/LBlMvAdwbf8fGItSwl+vlOEu6NZBL9yI/A9sAbomUDXOMKSdyvQErfJqbUBw4DNUVcr8FJsHwA0Az8QlvBdEo/reKAhK9qihi1x+7Yw71OPZ9RQB2yIY/oJcEUWdEVt1cDPQI+ituTagHnAzngNfAB0Kdc88xATjuM4OScvriHHcRznPLghcBzHyTluCBzHcXKOGwLHcZyc44bAcRwn57ghcJwKIml8IUKp42QFNwSO4zg5xw2B43SApMdiDoQWSYti0LsTkubHmPCNknrFY+skfSNpq6RVhVj1kgZKWhPzKGySdH08ffeiWPxL4puijpMMNwSOU4KkG4CHgbEWAt2dBqYT3jjdYGY3AmuBl+O/vA88a2bDgG1F7UuAhRbyKNxGeJscQlTXuYTcGAMIMWMcJxlV/3yI4+SOiYSkJOvjzXpXQpCxM8CyeMyHwEpJPYAaM1sb2xcDy2OMn75mtgrAzH4HiOdrNrO2WG8h5KZY9+9/LMfpGDcEjnMuAhabWf3fGqUXS4672PgsJ4vKp/Hr0EmMu4Yc51wagamSroa/cvxeR7heCpEeHwXWmdkx4Iik22P7DGCtmf0CtEl6MJ6ji6RuFf0UjnOB+J2I45RgZtslvUDI7HUJIUrsbEIClVFxXzvhOQKE8L9vxS/6n4DHY/sMYJGkV+I5Hqrgx3CcC8ajjzrOBSLphJl1T63DccqNu4Ycx3Fyjq8IHMdxco6vCBzHcXKOGwLHcZyc44bAcRwn57ghcBzHyTluCBzHcXLOn98u14TcDl/XAAAAAElFTkSuQmCC\n",
      "text/plain": [
       "<Figure size 432x288 with 1 Axes>"
      ]
     },
     "metadata": {
      "needs_background": "light"
     },
     "output_type": "display_data"
    }
   ],
   "source": [
    "plot_history(history)"
   ]
  },
  {
   "cell_type": "markdown",
   "metadata": {},
   "source": [
    "Reload the saved weights of the best model found during the training (according to validation accuracy)"
   ]
  },
  {
   "cell_type": "code",
   "execution_count": 24,
   "metadata": {},
   "outputs": [],
   "source": [
    "ppnp_model.load_weights(\"logs/best_ppnp_model.h5\")"
   ]
  },
  {
   "cell_type": "markdown",
   "metadata": {},
   "source": [
    "Evaluate the best model on the test set"
   ]
  },
  {
   "cell_type": "code",
   "execution_count": 25,
   "metadata": {},
   "outputs": [],
   "source": [
    "test_gen = generator.flow(test_data.index, test_targets)"
   ]
  },
  {
   "cell_type": "code",
   "execution_count": 26,
   "metadata": {},
   "outputs": [
    {
     "name": "stdout",
     "output_type": "stream",
     "text": [
      "\n",
      "Test Set Metrics:\n",
      "\tloss: 0.9411\n",
      "\tacc: 0.8167\n"
     ]
    }
   ],
   "source": [
    "test_metrics = ppnp_model.evaluate_generator(test_gen)\n",
    "print(\"\\nTest Set Metrics:\")\n",
    "for name, val in zip(ppnp_model.metrics_names, test_metrics):\n",
    "    print(\"\\t{}: {:0.4f}\".format(name, val))"
   ]
  },
  {
   "cell_type": "markdown",
   "metadata": {},
   "source": [
    "## Using the Approximate PPNP Model\n",
    "\n",
    "Lets repeat the training and testing steps with the APPNP model using the same dataset. The downside of the PPNP is that you have to invert the adjacency matrix - which is time inneficient for large graphs - and store that invert matrix - which is space innefficient. The approximate model avoids this issue by using a clever mathematical trick. \n",
    "\n",
    "The APPNP model uses the normalized graph Laplacian. To get the normalized graph Laplacian we create a new `FullBatchNodeGenerator` and set `method=\"gcn\"`. We have the option of choosing `sparse=True` or `sparse=False` but will use `sparse=True` for memory efficiency."
   ]
  },
  {
   "cell_type": "code",
   "execution_count": 27,
   "metadata": {},
   "outputs": [
    {
     "name": "stdout",
     "output_type": "stream",
     "text": [
      "Using GCN (local pooling) filters...\n"
     ]
    },
    {
     "name": "stdout",
     "output_type": "stream",
     "text": [
      "Epoch 1/120\n"
     ]
    },
    {
     "name": "stdout",
     "output_type": "stream",
     "text": [
      "1/1 - 0s - loss: 2.1413 - acc: 0.1786 - val_loss: 2.0759 - val_acc: 0.3020\n"
     ]
    },
    {
     "name": "stdout",
     "output_type": "stream",
     "text": [
      "Epoch 2/120\n"
     ]
    },
    {
     "name": "stdout",
     "output_type": "stream",
     "text": [
      "1/1 - 0s - loss: 2.0987 - acc: 0.2286 - val_loss: 2.0169 - val_acc: 0.3020\n"
     ]
    },
    {
     "name": "stdout",
     "output_type": "stream",
     "text": [
      "Epoch 3/120\n"
     ]
    },
    {
     "name": "stdout",
     "output_type": "stream",
     "text": [
      "1/1 - 0s - loss: 2.0216 - acc: 0.3286 - val_loss: 1.9648 - val_acc: 0.3020\n"
     ]
    },
    {
     "name": "stdout",
     "output_type": "stream",
     "text": [
      "Epoch 4/120\n"
     ]
    },
    {
     "name": "stdout",
     "output_type": "stream",
     "text": [
      "1/1 - 0s - loss: 1.9878 - acc: 0.2643 - val_loss: 1.9266 - val_acc: 0.3020\n"
     ]
    },
    {
     "name": "stdout",
     "output_type": "stream",
     "text": [
      "Epoch 5/120\n"
     ]
    },
    {
     "name": "stdout",
     "output_type": "stream",
     "text": [
      "1/1 - 0s - loss: 1.9891 - acc: 0.2929 - val_loss: 1.9085 - val_acc: 0.3100\n"
     ]
    },
    {
     "name": "stdout",
     "output_type": "stream",
     "text": [
      "Epoch 6/120\n"
     ]
    },
    {
     "name": "stdout",
     "output_type": "stream",
     "text": [
      "1/1 - 0s - loss: 1.9280 - acc: 0.3429 - val_loss: 1.8871 - val_acc: 0.4220\n"
     ]
    },
    {
     "name": "stdout",
     "output_type": "stream",
     "text": [
      "Epoch 7/120\n"
     ]
    },
    {
     "name": "stdout",
     "output_type": "stream",
     "text": [
      "1/1 - 0s - loss: 1.9102 - acc: 0.3429 - val_loss: 1.8569 - val_acc: 0.4500\n"
     ]
    },
    {
     "name": "stdout",
     "output_type": "stream",
     "text": [
      "Epoch 8/120\n"
     ]
    },
    {
     "name": "stdout",
     "output_type": "stream",
     "text": [
      "1/1 - 0s - loss: 1.8720 - acc: 0.3929 - val_loss: 1.8272 - val_acc: 0.4760\n"
     ]
    },
    {
     "name": "stdout",
     "output_type": "stream",
     "text": [
      "Epoch 9/120\n"
     ]
    },
    {
     "name": "stdout",
     "output_type": "stream",
     "text": [
      "1/1 - 0s - loss: 1.7714 - acc: 0.4714 - val_loss: 1.7689 - val_acc: 0.5020\n"
     ]
    },
    {
     "name": "stdout",
     "output_type": "stream",
     "text": [
      "Epoch 10/120\n"
     ]
    },
    {
     "name": "stdout",
     "output_type": "stream",
     "text": [
      "1/1 - 0s - loss: 1.7883 - acc: 0.4571 - val_loss: 1.6912 - val_acc: 0.5180\n"
     ]
    },
    {
     "name": "stdout",
     "output_type": "stream",
     "text": [
      "Epoch 11/120\n"
     ]
    },
    {
     "name": "stdout",
     "output_type": "stream",
     "text": [
      "1/1 - 0s - loss: 1.7303 - acc: 0.4786 - val_loss: 1.6159 - val_acc: 0.5220\n"
     ]
    },
    {
     "name": "stdout",
     "output_type": "stream",
     "text": [
      "Epoch 12/120\n"
     ]
    },
    {
     "name": "stdout",
     "output_type": "stream",
     "text": [
      "1/1 - 0s - loss: 1.6284 - acc: 0.4857 - val_loss: 1.5556 - val_acc: 0.5200\n"
     ]
    },
    {
     "name": "stdout",
     "output_type": "stream",
     "text": [
      "Epoch 13/120\n"
     ]
    },
    {
     "name": "stdout",
     "output_type": "stream",
     "text": [
      "1/1 - 0s - loss: 1.6096 - acc: 0.4571 - val_loss: 1.4922 - val_acc: 0.5520\n"
     ]
    },
    {
     "name": "stdout",
     "output_type": "stream",
     "text": [
      "Epoch 14/120\n"
     ]
    },
    {
     "name": "stdout",
     "output_type": "stream",
     "text": [
      "1/1 - 0s - loss: 1.6457 - acc: 0.4714 - val_loss: 1.4272 - val_acc: 0.6240\n"
     ]
    },
    {
     "name": "stdout",
     "output_type": "stream",
     "text": [
      "Epoch 15/120\n"
     ]
    },
    {
     "name": "stdout",
     "output_type": "stream",
     "text": [
      "1/1 - 0s - loss: 1.5663 - acc: 0.5500 - val_loss: 1.3796 - val_acc: 0.6300\n"
     ]
    },
    {
     "name": "stdout",
     "output_type": "stream",
     "text": [
      "Epoch 16/120\n"
     ]
    },
    {
     "name": "stdout",
     "output_type": "stream",
     "text": [
      "1/1 - 0s - loss: 1.5120 - acc: 0.5429 - val_loss: 1.3381 - val_acc: 0.6340\n"
     ]
    },
    {
     "name": "stdout",
     "output_type": "stream",
     "text": [
      "Epoch 17/120\n"
     ]
    },
    {
     "name": "stdout",
     "output_type": "stream",
     "text": [
      "1/1 - 0s - loss: 1.5045 - acc: 0.5714 - val_loss: 1.3023 - val_acc: 0.6440\n"
     ]
    },
    {
     "name": "stdout",
     "output_type": "stream",
     "text": [
      "Epoch 18/120\n"
     ]
    },
    {
     "name": "stdout",
     "output_type": "stream",
     "text": [
      "1/1 - 0s - loss: 1.4460 - acc: 0.5429 - val_loss: 1.2748 - val_acc: 0.7080\n"
     ]
    },
    {
     "name": "stdout",
     "output_type": "stream",
     "text": [
      "Epoch 19/120\n"
     ]
    },
    {
     "name": "stdout",
     "output_type": "stream",
     "text": [
      "1/1 - 0s - loss: 1.3942 - acc: 0.6143 - val_loss: 1.2506 - val_acc: 0.7620\n"
     ]
    },
    {
     "name": "stdout",
     "output_type": "stream",
     "text": [
      "Epoch 20/120\n"
     ]
    },
    {
     "name": "stdout",
     "output_type": "stream",
     "text": [
      "1/1 - 0s - loss: 1.3666 - acc: 0.6500 - val_loss: 1.2265 - val_acc: 0.7740\n"
     ]
    },
    {
     "name": "stdout",
     "output_type": "stream",
     "text": [
      "Epoch 21/120\n"
     ]
    },
    {
     "name": "stdout",
     "output_type": "stream",
     "text": [
      "1/1 - 0s - loss: 1.5152 - acc: 0.6286 - val_loss: 1.2125 - val_acc: 0.7580\n"
     ]
    },
    {
     "name": "stdout",
     "output_type": "stream",
     "text": [
      "Epoch 22/120\n"
     ]
    },
    {
     "name": "stdout",
     "output_type": "stream",
     "text": [
      "1/1 - 0s - loss: 1.3239 - acc: 0.6214 - val_loss: 1.1989 - val_acc: 0.7460\n"
     ]
    },
    {
     "name": "stdout",
     "output_type": "stream",
     "text": [
      "Epoch 23/120\n"
     ]
    },
    {
     "name": "stdout",
     "output_type": "stream",
     "text": [
      "1/1 - 0s - loss: 1.3540 - acc: 0.6071 - val_loss: 1.1894 - val_acc: 0.7520\n"
     ]
    },
    {
     "name": "stdout",
     "output_type": "stream",
     "text": [
      "Epoch 24/120\n"
     ]
    },
    {
     "name": "stdout",
     "output_type": "stream",
     "text": [
      "1/1 - 0s - loss: 1.3109 - acc: 0.6714 - val_loss: 1.1858 - val_acc: 0.7320\n"
     ]
    },
    {
     "name": "stdout",
     "output_type": "stream",
     "text": [
      "Epoch 25/120\n"
     ]
    },
    {
     "name": "stdout",
     "output_type": "stream",
     "text": [
      "1/1 - 0s - loss: 1.1982 - acc: 0.7214 - val_loss: 1.1751 - val_acc: 0.7460\n"
     ]
    },
    {
     "name": "stdout",
     "output_type": "stream",
     "text": [
      "Epoch 26/120\n"
     ]
    },
    {
     "name": "stdout",
     "output_type": "stream",
     "text": [
      "1/1 - 0s - loss: 1.3504 - acc: 0.6857 - val_loss: 1.1750 - val_acc: 0.7440\n"
     ]
    },
    {
     "name": "stdout",
     "output_type": "stream",
     "text": [
      "Epoch 27/120\n"
     ]
    },
    {
     "name": "stdout",
     "output_type": "stream",
     "text": [
      "1/1 - 0s - loss: 1.1799 - acc: 0.7571 - val_loss: 1.1680 - val_acc: 0.7460\n"
     ]
    },
    {
     "name": "stdout",
     "output_type": "stream",
     "text": [
      "Epoch 28/120\n"
     ]
    },
    {
     "name": "stdout",
     "output_type": "stream",
     "text": [
      "1/1 - 0s - loss: 1.2975 - acc: 0.6714 - val_loss: 1.1511 - val_acc: 0.7520\n"
     ]
    },
    {
     "name": "stdout",
     "output_type": "stream",
     "text": [
      "Epoch 29/120\n"
     ]
    },
    {
     "name": "stdout",
     "output_type": "stream",
     "text": [
      "1/1 - 0s - loss: 1.1338 - acc: 0.7286 - val_loss: 1.1490 - val_acc: 0.7580\n"
     ]
    },
    {
     "name": "stdout",
     "output_type": "stream",
     "text": [
      "Epoch 30/120\n"
     ]
    },
    {
     "name": "stdout",
     "output_type": "stream",
     "text": [
      "1/1 - 0s - loss: 1.2208 - acc: 0.7571 - val_loss: 1.1532 - val_acc: 0.7700\n"
     ]
    },
    {
     "name": "stdout",
     "output_type": "stream",
     "text": [
      "Epoch 31/120\n"
     ]
    },
    {
     "name": "stdout",
     "output_type": "stream",
     "text": [
      "1/1 - 0s - loss: 1.1607 - acc: 0.7000 - val_loss: 1.1396 - val_acc: 0.7760\n"
     ]
    },
    {
     "name": "stdout",
     "output_type": "stream",
     "text": [
      "Epoch 32/120\n"
     ]
    },
    {
     "name": "stdout",
     "output_type": "stream",
     "text": [
      "1/1 - 0s - loss: 1.0924 - acc: 0.7857 - val_loss: 1.1135 - val_acc: 0.7740\n"
     ]
    },
    {
     "name": "stdout",
     "output_type": "stream",
     "text": [
      "Epoch 33/120\n"
     ]
    },
    {
     "name": "stdout",
     "output_type": "stream",
     "text": [
      "1/1 - 0s - loss: 1.1024 - acc: 0.7643 - val_loss: 1.0881 - val_acc: 0.7800\n"
     ]
    },
    {
     "name": "stdout",
     "output_type": "stream",
     "text": [
      "Epoch 34/120\n"
     ]
    },
    {
     "name": "stdout",
     "output_type": "stream",
     "text": [
      "1/1 - 0s - loss: 1.0162 - acc: 0.8071 - val_loss: 1.0836 - val_acc: 0.7740\n"
     ]
    },
    {
     "name": "stdout",
     "output_type": "stream",
     "text": [
      "Epoch 35/120\n"
     ]
    },
    {
     "name": "stdout",
     "output_type": "stream",
     "text": [
      "1/1 - 0s - loss: 1.1178 - acc: 0.7714 - val_loss: 1.0922 - val_acc: 0.7720\n"
     ]
    },
    {
     "name": "stdout",
     "output_type": "stream",
     "text": [
      "Epoch 36/120\n"
     ]
    },
    {
     "name": "stdout",
     "output_type": "stream",
     "text": [
      "1/1 - 0s - loss: 1.1809 - acc: 0.7357 - val_loss: 1.0989 - val_acc: 0.7800\n"
     ]
    },
    {
     "name": "stdout",
     "output_type": "stream",
     "text": [
      "Epoch 37/120\n"
     ]
    },
    {
     "name": "stdout",
     "output_type": "stream",
     "text": [
      "1/1 - 0s - loss: 1.0587 - acc: 0.7714 - val_loss: 1.0948 - val_acc: 0.7780\n"
     ]
    },
    {
     "name": "stdout",
     "output_type": "stream",
     "text": [
      "Epoch 38/120\n"
     ]
    },
    {
     "name": "stdout",
     "output_type": "stream",
     "text": [
      "1/1 - 0s - loss: 0.9302 - acc: 0.7714 - val_loss: 1.0806 - val_acc: 0.7840\n"
     ]
    },
    {
     "name": "stdout",
     "output_type": "stream",
     "text": [
      "Epoch 39/120\n"
     ]
    },
    {
     "name": "stdout",
     "output_type": "stream",
     "text": [
      "1/1 - 0s - loss: 1.0706 - acc: 0.8143 - val_loss: 1.0654 - val_acc: 0.7900\n"
     ]
    },
    {
     "name": "stdout",
     "output_type": "stream",
     "text": [
      "Epoch 40/120\n"
     ]
    },
    {
     "name": "stdout",
     "output_type": "stream",
     "text": [
      "1/1 - 0s - loss: 0.9658 - acc: 0.7857 - val_loss: 1.0604 - val_acc: 0.7880\n"
     ]
    },
    {
     "name": "stdout",
     "output_type": "stream",
     "text": [
      "Epoch 41/120\n"
     ]
    },
    {
     "name": "stdout",
     "output_type": "stream",
     "text": [
      "1/1 - 0s - loss: 0.9261 - acc: 0.8286 - val_loss: 1.0573 - val_acc: 0.7960\n"
     ]
    },
    {
     "name": "stdout",
     "output_type": "stream",
     "text": [
      "Epoch 42/120\n"
     ]
    },
    {
     "name": "stdout",
     "output_type": "stream",
     "text": [
      "1/1 - 0s - loss: 1.0579 - acc: 0.7929 - val_loss: 1.0654 - val_acc: 0.7980\n"
     ]
    },
    {
     "name": "stdout",
     "output_type": "stream",
     "text": [
      "Epoch 43/120\n"
     ]
    },
    {
     "name": "stdout",
     "output_type": "stream",
     "text": [
      "1/1 - 0s - loss: 0.9831 - acc: 0.8286 - val_loss: 1.0838 - val_acc: 0.7860\n"
     ]
    },
    {
     "name": "stdout",
     "output_type": "stream",
     "text": [
      "Epoch 44/120\n"
     ]
    },
    {
     "name": "stdout",
     "output_type": "stream",
     "text": [
      "1/1 - 0s - loss: 1.0107 - acc: 0.7857 - val_loss: 1.0941 - val_acc: 0.7820\n"
     ]
    },
    {
     "name": "stdout",
     "output_type": "stream",
     "text": [
      "Epoch 45/120\n"
     ]
    },
    {
     "name": "stdout",
     "output_type": "stream",
     "text": [
      "1/1 - 0s - loss: 1.0830 - acc: 0.7857 - val_loss: 1.0940 - val_acc: 0.7840\n"
     ]
    },
    {
     "name": "stdout",
     "output_type": "stream",
     "text": [
      "Epoch 46/120\n"
     ]
    },
    {
     "name": "stdout",
     "output_type": "stream",
     "text": [
      "1/1 - 0s - loss: 0.9700 - acc: 0.8143 - val_loss: 1.0864 - val_acc: 0.7840\n"
     ]
    },
    {
     "name": "stdout",
     "output_type": "stream",
     "text": [
      "Epoch 47/120\n"
     ]
    },
    {
     "name": "stdout",
     "output_type": "stream",
     "text": [
      "1/1 - 0s - loss: 0.9382 - acc: 0.8714 - val_loss: 1.0783 - val_acc: 0.7940\n"
     ]
    },
    {
     "name": "stdout",
     "output_type": "stream",
     "text": [
      "Epoch 48/120\n"
     ]
    },
    {
     "name": "stdout",
     "output_type": "stream",
     "text": [
      "1/1 - 0s - loss: 0.9849 - acc: 0.8643 - val_loss: 1.0696 - val_acc: 0.7900\n"
     ]
    },
    {
     "name": "stdout",
     "output_type": "stream",
     "text": [
      "Epoch 49/120\n"
     ]
    },
    {
     "name": "stdout",
     "output_type": "stream",
     "text": [
      "1/1 - 0s - loss: 1.0407 - acc: 0.8071 - val_loss: 1.0678 - val_acc: 0.7900\n"
     ]
    },
    {
     "name": "stdout",
     "output_type": "stream",
     "text": [
      "Epoch 50/120\n"
     ]
    },
    {
     "name": "stdout",
     "output_type": "stream",
     "text": [
      "1/1 - 0s - loss: 0.8427 - acc: 0.8643 - val_loss: 1.0681 - val_acc: 0.7920\n"
     ]
    },
    {
     "name": "stdout",
     "output_type": "stream",
     "text": [
      "Epoch 51/120\n"
     ]
    },
    {
     "name": "stdout",
     "output_type": "stream",
     "text": [
      "1/1 - 0s - loss: 0.9414 - acc: 0.8071 - val_loss: 1.0720 - val_acc: 0.7820\n"
     ]
    },
    {
     "name": "stdout",
     "output_type": "stream",
     "text": [
      "Epoch 52/120\n"
     ]
    },
    {
     "name": "stdout",
     "output_type": "stream",
     "text": [
      "1/1 - 0s - loss: 0.9693 - acc: 0.8786 - val_loss: 1.0774 - val_acc: 0.7840\n"
     ]
    },
    {
     "name": "stdout",
     "output_type": "stream",
     "text": [
      "Epoch 53/120\n"
     ]
    },
    {
     "name": "stdout",
     "output_type": "stream",
     "text": [
      "1/1 - 0s - loss: 0.8644 - acc: 0.8714 - val_loss: 1.0795 - val_acc: 0.7880\n"
     ]
    },
    {
     "name": "stdout",
     "output_type": "stream",
     "text": [
      "Epoch 54/120\n"
     ]
    },
    {
     "name": "stdout",
     "output_type": "stream",
     "text": [
      "1/1 - 0s - loss: 1.0187 - acc: 0.8500 - val_loss: 1.0806 - val_acc: 0.7860\n"
     ]
    },
    {
     "name": "stdout",
     "output_type": "stream",
     "text": [
      "Epoch 55/120\n"
     ]
    },
    {
     "name": "stdout",
     "output_type": "stream",
     "text": [
      "1/1 - 0s - loss: 0.8931 - acc: 0.8214 - val_loss: 1.0743 - val_acc: 0.7840\n"
     ]
    },
    {
     "name": "stdout",
     "output_type": "stream",
     "text": [
      "Epoch 56/120\n"
     ]
    },
    {
     "name": "stdout",
     "output_type": "stream",
     "text": [
      "1/1 - 0s - loss: 0.9598 - acc: 0.8643 - val_loss: 1.0671 - val_acc: 0.7900\n"
     ]
    },
    {
     "name": "stdout",
     "output_type": "stream",
     "text": [
      "Epoch 57/120\n"
     ]
    },
    {
     "name": "stdout",
     "output_type": "stream",
     "text": [
      "1/1 - 0s - loss: 0.9073 - acc: 0.8643 - val_loss: 1.0700 - val_acc: 0.7920\n"
     ]
    },
    {
     "name": "stdout",
     "output_type": "stream",
     "text": [
      "Epoch 58/120\n"
     ]
    },
    {
     "name": "stdout",
     "output_type": "stream",
     "text": [
      "1/1 - 0s - loss: 0.8692 - acc: 0.8143 - val_loss: 1.0801 - val_acc: 0.7900\n"
     ]
    },
    {
     "name": "stdout",
     "output_type": "stream",
     "text": [
      "Epoch 59/120\n"
     ]
    },
    {
     "name": "stdout",
     "output_type": "stream",
     "text": [
      "1/1 - 0s - loss: 0.8511 - acc: 0.8500 - val_loss: 1.0876 - val_acc: 0.7820\n"
     ]
    },
    {
     "name": "stdout",
     "output_type": "stream",
     "text": [
      "Epoch 60/120\n"
     ]
    },
    {
     "name": "stdout",
     "output_type": "stream",
     "text": [
      "1/1 - 0s - loss: 0.8888 - acc: 0.8500 - val_loss: 1.0888 - val_acc: 0.7780\n"
     ]
    },
    {
     "name": "stdout",
     "output_type": "stream",
     "text": [
      "Epoch 61/120\n"
     ]
    },
    {
     "name": "stdout",
     "output_type": "stream",
     "text": [
      "1/1 - 0s - loss: 1.0101 - acc: 0.8429 - val_loss: 1.0844 - val_acc: 0.7820\n"
     ]
    },
    {
     "name": "stdout",
     "output_type": "stream",
     "text": [
      "Epoch 62/120\n"
     ]
    },
    {
     "name": "stdout",
     "output_type": "stream",
     "text": [
      "1/1 - 0s - loss: 0.8652 - acc: 0.8714 - val_loss: 1.0802 - val_acc: 0.7900\n"
     ]
    },
    {
     "name": "stdout",
     "output_type": "stream",
     "text": [
      "Epoch 63/120\n"
     ]
    },
    {
     "name": "stdout",
     "output_type": "stream",
     "text": [
      "1/1 - 0s - loss: 0.8459 - acc: 0.8429 - val_loss: 1.0787 - val_acc: 0.7880\n"
     ]
    },
    {
     "name": "stdout",
     "output_type": "stream",
     "text": [
      "Epoch 64/120\n"
     ]
    },
    {
     "name": "stdout",
     "output_type": "stream",
     "text": [
      "1/1 - 0s - loss: 0.8942 - acc: 0.8857 - val_loss: 1.0767 - val_acc: 0.7900\n"
     ]
    },
    {
     "name": "stdout",
     "output_type": "stream",
     "text": [
      "Epoch 65/120\n"
     ]
    },
    {
     "name": "stdout",
     "output_type": "stream",
     "text": [
      "1/1 - 0s - loss: 0.8255 - acc: 0.8643 - val_loss: 1.0738 - val_acc: 0.7820\n"
     ]
    },
    {
     "name": "stdout",
     "output_type": "stream",
     "text": [
      "Epoch 66/120\n"
     ]
    },
    {
     "name": "stdout",
     "output_type": "stream",
     "text": [
      "1/1 - 0s - loss: 0.9278 - acc: 0.8357 - val_loss: 1.0772 - val_acc: 0.7800\n"
     ]
    },
    {
     "name": "stdout",
     "output_type": "stream",
     "text": [
      "Epoch 67/120\n"
     ]
    },
    {
     "name": "stdout",
     "output_type": "stream",
     "text": [
      "1/1 - 0s - loss: 0.8461 - acc: 0.8643 - val_loss: 1.0847 - val_acc: 0.7700\n"
     ]
    },
    {
     "name": "stdout",
     "output_type": "stream",
     "text": [
      "Epoch 68/120\n"
     ]
    },
    {
     "name": "stdout",
     "output_type": "stream",
     "text": [
      "1/1 - 0s - loss: 0.8514 - acc: 0.8786 - val_loss: 1.0899 - val_acc: 0.7720\n"
     ]
    },
    {
     "name": "stdout",
     "output_type": "stream",
     "text": [
      "Epoch 69/120\n"
     ]
    },
    {
     "name": "stdout",
     "output_type": "stream",
     "text": [
      "1/1 - 0s - loss: 0.8200 - acc: 0.8786 - val_loss: 1.0872 - val_acc: 0.7740\n"
     ]
    },
    {
     "name": "stdout",
     "output_type": "stream",
     "text": [
      "Epoch 70/120\n"
     ]
    },
    {
     "name": "stdout",
     "output_type": "stream",
     "text": [
      "1/1 - 0s - loss: 0.8675 - acc: 0.8571 - val_loss: 1.0864 - val_acc: 0.7740\n"
     ]
    },
    {
     "name": "stdout",
     "output_type": "stream",
     "text": [
      "Epoch 71/120\n"
     ]
    },
    {
     "name": "stdout",
     "output_type": "stream",
     "text": [
      "1/1 - 0s - loss: 0.8834 - acc: 0.8500 - val_loss: 1.0743 - val_acc: 0.7760\n"
     ]
    },
    {
     "name": "stdout",
     "output_type": "stream",
     "text": [
      "Epoch 72/120\n"
     ]
    },
    {
     "name": "stdout",
     "output_type": "stream",
     "text": [
      "1/1 - 0s - loss: 1.0193 - acc: 0.8500 - val_loss: 1.0653 - val_acc: 0.7800\n"
     ]
    },
    {
     "name": "stdout",
     "output_type": "stream",
     "text": [
      "Epoch 73/120\n"
     ]
    },
    {
     "name": "stdout",
     "output_type": "stream",
     "text": [
      "1/1 - 0s - loss: 0.8550 - acc: 0.8857 - val_loss: 1.0591 - val_acc: 0.7820\n"
     ]
    },
    {
     "name": "stdout",
     "output_type": "stream",
     "text": [
      "Epoch 74/120\n"
     ]
    },
    {
     "name": "stdout",
     "output_type": "stream",
     "text": [
      "1/1 - 0s - loss: 0.8386 - acc: 0.8786 - val_loss: 1.0574 - val_acc: 0.7860\n"
     ]
    },
    {
     "name": "stdout",
     "output_type": "stream",
     "text": [
      "Epoch 75/120\n"
     ]
    },
    {
     "name": "stdout",
     "output_type": "stream",
     "text": [
      "1/1 - 0s - loss: 0.9507 - acc: 0.8143 - val_loss: 1.0520 - val_acc: 0.7860\n"
     ]
    },
    {
     "name": "stdout",
     "output_type": "stream",
     "text": [
      "Epoch 76/120\n"
     ]
    },
    {
     "name": "stdout",
     "output_type": "stream",
     "text": [
      "1/1 - 0s - loss: 0.8325 - acc: 0.8429 - val_loss: 1.0510 - val_acc: 0.7840\n"
     ]
    },
    {
     "name": "stdout",
     "output_type": "stream",
     "text": [
      "Epoch 77/120\n"
     ]
    },
    {
     "name": "stdout",
     "output_type": "stream",
     "text": [
      "1/1 - 0s - loss: 0.8678 - acc: 0.8643 - val_loss: 1.0519 - val_acc: 0.7820\n"
     ]
    },
    {
     "name": "stdout",
     "output_type": "stream",
     "text": [
      "Epoch 78/120\n"
     ]
    },
    {
     "name": "stdout",
     "output_type": "stream",
     "text": [
      "1/1 - 0s - loss: 0.9469 - acc: 0.8357 - val_loss: 1.0549 - val_acc: 0.7860\n"
     ]
    },
    {
     "name": "stdout",
     "output_type": "stream",
     "text": [
      "Epoch 79/120\n"
     ]
    },
    {
     "name": "stdout",
     "output_type": "stream",
     "text": [
      "1/1 - 0s - loss: 0.8085 - acc: 0.8714 - val_loss: 1.0594 - val_acc: 0.7800\n"
     ]
    },
    {
     "name": "stdout",
     "output_type": "stream",
     "text": [
      "Epoch 80/120\n"
     ]
    },
    {
     "name": "stdout",
     "output_type": "stream",
     "text": [
      "1/1 - 0s - loss: 0.8615 - acc: 0.8500 - val_loss: 1.0660 - val_acc: 0.7720\n"
     ]
    },
    {
     "name": "stdout",
     "output_type": "stream",
     "text": [
      "Epoch 81/120\n"
     ]
    },
    {
     "name": "stdout",
     "output_type": "stream",
     "text": [
      "1/1 - 0s - loss: 0.8518 - acc: 0.8786 - val_loss: 1.0751 - val_acc: 0.7820\n"
     ]
    },
    {
     "name": "stdout",
     "output_type": "stream",
     "text": [
      "Epoch 82/120\n"
     ]
    },
    {
     "name": "stdout",
     "output_type": "stream",
     "text": [
      "1/1 - 0s - loss: 0.9459 - acc: 0.8500 - val_loss: 1.0832 - val_acc: 0.7840\n"
     ]
    },
    {
     "name": "stdout",
     "output_type": "stream",
     "text": [
      "Epoch 83/120\n"
     ]
    },
    {
     "name": "stdout",
     "output_type": "stream",
     "text": [
      "1/1 - 0s - loss: 0.9023 - acc: 0.8571 - val_loss: 1.0799 - val_acc: 0.7880\n"
     ]
    },
    {
     "name": "stdout",
     "output_type": "stream",
     "text": [
      "Epoch 84/120\n"
     ]
    },
    {
     "name": "stdout",
     "output_type": "stream",
     "text": [
      "1/1 - 0s - loss: 0.9139 - acc: 0.8714 - val_loss: 1.0885 - val_acc: 0.7800\n"
     ]
    },
    {
     "name": "stdout",
     "output_type": "stream",
     "text": [
      "Epoch 85/120\n"
     ]
    },
    {
     "name": "stdout",
     "output_type": "stream",
     "text": [
      "1/1 - 0s - loss: 0.8655 - acc: 0.8643 - val_loss: 1.0924 - val_acc: 0.7780\n"
     ]
    },
    {
     "name": "stdout",
     "output_type": "stream",
     "text": [
      "Epoch 86/120\n"
     ]
    },
    {
     "name": "stdout",
     "output_type": "stream",
     "text": [
      "1/1 - 0s - loss: 0.8874 - acc: 0.8500 - val_loss: 1.0871 - val_acc: 0.7780\n"
     ]
    },
    {
     "name": "stdout",
     "output_type": "stream",
     "text": [
      "Epoch 87/120\n"
     ]
    },
    {
     "name": "stdout",
     "output_type": "stream",
     "text": [
      "1/1 - 0s - loss: 0.7991 - acc: 0.8786 - val_loss: 1.0857 - val_acc: 0.7760\n"
     ]
    },
    {
     "name": "stdout",
     "output_type": "stream",
     "text": [
      "Epoch 88/120\n"
     ]
    },
    {
     "name": "stdout",
     "output_type": "stream",
     "text": [
      "1/1 - 0s - loss: 1.0519 - acc: 0.8143 - val_loss: 1.0950 - val_acc: 0.7800\n"
     ]
    },
    {
     "name": "stdout",
     "output_type": "stream",
     "text": [
      "Epoch 89/120\n"
     ]
    },
    {
     "name": "stdout",
     "output_type": "stream",
     "text": [
      "1/1 - 0s - loss: 0.7790 - acc: 0.9071 - val_loss: 1.1005 - val_acc: 0.7780\n"
     ]
    },
    {
     "name": "stdout",
     "output_type": "stream",
     "text": [
      "Epoch 90/120\n"
     ]
    },
    {
     "name": "stdout",
     "output_type": "stream",
     "text": [
      "1/1 - 0s - loss: 0.8279 - acc: 0.8357 - val_loss: 1.1037 - val_acc: 0.7760\n"
     ]
    },
    {
     "name": "stdout",
     "output_type": "stream",
     "text": [
      "Epoch 91/120\n"
     ]
    },
    {
     "name": "stdout",
     "output_type": "stream",
     "text": [
      "1/1 - 0s - loss: 0.7695 - acc: 0.8857 - val_loss: 1.1071 - val_acc: 0.7780\n"
     ]
    },
    {
     "name": "stdout",
     "output_type": "stream",
     "text": [
      "Epoch 92/120\n"
     ]
    },
    {
     "name": "stdout",
     "output_type": "stream",
     "text": [
      "1/1 - 0s - loss: 0.8568 - acc: 0.8643 - val_loss: 1.1148 - val_acc: 0.7760\n"
     ]
    }
   ],
   "source": [
    "generator = FullBatchNodeGenerator(G, method=\"gcn\", sparse=True)\n",
    "\n",
    "train_gen = generator.flow(train_data.index, train_targets)\n",
    "val_gen = generator.flow(val_data.index, val_targets)\n",
    "test_gen = generator.flow(test_data.index, test_targets)\n",
    "\n",
    "appnp = APPNP(\n",
    "    layer_sizes=[64, 64, train_targets.shape[-1]],\n",
    "    activations=[\"relu\", \"relu\", \"relu\"],\n",
    "    bias=True,\n",
    "    generator=generator,\n",
    "    teleport_probability=0.1,\n",
    "    dropout=0.5,\n",
    "    kernel_regularizer=keras.regularizers.l2(0.001),\n",
    ")\n",
    "\n",
    "x_inp, x_out = appnp.build()\n",
    "predictions = keras.layers.Softmax()(x_out)\n",
    "\n",
    "appnp_model = keras.models.Model(inputs=x_inp, outputs=predictions)\n",
    "appnp_model.compile(\n",
    "    loss=\"categorical_crossentropy\",\n",
    "    metrics=[\"acc\"],\n",
    "    optimizer=keras.optimizers.Adam(lr=0.01),\n",
    ")\n",
    "\n",
    "es_callback = EarlyStopping(\n",
    "    monitor=\"val_acc\", patience=50\n",
    ")  # patience is the number of epochs to wait before early stopping in case of no further improvement\n",
    "\n",
    "mc_callback = ModelCheckpoint(\n",
    "    \"logs/best_appnp_model.h5\",\n",
    "    monitor=\"val_acc\",\n",
    "    save_best_only=True,\n",
    "    save_weights_only=True,\n",
    ")\n",
    "\n",
    "history = appnp_model.fit_generator(\n",
    "    train_gen,\n",
    "    epochs=120,\n",
    "    validation_data=val_gen,\n",
    "    verbose=2,\n",
    "    shuffle=False,  # this should be False, since shuffling data means shuffling the whole graph\n",
    "    callbacks=[es_callback, mc_callback],\n",
    ")"
   ]
  },
  {
   "cell_type": "code",
   "execution_count": 28,
   "metadata": {},
   "outputs": [
    {
     "data": {
      "image/png": "iVBORw0KGgoAAAANSUhEUgAAAYIAAAEWCAYAAABrDZDcAAAABHNCSVQICAgIfAhkiAAAAAlwSFlzAAALEgAACxIB0t1+/AAAADh0RVh0U29mdHdhcmUAbWF0cGxvdGxpYiB2ZXJzaW9uMy4xLjEsIGh0dHA6Ly9tYXRwbG90bGliLm9yZy8QZhcZAAAgAElEQVR4nOzdd3zV1f348dfJzd47kJ2wQsImbEFUVFy4Fa1abCuttY6q/VZtq7bV/jqsta3WVlulTuoWBMUFDmRLAoQQCEnIInvv5N7z++Nzk9yQmwHkkvV+Ph55hPv5nHzuuQE+7885533OUVprhBBCjF5Og10BIYQQg0sCgRBCjHISCIQQYpSTQCCEEKOcBAIhhBjlJBAIIcQoJ4FACCFGOQkEQggxykkgEEKIUU4CgRD9pJR6QCl1VClVq5Q6qJS60ubcbUqpdJtzs6zHo5RS7yilSpVS5UqppwfvEwhhn/NgV0CIYeQosBgoAq4FXlFKjQfOAh4FrgB2A+OAVqWUCfgA+By4GTADyWe+2kL0TslaQ0KcGqVUCvAI8GNgo9b6ryecXwCsA8ZqrdsGoYpC9It0DQnRT0qpW5RSKUqpKqVUFTAFCAaiMFoLJ4oCjkkQEEOddA0J0Q9KqRjgeeA8YJvW2mxtESggD6M76ER5QLRSylmCgRjKpEUgRP94ARooBVBK3YrRIgD4N3C/Umq2Moy3Bo6dwHHg90opL6WUu1Jq0WBUXojeSCAQoh+01geBPwPbgGJgKrDVeu5N4HHgNaAWeA8I1FqbgcuA8UAukA9cf8YrL0QfZLBYCCFGOWkRCCHEKCeBQAghRjkJBEIIMcpJIBBCiFFu2M0jCA4O1rGxsYNdDSGEGFb27NlTprUOsXdu2AWC2NhYdu/ePdjVEEKIYUUpdaync9I1JIQQo5wEAiGEGOUkEAghxCg37MYI7GltbSU/P5+mpqbBrsqI4O7uTmRkJC4uLoNdFSHEGTAiAkF+fj4+Pj7ExsailBrs6gxrWmvKy8vJz88nLi5usKsjhDgDRkTXUFNTE0FBQRIEBoBSiqCgIGldCTGKjIhAAEgQGEDyuxRidHFoIFBKLVdKZSilMpVSD9g5H6OU+kwptU8ptUUpFenI+gghxFCiteatPfnUNQ/uvkUOCwTWjbufAS4CEoEblFKJJxR7AnhJaz0N+A3w/xxVH0eqqqriH//4x0n/3MUXX0xVVZUDaiSEGA6OlNRx/5upvLU7b1Dr4cgWwVwgU2udpbVuAdYCl59QJhH43PrnzXbODws9BYK2tt6j/MaNG/H393dUtYQQQ9yx8gYAMoprB7UejgwEERh7trbLtx6zlQpcZf3zlYCPUiroxAsppVYrpXYrpXaXlpY6pLKn44EHHuDo0aPMmDGDOXPmsHjxYlasWEFiotEAuuKKK5g9ezZJSUk899xzHT8XGxtLWVkZOTk5TJ48mdtuu42kpCQuuOACGhsbB+vjCCHOkNwKayAoGtxAMNjpo/cDTyulVgFfAgWA+cRCWuvngOcAkpOTe91S7dfr0zhYWDOglUwM9+WRy5J6PP/73/+eAwcOkJKSwpYtW7jkkks4cOBAR/rlCy+8QGBgII2NjcyZM4err76aoKCu8e7IkSO8/vrrPP/881x33XW8/fbb3HTTTQP6OYQQQ0ueNRAcLq5Daz1oiRqODAQFQJTN60jrsQ5a60KsLQKllDdwtdZ62Heaz507t0sO/t/+9jfeffddAPLy8jhy5Ei3QBAXF8eMGTMAmD17Njk5OWesvkKIwdEeCOqa2yisbiLC32NQ6uHIQLALmKCUisMIACuBG20LKKWCgQqttQV4EHjhdN+0tyf3M8XLy6vjz1u2bOHTTz9l27ZteHp6snTpUrs5+m5ubh1/NplM0jUkhqx39+bT0mbh+jnRZ/R9Pz9UzK6cSlYvjifAy/WMvrej5FY0EOztSlldC4eLarsEgsPFtazdmceDFyfgYnJspr/Drq61bgN+AmwC0oE3tNZpSqnfKKVWWIstBTKUUoeBMOBxR9XHkXx8fKittd/HV11dTUBAAJ6enhw6dIjt27ef4doJMXC01vxu4yF+8e4Bskrrzuj7Pr4hnWe3HGXpE1v47zc5tJktZ+z9HUFrTW5FA+cmhAJw6IRxgle3H+OFrdm8sr3H1aMHjEPHCLTWG4GNJxx72ObPbwFvObIOZ0JQUBCLFi1iypQpeHh4EBYW1nFu+fLl/POf/2Ty5MlMmjSJ+fPnD2JNxXDwzOZM2sya25bE4ek62MN4XaUV1lBa2wzA4xvS+c+qOf36udS8Kp74OIPmNuPm7WJS3Hv+RGbHBPbr5w8er+FoaT23LY7j4PEaHlmXxus7c3njRwvwdR/4NbGe2JRBYrgvF08dOyDXe3bLUcb4uXHlzM6pUqW1zTS3WZga4ceXh8s4fELm0I7sCgD+8slhLp8RQaADW0FD61/ZMPbaa6/ZPe7m5saHH35o91z7OEBwcDAHDhzoOH7//fcPeP3E8NBmtvDXz47Q0mZh7a5cHrgogRXTw4fMbO8tGSUA3LY4jue/yuaLw6WcPdHuplcdcssb+N6aXSilGB9qdJtmFNVy7xupfPzTJbg5m/p83/Wpx3F2Uty+dDwBni68sTuPn7+9n28yy1k+ZczpfzAbh4pqeHpzJmP93LkgMQzn0+yWKahq5E+bDpEU7tclELRnDEUFejJpjE+XzKHK+hYOFdWyYno4G/Yf5y+fHOa3V0w5rXr0ZsQsMSHEUPDBvkLueO3bbk93/XWsooGWNgurFsYS5O3K3WtTuOWFnWe8G2RXTgWrX9pNU2vXJL4tGaVMjfDj/gsnERPkyW8/OEhrL3Wrbmhl1ZqdtFk0//vhfNauXsDa1Qt48roZHCtv4MWtOX3WRWvN+tRCzpoQTKCXK0opVkyPwEnBwcLqU/6MG/Yd5/43U7FYuiYi/vcbo07Hq5vYlFbc48+3mS08+M4+Hnn/ABX1LT2We2lbDhZtBD/b31V7IIi2BoLM0rqOv+edOUZr4OYFMXxnXjSv7jjm0BRTCQRCDKBXth9jw77jXPTXr3h0XRpVDT3fIOw5bP3Pfs3sSN6/4yweujiBr46UsXbXmZ15+uePM/j4YDHrUws7jlU1tPBtbiXnTArBzdnELy9JJLOkjld76MNuabPww1d2k1/RyHM3z2ZciHfHuSUTQ1g2OZSnP8/s6Grqybe5VRRUNXLZtPCOYx6uJsaFeJN2Gqnif//8CG/tyefdvZ3JjJX1LbzzbQHXJUcSHejJmm+y7f6s1ppfrz/I6zvzeHn7MZb+aTMvbs3uFhQbW8ys3ZmHr7szLWYLmSWd4yq5FQ0oBREBHkwM86GlzcIxa3DYkVWBm7MT0yL9+Omyifi4u/DbDw6ida/Z86dMAoEQA8Rs0ezPr+byGeHcODeal7blcO6fv+B4dfcMsPdTCrhn7d5uxzOKa1EKxod6Y3JS3LY4nrlxgfz54wyqG1p7fO+PDhRx1h8+Z9Hvja9zntjCgYJTe1pOP17D9qwKnBS8uDWn4+bz5ZEyLBqWWgc3l00O5azxwfzl0yPUNHWv2+82prM9q4I/XjONefHd5onyi0sSaW4z88SmjF7rsz61EFdnJy5ICutyPCnct89AcLi4lsuf2UqudQZvuyPFtRwqqsXV2Yk/fHSIeutaP2t35dHcZuF7Z8Vxy4IYduVU2v09/ufrbF7efowfLonno3uWMC3Sn1+vP8jlT2/tEvzf3VtAdWMrD148GaBLfXMrGhjr646bs4lJYT5Gfa0PAjuyy5kVHYCbs4kAL1d+umwCX2eW8Wl6Sa+f91RJIBBigBwpqaW+xczSSSH89ooprF29gIr6FrZkdJ8N/9aefN5LKaSsruvT8OHiWmKDvHB3MfrNlVI8fGkiVY2t/PWzIz2+9+s7c2lqNbNgXBALxgWRV9HAhweOn9LnWLM1B3cXJ352YQIHj9ewK6cSMMYHAjxdmB7p31G3ny9PoLqxlTd353e5RlldM6/tyOWGuVFcMfPEBQUMccFerFoYyxt78noMWmaLZsP+45w7KRSfEwaFk8L9KKpporzOfotCa83D7x8gNa+K/3yd1eXc+n3HcVLw9xtmUlLbzD+2ZNJmtvDythwWjgsiYYwv182JwtPV1K376qMDRTy+MZ2Lp47h58sTmBjmw8vfn8uz35lFZkkdq1/eQ3ObGa01a77JJincl+uSo/BwMZFm05WVV9FAVKAnYAR+pYzMoerGVg4er2FefOdA+nfmx3DJtLEEejlmsygJBEIMkL25xlzIGVEBAMyJDcDf04WU3K5zJC0WTUqecezEcxlFtUwM8+5ybEqEH9cnR/HStpwuXQvtGlvMbMsqZ8X0CJ64djpPXDudqZF+7MiqOOnPUFHfwnspBVw1K5JVC2Px83Dhxa3ZWCyaLzJKWTIxBJNT58D11Eg/kmMC+O83OZht+trX7sylxWzh+2f1vrnRnedNINDTlbvW7mVndvf67sgqp7S2mcumh3c7lxTuC9Bjq2BTWhHbsyoI9XHjrT35Ha2W9jGH+fFBXJg0hitmhPP8V9n85+tsCqubWLUwFgBfdxeumR3J+tRCSmubaWmz8PyXWdy9di8zovx58roZOFl/F0opLpo6lj9dO42d2RU88PZ+tmaWc7i4jlULYzE5KRLG+nRrEURbA4GHq4mYQE8OF9eyK7sCrWFeXGcrysXkxDM3zup3ltXJkkAgxABJya3C39OF2CDjP7dSiumR/uzNq+xSLqusntomoyuiPSAANLWaySlv6OgmsHXfBZPwcDHx+IaD3c5tyyqjpc3COQmd2Tvz4oJIza+isaXbii1orbt82Xp9Zy7N1sFqD1cTK+dGsSmtiE1pRZTXt7B0UvcMoVsXxZFb0cDmQ0a3RavZwsvbj7F4QjDjQ7t/Flu+7i787YaZNLWYue5f27jz9b0UVDV21G39vkK8XE0dufa2EnsJBE2tZh7fmM6kMB+euyWZ+hZzR6slrbCG7LJ6VliDy88vSsCkFP/vw0NEBXpw3uTOLqjvLoylxWzh0XVpLH/qSx7fmM7CcUH8+5bkjlabrctnRHDf+RN5d28Bd77+LUFerh1BLCncl/TCGiwWTVOrmeKa5o5AABiZQ8W17Mgux9XkxMzoM7cgpQSCQeDtbTzxFRYWcs0119gts3TpUnbv3t3rdZ566ikaGjr7PmVZ68GVklfF9Ej/LqmeM6P9OVJSR61NH3r7zd/X3blLIDhaWofZopk4pvvNM8THjTvPG8/mjFK+ySzrcm5LRikeLibmxnU+Lc6LD6TVrNmb2zUIvb0nn/iHNhL3oPE1/hcf8rM3UympbTJu4NuOcdb4YCZag9EtC2IBePDd/SgFSyZ0DwQXJIUx1s+dNdZsmw8PFFFc08z3FvVvq9NF44P57L6l3H3eBD5OK2LR7z/vqN/rO/NYlhiGh2v3m66/pysR/h5dulvavbA1m7yKRn51aSIzovy7tFrWpxbiYlIdaadj/Ty4fek4AL67ILZLi2dciDdnTwxhw/7joODFW+fw4q1zCfJ26/ae7X5y7niumR1JZUMrN86L7ggYSeF+1Da3kVfZQH6lNWMoyCYQhPmQU1bPV0fKmBHlbzfQOIrMIxhE4eHhvPXWqc+ne+qpp7jpppvw9DT+MW3cuLGPnxCOUtfcxuGSWi6a2jWnfUaUP1rD/vxqFo4PBiAlrxIfN2cumTaWD1KPY7FonJxUR8ppgp1AAMbT6XNfZvHvr7M7rqW1ZnNGCYvGB3XJx0+OCcBJwfas8o6yAK/uOEZUgCdXzTL67Utqm3lzdx4fHijinIRQimqaeMwmXz3C34MLk8bw4YEiZkT5270BupicuGl+DH/alMHh4lpe3JpNXLBXn/MLbHm4mvjp+RO5NjmS91MKO7JvnJTiyh7GGMB4yj5xkcmSmiae+TyT8xPDOGuC8dlXLYrlJ6/t5fNDJaxPLWTJhBD8PTsnaP3w7HiCvd06fi+2HrtiCrtyKrh0Wjiuzn0/Oyul+N2VU1kQH9Tl34NtV5a7i3GdKJsWwcQxPli0MU5w57nj+3yfgSQtggHwwAMP8Mwzz3S8fvTRR3nsscc477zzmDVrFlOnTuX999/v9nM5OTlMmWL8p2tsbGTlypVMnjyZK6+8sstaQ7fffjvJyckkJSXxyCOPAMZCdoWFhZxzzjmcc845QOey1gBPPvkkU6ZMYcqUKTz11FMd7yfLXTvGvvwqtDZu/LbaX++1efLfm1vFtCg/ZkUHUNvcxlHrUg0ZRXW4mpyICfLCHjdnEzfOjebzQyVkl9UDRjdTXkUjZ0/q2nXi4+7ClAg/ttv0u+dVNPBtbhUr50Zxz7KJ3LNsIr+7ciqb7lnCvLhA1qcWEh3oyTkndMPcan2yP2dS9+6ZdjfMjcbN2YkH3t7H3twqvrsgpqP//GREBnhyxznjO+p313kTutwsT5QU7kd2eX1H1g9gTMgzW/iFNVMH4MKkMYz1c+eR9w9QWN3UbczBzdnU5endVlSgJ1fNiuxXEGjn6uzE1bMju8wMnxjmg8lJkVZY3ZHF1KVryKZLcL6dLCtHGnktgg8fgKL9A3vNMVPhot/3ePr666/nnnvu4Y477gDgjTfeYNOmTdx11134+vpSVlbG/PnzWbFiRY8zRJ999lk8PT1JT09n3759zJo1q+Pc448/TmBgIGazmfPOO499+/Zx11138eSTT7J582aCg4O7XGvPnj28+OKL7NixA6018+bN4+yzzyYgIECWu3aQzoHiroHA39OVuGCvji6gxhYzh4pquf3scR19wHvzqpgQ5sPh4lriQ7x6XWDspvkx/GPLUV7alsMjlyV19MsvtfP0PS8ukP9uO0ZTqxl3FxMf7DOyiGzz8QHiQ7z5z6o57MgqJ8DLtUvXCBiD3s/fksz8+J4HKgO9XLliRgT/252Ht5szV88+M7vOJoX7orWR8pocG0hVQwtvf5vPVTMjiQ3uDKi2rRY3ZyeWJYb1clXHcHcxMSHUmPsQH+yNp6uJIJtlI2KDvXAxGb/7WdEBZ7Ru0iIYADNnzqSkpITCwkJSU1MJCAhgzJgxPPTQQ0ybNo1ly5ZRUFBAcXHPsxS//PLLjhvytGnTmDZtWse5N954g1mzZjFz5kzS0tI4eLD7gKGtr7/+miuvvBIvLy+8vb256qqr+OqrrwBZ7tpRUvKqiAv26tLd0G5mlD97c6vQWnOgsBqzRTMjyp/4YG98bMYJMopqmdRDt1C7UF93Lpk2ljd351Pb1MqWjFImhHrbfWqeFxdES5ul4/rrUwuZGe3f4xP2vPigjrEBW0opzk8M65a+eaJVi2IBuDY5ss+yA2VKhB/QOWC8dlceTa0Wbj0rtlvZ9lbLssQwvN0G5xk4KdyPtMKajowh2wdDF5MTk8b4MCPK3+6YiCONvBZBL0/ujnTttdfy1ltvUVRUxPXXX8+rr75KaWkpe/bswcXFhdjYWLvLT/clOzubJ554gl27dhEQEMCqVatO6TrtZLnrrppazbSaLXZvXJX1LXi7O/e5BLDWRjro4vHBds/PiPbnnb0FFFQ1dqSLzoj2x8nJyCpKya2itqmVgqpGbgzre2nnWxfF8X5KIS9tO8bO7Aq+uzDGbrk5cYEoZcxSDfZ24+DxGh6+9MRtwwfO5LG+vPHDBR194WdCmK8bQV6upBVWW+cBHGNBvDEP4ESBXq68fftCxvi5n7H6nSgp3Je3v80nJa+SmXae+v9+wyycT6FL7XRJi2CAXH/99axdu5a33nqLa6+9lurqakJDQ3FxcWHz5s0cO9b7UrJLlizpWLjuwIED7Nu3D4Camhq8vLzw8/OjuLi4ywJ2PS1/vXjxYt577z0aGhqor6/n3XffZfHixQP4aUeO/3trH9c8u61bGmV9cxtLn9jCM5sz+7xGYXUTpbXNzOgh3a+9uyglr4q9eZVEBngQbB10nRntz6GiGlLzjMwXe6mj9q43I8qfv35q9IX31Hfv5+HC5DG+7MguZ31qIUrBJdMGZjXNnsyNC8TrDD5tK6VItM4w/uRgMQVVjR0tE3umRPh1/O4HQ3uQLKtrISqge8ssLtir1zERR5FAMECSkpKora0lIiKCsWPH8p3vfIfdu3czdepUXnrpJRISEnr9+dtvv526ujomT57Mww8/zOzZswGYPn06M2fOJCEhgRtvvJFFixZ1/Mzq1atZvnx5x2Bxu1mzZrFq1Srmzp3LvHnz+MEPfsDMmTMH/kMPc81tZj5LLyajuLZbLvqn6cVUN7by0YGiPq+T0sP4QLuEMb64OjuRkltFSm5Vl3IzovyxaHj7WyPHva+uoXa3LjLy271cTSTH9tx3Py8+kD3HKnk/pYB5cYGE+Q7e07CjJIX7cbi4lue/yiIywINlk898/39/Jdq0lqIDB2c3MntGXtfQINq/v3OQOjg4mG3bttktV1dnZInExsZ2LD/t4eHB2rVr7ZZfs2aN3eN33nknd955Z8dr2/7+e++9l3vvvbdLedv3A1nuendOJfXWCVfrUgs7+puBjsXWDhXVcry6kbF+Pf+n3Ztbiauzk93uCDAySKaE+/JpejGF1U1874RAALBx/3G8XE393qrwoilj+YPfIWZGB/SazTIvLogXt+aQU97A6iXj+nXt4SYp3JdWs+bb3Cp+cfHkboPdQ4mPuwsxQZ4cK2/oModgsEmLQIx4bWYL+/O7TzraklGCq8mJBfFBfJBa2LEccVVDS5d19r+ws1aQrZS8KqZG+PV6Q54ZHUCONWXQtm84yNuNqEAPmtssTAjz6XfKpauzE+//5Cx+f/XUXsvNs04yc3ZSA75u/1DR3t3i4WLiujlRfZQefO31jR6ELqCeSCAQI94bu/O57Omv2Z3TdS2bzRmlzIsP5Po5URRWN/GtdRbuprQiWs2a+y6YSLifO5szel7xsaK+hX351cyO6T3dr/3J38Wkug2mzrSuTdSf8QFbIT5ufWbnBHi5MiPKn3MTQh26w9Vgig3yIsTHjZVzo/DzODPZSqdjbmwgPu7ORNoZIxgsDg0ESqnlSqkMpVSmUuoBO+ejlVKblVJ7lVL7lFIXn+p7OWqd7tFoqP0ud2SVd9sg5WR8lm6k7dquIplX0UBmSR1LJ4WyLDEMN2cn1lm7g9anHic2yJOpEX4sTQjl6yPGWj72vG5dXO3aPvLm2wPB5LG+3SYttZ+zt7TEQHjlB/P468qRO0bk5KT45KdLeMhmAtlQdvOCWL782TlndAmJvjgsECilTMAzwEVAInCDUurE3LVfYmxqPxNYCfzjVN7L3d2d8vLyIXcDG4601pSXl+PuPjQGFbNK67j+ue08u+XoKf18U6uZrUfLcHdx4qO0IgqrjHTZLYeN7p6lk0LwdnPmvMmhbNx/nOKaJr45WsZl1u0hz5kUSn2LuVtrAuiyNs+EPp7mIwM8iA/2srtWz6LxwTg7KebEOmYSkbeb8xnPSz/T/D1d+0zzHSpMToqAIdY6c+Rg8VwgU2udBaCUWgtcDtjOhtJAezvZDyjkFERGRpKfn09pae99uaJ/3N3diYw8MzND+/K5debs+tRC7lk24aT37t2ZXUFTq4XfXjGFR94/wMvbj/Hz5QlsOVRCdKAn8dbZpyumh7NxfxG/fO8AFk3HypQLxwXhanJiy+HSLmv2gLEufVFNE49f2fdeskopPrxnMc5O3W9Wk8b4cODXFw6pJ0QxujgyEEQAtvvr5QPzTijzKPCxUupOwAtYZu9CSqnVwGqA6OjuE25cXFyIi+vfSodiePnC+uSeVVZPWmFNl8ye/ticUYKbsxPXzIpk65EyXt+Zy4+WjGPr0TKuT45CVWTBkY9ZVnyIt9x24JbZiHvwXR1P+F5uzsyNC2TzoZJuXQ9rvskhJsiz1zV4bPW2SbsEATGYBrstdQOwRmsdCVwMvKyU6lYnrfVzWutkrXVySEj/VzQUw1t9cxs7siq4dnYkzk6K9ftOvsG4JaOU+fFBeLiaWLUolqqGVh56dz9trS3cYn4H/rEAPnoA5/T3CPR0JkjV8ETjryBvZ8c1lk4K4UhJHXkVnUt+78uvYs+xSr67ILYz08diga+ehNeuh13/htoelhRpa4GSdKjMOenP0yetoeY4HNsGFdlGnYTogyNbBAWAbS5XpPWYre8DywG01tuUUu5AMOCYjTnFsPLN0XJazBaunBlBWV0zH6Qe5+cXJvQ7xTKnrJ68smp+G70X1v6VeX5R/DTQxIE0V9a5vcO4fTmQeDlc8Bj4RVFxrJLfvPoJ73j9Hl6+Em58A2IXcU5CKI9tSGfL4VJunm8s57Bmaw5eriauSbZ2oTXXwjs/hIwN4D0GDn8EG+6HiFngbm3FaAtUF0BFFmgzODnDRX+A5O9DT11erY1Qexz8osHUw3/XlnrY/SIcfA9KM6DZZnKcswcEj4fJK2DR3eDcj1m1WkPau8aXfzSEJEDQOKgrhtLDUJYBgfFw1r3gOnQyX84IrY3fg3dYz39nw5AjA8EuYIJSKg4jAKwEbjyhTC5wHrBGKTUZcAeko38U+vJwKU5KdawfD0aef/vM2aKaJu59I5W9eZX9266vrZnCz/7BZtd/EXWwFHwjUJmfcXdbI7hClVMgXPMyJK7o+JHk2EDW/eJ6qD0b/nsZvHoNnPMQ8ZNXEBXowUvf5JBVWoe2aLbuS+fWWeH4tpZDZQm8cxuUHYHlf4B5P4TSQ3BwHWR/YQSJdqEJRvAJmQT734IN98HxfXDxE+BsHUBsqoYjn0D6OuN7awOYXCFovPFzwZOM70HjIfMT2PYMNJRDxGyYdp1x4w6INQJIaQYcT4XNj8OBt2HF0xA1p+ffW81x2HAvZGy0BrRNYLbdE1iBX6Rxrf1vwmV/g/iz+/eXPFAaKyHjQ8jZCpbODX/wDjM+e0gCBE8Ad5s0XYsZjn0DRz42gtr0G/oXFAHMrZC/2/j7SF8P1Xkw/ny49C/gP/TnLfSHcmSmjTUd9CnABLygtX5cKfUbYLfWep01i+h5wBtj4Pj/tNYf93bN5ORk3dfOXWL4ueAvX3C8qonNP1tKsLcbWmvO+sNmksJ9ee6WZGqbWkl+7FNumBvNoyuSer5QSwN8+2Sn4CYAACAASURBVBJs/SvUFnLQaSKJKx+DCReA1jSX5/D4qx9y1uJlXDB7Us/XqSuFN26GXGN2eIn3ZHbUBRNHIXEU4MUJC/95BMC1ayB+af8/tMVs3KC/+jOMnQ6eQcaNu8bacPYKhcmXGufKj0LZYSPAVB7D+O9iNf58WPIziD5xCM7G4Y/hg58a157zfZh5E4yd0flUW5ULB94xurbMLXDuL2H+7ca5yhyjm8k7BIImGK2AnK9h3Z1G62bqdUYwCJ4EIRM7W0ADwWI23r80w/jsOV9B9pdgaQPPYHCz7u+sLVBbZNS9nU+4ETC9guHoZmgoA2UyWmO+EUYLadYt4HLCbG6tYc8ayNpsvG/5USPgmFxh3LkQOhl2/AuUEyx71GjR2UkCGGqUUnu01sl2zw23lEsJBCOPxaKZ/PBHNLdZ+NmUOu5wepe2vN38q3YBYy+8j6sWG8tm3/7KHnblVLL9wXNxbq2Fj39lPJX6RRk3IJ9wSHsH6ksxRy3k+znnEDfnYh5Z0XdWT4/KjxpPgenrjKflkInGE2dgPJjaJy8pmHC+8aR8KtLehU8eBo9A6xP/RIhZCFHzwMnOIHJrI5RnGjep4AlGoOiPphr47NdGN5I2G91N4881WgyFe40y8UuNJ93A+L6v19IAW/4f7HwO2mwC49zVcOHvbH4/J6mlAY5+ZrSoDn/UtasrcJwRHCdfbnS72XbPmNuMoFFmDRql1sBZexxiFhmtv/HnQ/5O+OJPkPuN8W/m0idh0kXW966H9++wdovFQFiS8XcyZhqMX9bZyqg8BuvvNoKFR0BnK80/2ggQYHwPiDHOBY0zgu3B941/S6XW7jXbFl57K09bOv9+68s6y/lFnVbAkUAgIH+PcaPyGQILcjXXGoOp374Ebr40+I/n6X1OLHE9zHydQpubP4XeSUSWfQMu7jjN+T5MuIDPyvz5/jt5bFxeT+KeR4y+2qnXGv95Sw8ZN4HYxbDkZ2xumsCta3bx0vfmsuQktkwcFRoq4NAG44aU9YVxs0u8HCZfZtywTpa5DaqOGTeuI5uMp+nYxUYLyeuEpblb6o0utPJMI6B11Kms88Zdkg5tjUZgTLgYohfYdPcMYGsj+yv48P+g5CBMuQYW3AHr7oLiA3D+r2HhXb2PA7SPpWR/0Vn3xu7zTQAjKGjrwH3kHIhItrZ0rP9u21t4ysm4Lnbuyy6ecNEfYdbNp/RxJRCMdt++bDTjg8bD6s3g5pgZrH1qroPt/zC+GiuNm4XJhebjB3FrKKLZLYhnWy4iJewqmp288K49yvNxXxpP/dqYWVyrPfBRjRCaBJc/bTwVYrQqfr3uAMdrjP7srLJ6Ciob2fvw+ZKaeaalrjVuqN5hsOiuzq6dsgzjqbgnPmON1lBoIkxaDjFn9TxAPlDaWuDrv8CXfzK6f9z84JoXYILdTPa+tdq0jCytRpda+2f3CoGES8HvhH2RbVt4pRlGMAiZZAQ/r2Brt6D1XNKVEDX3lKomgWA02/VvY0AyYrbR/E+8HK558cxnPDRWwStXQ8FumHiR0acdaSy1/cr2Y/z+vZ18/LML+OxIFb96z1gh9Ydnx/PgRZON/vqSNCg9zNfbvmZHlR93PvgnXN06Zz9vzypn5XPbiQ3y7Ljxn58Yxn0X9DIOIBynYA+svQlqC8HZ3Xiat+0CCZ4Irt6d5d18wMP+Mt5nREk67PoPzPuRkWU1AvUWCGQZ6pFs+7Pw0QMwcTlc+1/Y8Sx8+ihEzYf5Pzpz9WioMNIxi9Pg+leMLggbx8rraXX2ZkyALzfM8eGVbcfIKK7tnKjlHQLeSyF+Ka1+V/D3NbuYkVXNeZM7A8H61EI8XExsvHtxlw3DxSCJmA137oa6EqPf3N5Yx1ASOhkueWKwazFohv5Qtzg1+XuMIJBwKVz3Mri4w6J7YNLF8PEvIHfHmalHfZmRilmSDitf7RYEALLLGogJ8sTJSeFscuIP10zjmtmRdlf0XDQ+GH9Pl44F4sBY82fj/uMsSwyTIDCUuHpBYNzQDwJCAsGIlbXZ+L7i75356UrBFc8ag8Zv3GwMcA2AbUfL+dmbqV0X/WttNFLs/rnY6OO84XW2Oydz5+t7MVu6dkfmlNcTG+TV8XpGlD9PXDvd7iJirs5OXDRlDJ8cLKbRuqnM1swyKhtauczB2zAKMVJJIBip8nYa/bCeJ0y+8vCHG/5nZCasuQSKbdYAtFgg89OTXvrg/ZQC3tyTT1ldizEgvPWv8NQ0IyMjIAZWfQDjz+OPHx1ifWohR0o6J1iZLZrc8gbigr16eYeuLpseTkOL2WZBuuP4uDtz9iTJDhLiVEggGIksFsjbYeSh2xOaAKs2GNkJ/70UClOMWa7PLjQGdF+9zsim6KeM4lp8aKD58z/AU1ONnPiwROM9vvcRRCaTmlfFt9a9fdv3+AUorGqkxWwh9iQCwby4IEJ93FiXWkBTq5mP04pYnjSm10XdhBA9kw7Vkaj8CDRV9RwIwJgYdetG+O8KeM66REBIApz1UyOdbtvfYfF9neUrj8FHDxqzMEMSjJ9va0GXHuLHxV8yz+0AvnsbYMKFsOT+bilua74x1uYxOSlS8qpYOddYRfaYdftG266hvpicFJdMG8urO3JZn1pIbXMbl1mXjRZCnDwJBCNRnnUgOHp+7+WCxhnBYPPvjIk7CZcZMxfLM+GLP0LSVcZgX0OFse5OzXFjFuWBtzqvoUzE61A+1bOombGaVVdf3u1tSmqa+GBfId+ZF0N2WT0peZ0tguzyegBig09u8bLLpofz4tYcHtuQTpCXKwvHBZ3UzwshOkkgGIlydxizMoP6kQ8dEANX/avrseV/MNZm+fD/jIyjtTca4wY3vwexizpnh5pc2Vzqw/de2YdScFHTGFbZeYtXd+TSatZ8d2Es76cU8NfPjlDX3Ia3mzM5ZfW4uzgR5nNyO6LNjPInMsCD/MpGbp4fg/Mw2Z1KiKFI/veMRO3jA6c6acwvAs55yFip8T/LjIXXrvyXEQTASAsMnwFhiRwqM2byzo4OIKesodulmtvMvLojl3MmhRAX7MWMKH+0NtbzB2Op6Nggr34vLd1OKdXRHSTdQkKcHgkEI019uTFGcIrT0DvM/SGETYWi/cZ6/VOuslvscFEt4X7uTI30I6e8vtu+0Rv2HaesrplbFxk7yLVv1N7ePZR9Quroyfjhknj+eM00h+31K8RoIV1DI02+dWetvsYH+mJyhpWvGOuwT7m6x2IZxXVMHONDXLAXDS1mSmubCfXt7OZ5fWcu40K8WGzdZ8Df05W4YC9ScqtoM1vIq2jggsQxp1RFf09XrkseGevBCzGYpEUw0uRuBycXCJ95+tcKiIWp13R0MTW1mrucbjNbOFpSx6QwH2KsT/XZZfUd55vbzKTmVbMsMazLpvMzovzZm1dFYVUTrWZN3EkOFAshBpYEgpEmb6exPv2Jm22cpuyyeqY9+jFfHu7cQC6nvIEWs4VJY3yIswaCnPLOQHCwsIYWs4WZUV0XE5sR5U9pbTPbssoAOoKIEGJwSCAYSdpaoPDb3ucPnKIvMkpoMVt4Y3dex7GMImOG8MQwH8L93XExKbJtBoz3WieOzYjq2oc/M9oIDO/uNXbiOplZxUKIgSeBYCQp2mfsFHW6A8V27Mg2Ntz4NL2Y+uY2wJhR7KRgfKg3ziYnogI9OWbTIkjJq2Ksnztj/LqmhiaM8cXV2YntWRV4upoI9enn3rFCCIdwaCBQSi1XSmUopTKVUg/YOf8XpVSK9euwUqrK3nVEP7VPJBvgFoHWmp3ZFcQHe9HUauHT9GLAyBiKDfLqWP8/LsiryxhBSl5VR5aQLVdnJ6aEG1v+xQR5dRk/EEKceQ4LBEopE/AMcBGQCNxg3ay+g9b6p1rrGVrrGcDfgXccVZ9RIX+3sa+p78CuwplZUkd5fQurl8Qzxted9dYloA8X1zIxrHO3s5ggL46VN6C1pryumdyKBruBADq7i2SgWIjB58gWwVwgU2udpbVuAdYC3dcf6HQD8LoD6zPyHU/t/0bmJ2G7tVtowbggLp02li8Ol1JS00ROeT2TxnQGgrhgTxpbzRTXNHfME+gxEFjHCWSgWIjB58hAEAHk2bzOtx7rRikVA8QBn/dwfrVSardSandpaam9IqKpBiqOOiQQ7MgqZ4yvO9GBnlw2PZxWs+bpzZlYNF0CQfsKou3rCZmcFFMj7W82Pic2AFeTE1MjBnAzciHEKRkqE8pWAm9prc32TmqtnwOeA2PP4jNZsWGj2Njnd6ADgdaa7VkVLBofhFKKaZF+xAR58vpOYxNy266h9hnCx8qNQDApzKfHHcPG+nnwzYPnEuTlOqD1FUKcPEe2CAoA22mfkdZj9qxEuoVOz/F9xvcx0wb0slll9ZTVNTM/3ljdUynFZdOMVoGryYnYoM4+/nB/D1xNTmRZWwTt3T89CfZ2k4FiIYYARwaCXcAEpVScUsoV42a/7sRCSqkEIADY5sC6jHxF+8ArBHxObbmGnuzIMsYH5sV17nTWvsjbOGvaaDuTkyIq0IPPD5VQ29TW4/iAEGJocVgg0Fq3AT8BNgHpwBta6zSl1G+UUitsiq4E1uoTVysTJ6d9oHiAn7B3ZJcT4uPWZdLXpDE+JMcE2N0DIC7Yi8ySOoBuM4qFEEOTQ8cItNYbgY0nHHv4hNePOrIOo0JbM5QeggkXDOhltdbsyKpgXlxgty6cN3+0wG63Tvs4gY+bM+NCvAe0PkIIx5CZxSNByUGwtMHYgR0fyK1ooKimiXnx3Z/8e+rbb88cmh7lf9J7DAghBocEgpHgeKrxfYAzhtrHB+bbjA/0pb1FIOMDQgwfEghGguP7wM0X/GMH9LLf5lbi7+nC+ND+d/FMjfAjYYwPFySFDWhdhBCOM1TmEYjTUbQPxkw1Np4fQGmFNSSF+55Uiqefpwsf3bNkQOshhHAsaREMdxYzFB0Y8G6hVrOFjKJaksJl5q8QI50EguGu7Ai0NQ74RLLMkjpazBaSrKuECiFGLgkEw12RdUbxAGcMpRXWAEggEGIUkEAw3B1PBWd3CJ7Ua7EnNmWwKa2o35dNK6zGw8VEXLDMBRBipJPB4uHueCqEJoKp57/KvIoGnt6cSYCnC/PjgvDzdOnzsmmFNUwe64NJ5gIIMeJJi2A4O/IJ5O+C8Bm9Flu/z9hIprqxlac+O9znZS0WzcHCGhkoFmKUkEAwHGkNXz8Fr14LQeNh8f29Fl+fepxZ0f5cPyeal7cd61gLqCe5FQ3UNbfJ+IAQo4QEguGmMgfe/gF8+ggkXg7f/xj87O73A0BmSS3px2u4bHo4918wEQ9XE49tONjrW3QOFEuLQIjRQMYIhoOqXNj3Pzi4zpolpOC8h+Gse/tcbXRd6nGcFFwybSxB3m7cfd4EHtuQzuZDJZyTEGr3Z9IKq3F2UkwcIwPFQowG0iIYysqPwvt3wN9mwuePgbMbnP9buDsFFt/XZxDQWvNBaiHz44MI9XEH4JYFscQHe/HQu/vZklFi9+fSCmsYH+qNm7NpwD+SEGLokRbBUPXRQ7DjWTC5QvL3YeFPwD/6pC6RVlhDVlk9ty2J7zjm6uzEX66fwT3/S2HVi7s4NyGUX14ymXibJaPTCms4e2LIgH0UIcTQJi2CoaixErY/AwmXwN374OI/nnQQAFifWoizk+KiKV13LZse5c+me5bwi4snszO7gguf+pJPDhYDUFLTRFldswwUCzGKSCAYikoOGd9n3gI+p7aKp8Wi+WDfcZZMDMHfs/sG8a7OTty2JJ7N9y8lcawvd72+l/351TKjWIhRSALBUFRizeoJnXzKl9hfUE1BVSOXThvba7kQHzf+/d05BHq58r3/7uLjg8bs40QJBEKMGg4NBEqp5UqpDKVUplLqgR7KXKeUOqiUSlNKvebI+gwbJeng6gN+kad8iQOF1QB2dxc7UYiPG2tunUNTq5nXd+YRE+SJj3vfs4+FECODwwKBUsoEPANcBCQCNyilEk8oMwF4EFiktU4C7nFUfYaVknSjNXAaG9FnFNXi7eZMuJ97v8pPCPPhnzfNxtlJMTVC5g8IMZo4MmtoLpCptc4CUEqtBS4HbGcz3QY8o7WuBNBa289nHE20NrqGJl92WpfJKKplYpj3SW0qs2h8MG/fvpBQX7fTem8hxPDiyK6hCCDP5nW+9ZiticBEpdRWpdR2pdRyB9ZneKgvhcaK0xof0FpzuLiWSWN8Tvpnp0f5M9bP45TfWwgx/Az2PAJnYAKwFIgEvlRKTdVaV9kWUkqtBlYDREeffBrlsDIAA8Wldc1UNrQyMezkA4EQYvRxZIugAIiyeR1pPWYrH1intW7VWmcDhzECQxda6+e01sla6+SQkBE+0akk3fgemth7uV4cLjIWlTuVFoEQYvRxZCDYBUxQSsUppVyBlcC6E8q8h9EaQCkVjNFVlOXAOg19JQfBMwi8Tj3gZRTXAjBJWgRCiH5wWCDQWrcBPwE2AenAG1rrNKXUb5RSK6zFNgHlSqmDwGbgZ1rrckfVaVgoSTdaA6eVMVRDsLcrQd4y6CuE6JtDxwi01huBjScce9jmzxq41/oltDZmFc+44bQuk1FcJ+MDQoh+k5nFQ0l1PrTUntZAscWiOVJcK4FACNFvEgiGkvaB4pD+B4LtWeUU1zR1vC6oaqShxUyCDBQLIfpJAsFQ0pE6mtCv4kXVTdz07x089M7+jmMZRcZA8UQJBEKIfpJAMJSUpINPOHgE9Kv4y9tzaLNoPs8oIaesHujMGJoQKruLCSH6p1+BQCl1pVLKz+a1v1LqCsdVa5QqOdjv8YGmVjOv7cglOSYAk1L8d1sOAIeLa4nw95BF44QQ/dbfFsEjWuvq9hfWmb+POKZKo5TFDGWH+x0I1qUUUtnQyr3nT+SSaWN5c3c+dc1tZBSd2tISQojRq7+BwF65wV6eYmSpzIG2pn7NKNZa8+I3OUwK82HBuCBuXRRHXXMba3fmcrS0TgKBEOKk9DcQ7FZKPamUGmf9ehLY48iKjToF1l+nnRbB3txK/v1VFg0tbQDszK4g/XgNqxbFopRiRpQ/M6L8+etnR2g1a5lRLIQ4Kf0NBHcCLcD/gLVAE3CHoyo1KqW8Bn5RMHZGt1NPf57JYxvSOe/PX/B+SgEvbM3G39OFK2Z0LuZ666JYapuMQCFzCIQQJ6Nf3Tta63rA7g5jYgBU5ULWFjj75+DUPTYfLa1jeqQfZq25e20KAD86exwerqaOMhdNGcvjPumU17cQH+J1pmouhBgB+ps19IlSyt/mdYBSapPjqjXKpFh36Jz5nW6nmtvM5FY0cPbEEN6/4yx+f9VUFk8I5tZFsV3KuTo78cBFCdw0Lxp3F1O36wghRE/6O+AbbLtHgNa6UikV6qA6jS4WC+x9FeLPBv/uey0cK2/AomFcqDcmJ8XKudGsnGt/T4arZkVy1axT3+dYCDE69XeMwKKU6rj7KKViAe2ICo062V9AdS7MvNnu6aMlxt4C40JkgpgQwjH62yL4BfC1UuoLQAGLse4YJk7T3pfB3R8SLrV7+mipEQik318I4Sj9ahForT8CkoEM4HXgPqDRgfUaHRoqIP0DmHYduLjbLZJZUkeEvweerjJtQwjhGP26uyilfgDcjbHdZAowH9gGnOu4qo0gLfVw5BNIXw9HPgYXTwiZCMoE5uYeu4UAjpbWS2tACOFQ/X3MvBuYA2zXWp+jlEoAfue4ao0gGR/BW7dCa4OxBeXkFYCG0kNQehhizoKx0+z+qNaao6V1XJccZfe8EEIMhP4GgiatdZNSCqWUm9b6kFJqkkNrNhKUH4V3VkPQeLjwcYheCCabX7nufby9qKaJhhYz42QlUSGEA/U3EORb5xG8B3yilKoEjjmuWiNAayO88V1j7+HrX4GAmO5l+tiX+GiJsbT0OOkaEkI4UH8Hi6/UWldprR8FfgX8B+hzGWql1HKlVIZSKlMp1W1mslJqlVKqVCmVYv36wcl+gCFrw/1QvB+uet5+EOiHzBJjb4Hx0iIQQjjQSaeiaK2/6E85pZQJeAY4H8gHdiml1mmtD55Q9H9a65+cbD2GtL2vQMorsORnMPGCU77M0dJ6fNydCfF2G8DKCSFEV47coWwukKm1ztJat2AsVne5A99vaGhthE8fhegFsPTB07rU0dI6xoV4o/roQhJCiNPhyEAQAeTZvM63HjvR1UqpfUqpt5RSdtNjlFKrlVK7lVK7S0tLHVHXgbP3FagvhXN/CU6nt+ZPeyAQQghHGuw9i9cDsVrracAnwH/tFdJaP6e1TtZaJ4eEhJzRCp4Ucyts/RtEzoWYRad1qdqmVoprmhkXKgPFQgjHcmQgKABsn/Ajrcc6aK3LtdbN1pf/BmY7sD6Od+BtY92gxff1mREExr7D9c1tds9llRoZQ+OlRSCEcDBHBoJdwASlVJxSyhVYCayzLaCUGmvzcgWQ7sD6OJbFAl89CaFJMPHCPopq3tqTz+I/buaKZ7ZisXSfT5DZvticZAwJIRzMYQvYaK3blFI/ATYBJuAFrXWaUuo3wG6t9TrgLqXUCqANqABWOao+DpexEcoy4Or/9NoaSMmr4pF1aaTmVRHh78GRkjo2Z5Rw3uSwLuWOltbh7KSIDvR0dM2FEKOcQ1cy01pvBDaecOxhmz8/CJxeas1QoDV8/SQExEJiz9Mrssvque6f2/DzdOHP107nsunhLPnjZtZ8k2M3EMQEeeJiGuxhHCHESCd3mYGQ/YWx+fyiu8HkTFldM4VV3RdnfXxDOi4mxYY7z+Lq2ZG4Ojtx84IYvjpSxpHi2i5lj5bWS8aQEOKMkEAwEL56ErzHwPQbAXjg7f1c/LevyLLuJQDw9ZEyPk0v5o5zxxPq27nk9A1zo3F1dmLNNzkdx748XEpWaR2Tx/qesY8ghBi9JBCcrvw9RotgwR0dewqkH6+hqqGVW9fsoryumTazhd98kEZ0oCffWxTX5ccDvVy5YkY473xbQHVDK4eKavjxq98yaYwvty2JH4xPJIQYZSQQnK6vnzR2GEu+FYDGFjMFVY0smxxGUXUTq1/ew5pvcjhcXMdDF0+2u7H8qoVxNLaa+fvnR/jei7vwcjPxwqpkvN1kMxohhOPJneZ0lByCQx/A2T8HNx8AssqM7qCrZkVw1awIfvzqt+w5VsmC+CAuTAqze5nEcF/mxQXy76+z8XQ18eaPFjDWz+OMfQwhxOgmLYLT8fVfjN3G5v2o41CmzWbzF08dyy8vmYyvuzMPX5bY65pBPz5nPD5uzjxz4yySwv0cXnUhhGgnLYJTVXkM9r8J834InoEdh4+W1uOkICbIyP//weJ4Vi2MxbmPNNCzJ4aw9+Hz+ywnhBADTe46p2r7s8bEsQVdV9A+WlpHVKBnl7GA/t7cJQgIIQaD3HlORVM17H0Zkq4Cv64Lqh4tkRVDhRDDiwSCU7H3FWipgwU/7nLYbNFkl9XL1pJCiGFFAsHJsphhxz+NjejDZ3Y5VVjVSHObRbaWFEIMKxIITtahD6AqF+bf3u2UbcaQEEIMFxIITta2f4B/DCRc0u3U0VIJBEKI4UcCwcko2AN52415A3a2oTxaWkeglysBXq6DUDkhhDg1EghOxs5/g6sPzLzJ7umjJTJQLIQYfiQQnIyi/RCzENztrwoqm80LIYYjCQQno6ag27yBdpX1LZTXt0ggEEIMOxII+qu1ERorwDfc7un2gWJJHRVCDDcODQRKqeVKqQylVKZS6oFeyl2tlNJKqWRH1ue01BQa333ttwgkY0gIMVw5LBAopUzAM8BFQCJwg1Iq0U45H+BuYIej6jIgOgJBTy2CelydnYgIkOWjhRDDiyNbBHOBTK11lta6BVgLXG6n3G+BPwBNDqzL6esIBJF2Tx8tqSM+2AuTU89LTQshxFDkyEAQAeTZvM63HuuglJoFRGmtN/R2IaXUaqXUbqXU7tLS0oGvaX/U5BvffcfaPS0ZQ0KI4WrQBouVUk7Ak8B9fZXVWj+ntU7WWieHhIQ4vnL21BQaW1K6dp8n0NRqJreiQeYQCCGGJUcGggIgyuZ1pPVYOx9gCrBFKZUDzAfWDdkB45rCHgeK9+ZWYdEwLdL/DFdKCCFOnyMDwS5gglIqTinlCqwE1rWf1FpXa62DtdaxWutYYDuwQmu924F1OnU1BT0OFO/ILkcpmBMXaPe8EEIMZQ4LBFrrNuAnwCYgHXhDa52mlPqNUmqFo97XYWoKew4EWRVMHuOLn4fLGa6UEEKcPofuWay13ghsPOHYwz2UXerIupyWtmaoLwW/7hlDzW1mvs2t5DvzYgahYkIIcfpkZnF/9DKHYF9+Nc1tFubFS7eQEGJ4kkDQH70Egh1Z5QDMjZVAIIQYniQQ9Ecvy0vsyK4gYYyP7EEghBi2JBD0R4016/WEFkGr2cLunErmSbaQEGIYk0DQHzWF4OYLbj5dDu/Lr6ax1cy8+KBBqpgQQpw+CQT9UVPQQ7eQdXxAWgRCiGFMAkF/9DCZbEdWBeNDvQn2dhuESgkhxMCQQNAfdiaTtZkt7M6pkPEBIcSw59AJZSNCWwvUlYBvBIeLa9mZXQFAaW0z9S0yPiCEGP4kEPSlrgjQ4BvOz95MJTW/uuOUu4sTCyQQCCGGOQkEfbHOIaj3GMP+gmpWL4nnB4vjAPBydcbLTX6FQojhTe5ifak2NqQ5UOuNRVexdGIIoT7ug1wpIYQYODJYDOzKqWDPsUr7J60tgq3FrriYFDOjA85gzYQQwvGkRQA8ui4NpeCDOxd3P1lTCK7efJHbzPRIfzxcTWe+gkII4UDSIgDyKho4XFRHq9nS/WRNARafsRworJEVRoUQI9KoDwQ1Ta3UNLXRYrZwpLjOToFCql1CMVs08yVDSAgxAo36QFBQ2djx57TC6u4FagrJMwfg7KSYHSPjA0KIkWfUB4L8LoGg+lkSHQAACwhJREFUpuvJlgaoKyKjwYepkX54usqQihBi5HFoIFBKLVdKZSilMpVSD9g5/yOl1H6lVIpS6mulVKIj62NPQWUDADFBnhy0DQTHvoF/LQZt4aOqKObFSbeQEGJkctgjrlLKBDwDnA/kA7uUUuu01gdtir2mtf6ntfwK4ElguUMqVJYJJQe7HfbKyucyl1IWhgSxI7sCS1oJTtlfwO7/gH80+899ic82OnOTDBQLIUYoR/Z1zAUytdZZAEqptcDlQMfdWGtt2xfjBWiH1SZjA3zycLfD1wLXmoAcuEEBbwIomP9jOPeXfLwlHyeVSbKMDwghRihHBoIIIM/mdT4w78RCSqk7gHsBV+BcexdSSq0GVgNER0efWm2m3wjjzut2+M7X9+Lr4cKqhbHc+fpeHrw4gbOnTQC/SMBYanpqhB8+7i6n9r5CCDHEDfpgsdb6Ga31OODnwC97KPOc1jpZa50cEhJyam/kHQJjpnT7+ro2DB2WRHTiHDJVDNvrx3YEgYaWNlLyqmSFUSHEiObIQFAARNm8jrQe68la4AoH1qeb+uY2KhtaiQzwwM3ZxIQwny6ZQ+/uLaDFbOGCxLAzWS0hhDijHBkIdgETlFJxSilXYCWwzraAUmqCzctLgCMOrE83BVVG6miEvwcASeG+HCysRmuN1po1W3OYEuEr8weEECOawwKB1roN+AmwCUgH3tBapyml/n979xZjVXXHcfz7Y8YBxlHuEGAUBiWtY4vQToBqbY1igpWoD7b1QmONTV801V7Sai82NelDa1PbB9Nq1Iamtl4opqShV2pMbcIoCtUCGinTyhDsDDfLKILgvw97HeY4jIGi5+xh1u/zwux99pz5z8o6/Gavtffad6QrhABukrRB0nqKeYLralXPYCo3k7WOawaKINjRd4Cevfv52+advNTTx/XntiGpnmWZmdVVTe+QiohVwKoB+26v+vrmWv78o+lO9xC0jqucEYwBijuMf9n5MhNbmlhyztTS6jMzq4fSJ4vL1L1nH00NI5iUHj5/1tRTAFj1/CusfqGHa+afzshGrzZqZsNb3kGwex/Txo5ixIhi6OeUUScxc0Izy5/ppkFi6cIZJVdoZlZ7WQfBtt37Ds8PVFSGhy6dM5XJp/pJZGY2/GUdBN279x2+Yqjig61FEHz23JklVGRmVn/ZLqf5xpuH2NG3//BEccXShTM4e9qpfiSlmWUj2zOCyj0ErePfHgQtIxs5f/Zx3r1sZnYCyjYIKs8hmD62+ShHmpkNb9kGQf/NZKOPcqSZ2fCWbRB0736dxhFiiq8MMrPMZRsE2/bsY+rYUTSM8PIRZpa3bINgsEtHzcxylHEQvH7EzWRmZjnKMgj2HzxEz94j7yEwM8tRlkHQteM1ImDGBJ8RmJllGQSdW3YB0DFjfMmVmJmVL88g6NrJtDGjPDRkZkaGQRARPNW1iwWzJvjJY2ZmZBgE/+ztY0ffARbO8rCQmRnUOAgkLZb0oqTNkm4d5PUvSdoo6TlJqyXV/Ekwa9L8wIK2CbX+UWZmJ4SaBYGkBuBu4BKgHbhaUvuAw9YBHRExB1gOfL9W9VR0du1iyqkjfcWQmVlSyzOC+cDmiNgSEQeAh4DLqw+IiMcj4vW0uQZorWE9RARrtuxkQZvnB8zMKmoZBNOBrVXb3WnfO7kB+N1gL0j6vKS1ktb29vYed0FdO16jd+9+Fnh+wMzssCExWSxpKdAB3DnY6xFxb0R0RETHpEnH/9CYzi7PD5iZDVTLR1VuA06r2m5N+95G0iLgG8DHI2J/Deuhc8tOJraM5IxJJ9fyx5iZnVBqeUbwNDBbUpukJuAqYGX1AZLmAfcAl0VETw1rISLo7NrFgrbxnh8wM6tSsyCIiIPATcAfgE3AIxGxQdIdki5Lh90JtACPSlovaeU7vN27tnXXPra/+obnB8zMBqjl0BARsQpYNWDf7VVfL6rlz6+2pmsn4PkBM7OBhsRkcT2Ma27i4vYpzJ7cUnYpZmZDSk3PCIaSi9uncHH7lLLLMDMbcrI5IzAzs8E5CMzMMucgMDPLnIPAzCxzDgIzs8w5CMzMMucgMDPLnIPAzCxzioiya/i/SOoF/n2c3z4R2PEelnMic1v0c1v0c1v0G25tMSMiBl3H/4QLgndD0tqI6Ci7jqHAbdHPbdHPbdEvp7bw0JCZWeYcBGZmmcstCO4tu4AhxG3Rz23Rz23RL5u2yGqOwMzMjpTbGYGZmQ3gIDAzy1w2QSBpsaQXJW2WdGvZ9dSTpNMkPS5po6QNkm5O+8dL+pOkl9K/48qutR4kNUhaJ+m3abtNUmfqGw9Laiq7xnqQNFbSckkvSNok6SMZ94kvps/GPyT9StKonPpFFkEgqQG4G7gEaAeultReblV1dRD4ckS0AwuBG9PvfyuwOiJmA6vTdg5uBjZVbX8PuCsizgR2AzeUUlX9/Rj4fUS8HziHok2y6xOSpgNfADoi4gNAA3AVGfWLLIIAmA9sjogtEXEAeAi4vOSa6iYitkfEs+nrvRQf+OkUbbAsHbYMuKKcCutHUitwKXBf2hZwIbA8HZJLO4wBPgbcDxARByJiDxn2iaQRGC2pEWgGtpNRv8glCKYDW6u2u9O+7EiaCcwDOoEpEbE9vfQKkMNDnX8EfBV4K21PAPZExMG0nUvfaAN6gZ+lYbL7JJ1Mhn0iIrYBPwBepgiAV4FnyKhf5BIEBkhqAX4N3BIR/61+LYrriIf1tcSSlgA9EfFM2bUMAY3Ah4CfRMQ84DUGDAPl0CcA0jzI5RThOA04GVhcalF1lksQbANOq9puTfuyIekkihB4MCJWpN3/kTQ1vT4V6Cmrvjo5D7hM0r8ohgcvpBgnH5uGBCCfvtENdEdEZ9peThEMufUJgEVAV0T0RsSbwAqKvpJNv8glCJ4GZqerAJooJoJWllxT3aRx8PuBTRHxw6qXVgLXpa+vA35T79rqKSJui4jWiJhJ0Qf+EhHXAo8DV6bDhn07AETEK8BWSe9Luy4CNpJZn0heBhZKak6flUpbZNMvsrmzWNInKMaHG4AHIuK7JZdUN5I+CvwVeJ7+sfGvU8wTPAKcTrG096ciYlcpRdaZpAuAr0TEEkmzKM4QxgPrgKURsb/M+upB0lyKSfMmYAtwPcUfh9n1CUnfAT5NcYXdOuBzFHMCWfSLbILAzMwGl8vQkJmZvQMHgZlZ5hwEZmaZcxCYmWXOQWBmljkHgVkdSbqgsuqp2VDhIDAzy5yDwGwQkpZKekrSekn3pGcY9Em6K61bv1rSpHTsXElrJD0n6bHKGv6SzpT0Z0l/l/SspDPS27dUPQfgwXQ3q1lpHARmA0g6i+Iu0/MiYi5wCLiWYjGytRFxNvAE8O30LT8HvhYRcyju3q7sfxC4OyLOAc6lWNkSitVfb6F4NsYsinVtzErTePRDzLJzEfBh4On0x/poisXX3gIeTsf8AliR1vUfGxFPpP3LgEclnQJMj4jHACLiDYD0fk9FRHfaXg/MBJ6s/a9lNjgHgdmRBCyLiNvetlP61oDjjnd9lur1ag7hz6GVzENDZkdaDVwpaTIcfrbzDIrPS2U1ymuAJyPiVWC3pPPT/s8AT6QnwXVLuiK9x0hJzXX9LcyOkf8SMRsgIjZK+ibwR0kjgDeBGyke3jI/vdZDMY8AxRLFP03/0VdW8YQiFO6RdEd6j0/W8dcwO2ZefdTsGEnqi4iWsuswe695aMjMLHM+IzAzy5zPCMzMMucgMDPLnIPAzCxzDgIzs8w5CMzMMvc/OzoYgmsx2qsAAAAASUVORK5CYII=\n",
      "text/plain": [
       "<Figure size 432x288 with 1 Axes>"
      ]
     },
     "metadata": {
      "needs_background": "light"
     },
     "output_type": "display_data"
    },
    {
     "data": {
      "image/png": "iVBORw0KGgoAAAANSUhEUgAAAYIAAAEWCAYAAABrDZDcAAAABHNCSVQICAgIfAhkiAAAAAlwSFlzAAALEgAACxIB0t1+/AAAADh0RVh0U29mdHdhcmUAbWF0cGxvdGxpYiB2ZXJzaW9uMy4xLjEsIGh0dHA6Ly9tYXRwbG90bGliLm9yZy8QZhcZAAAgAElEQVR4nOzdd3zV1f348de52XvvHQIkQBghDAeyRBEVR3GParXW1tbaYbXaYbcdX3/WtmpFrbYqDtwDNwqyJKxA2IRssvdO7j2/Pz43NwnZIZebkPfz8bgPyGfdcy/k8/6c8z5Daa0RQggxfpkcXQAhhBCOJYFACCHGOQkEQggxzkkgEEKIcU4CgRBCjHMSCIQQYpyTQCDEAJRSOUqp8x1dDiHsRQKBEEKMcxIIhBBinJNAIMQgKaXclFKPKqWKrK9HlVJu1n3BSqn3lFLVSqlKpdRGpZTJuu8+pVShUqpOKXVIKbXUsZ9EiO6cHV0AIcaQB4H5wExAA28DvwB+CfwEKABCrMfOB7RSajLwfWCO1rpIKRUPOJ3eYgvRP6kRCDF4NwC/1VqXaq3LgN8AN1n3tQERQJzWuk1rvVEbE3mZATdgilLKRWudo7U+5pDSC9EHCQRCDF4kkNvl51zrNoC/AkeBj5VS2Uqp+wG01keBe4CHgFKl1MtKqUiEGEUkEAgxeEVAXJefY63b0FrXaa1/orVOBFYCP+7IBWitX9Jan2s9VwN/Pr3FFqJ/EgiEGLw1wC+UUiFKqWDgV8ALAEqpS5RSSUopBdRgNAlZlFKTlVJLrEnlZqAJsDio/EL0SgKBEIP3eyADyAT2Ajut2wAmAp8C9cAW4HGt9XqM/MDDQDlQDIQCPz+9xRaif0oWphFCiPFNagRCCDHOSSAQQohxTgKBEEKMc3YLBEqpGKXUeqXUfqVUllLqh70cc4NSKlMptVcptVkpNcNe5RFCCNE7uyWLlVIRQITWeqdSygfYAVyutd7f5ZizgQNa6yql1EXAQ1rref1dNzg4WMfHx9ulzEIIcabasWNHudY6pLd9dptrSGt9Ajhh/XudUuoAEAXs73LM5i6nbAWiB7pufHw8GRkZI1xaIYQ4symlcvvad1pyBNaJtmYB2/o57DZgXR/n36GUylBKZZSVlY18AYUQYhyzeyBQSnkDrwP3aK1r+zhmMUYguK+3/Vrrp7TW6Vrr9JCQXms2Qgghhsmu01ArpVwwgsCLWus3+jhmOvA0cJHWusKe5RFCCNGT3QKBdc6VZzCSwY/0cUws8AZwk9b6sL3KIoQYvdra2igoKKC5udnRRTkjuLu7Ex0djYuLy6DPsWeN4ByMudr3KqV2W7c9gDFjI1rrJzEm7QoCHjfiBu1a63Q7lkkIMcoUFBTg4+NDfHw81vuAGCatNRUVFRQUFJCQkDDo8+zZa+groN9/Va317cDt9iqDEGL0a25uliAwQpRSBAUFMdRONTKyWAjhcBIERs5wvstxEwjyKhr5zbtZtJllKnghhOhq3ASCI6V1/GdTDi9vz3d0UYQQo0h1dTWPP/74kM9bsWIF1dXVdijR6TduAsGS5FDmJgTy908PU9/S7ujiCCFGib4CQXt7//eJDz74AH9/f3sV67QaN4FAKcUDK1Ior2/lqQ3Zji6OEGKUuP/++zl27BgzZ85kzpw5LFiwgJUrVzJlyhQALr/8cmbPns3UqVN56qmnbOfFx8dTXl5OTk4OKSkpfPvb32bq1KlccMEFNDU1OerjDItdB5SNNjNj/Lk4NYKnN2Zz47xYQn3dHV0kIUQXv3k3i/1FvU5AMGxTIn359aVT+9z/8MMPs2/fPnbv3s0XX3zBxRdfzL59+2zdL5999lkCAwNpampizpw5fOMb3yAoKKjbNY4cOcKaNWtYvXo1V199Na+//jo33njjiH4Oexo3NYIO9144mdZ2C49+dsTRRRFCjEJz587t1gf/scceY8aMGcyfP5/8/HyOHOl570hISGDmzJkAzJ49m5ycnNNV3BExrmoEAPHBXtwwL5YXtuXxrXMSSAr1dnSRhBBW/T25ny5eXl62v3/xxRd8+umnbNmyBU9PTxYtWtTrCGg3Nzfb352cnMZc09C4qxEA/GDpRFycFM9vznF0UYQQDubj40NdXV2v+2pqaggICMDT05ODBw+ydevW01y602NcBoJgbzcWTAzhswMl2GthHiHE2BAUFMQ555zDtGnTuPfee7vtW758Oe3t7aSkpHD//fczf/58B5XSvsZX01BlNgQmAnB+Siif7C/hwIk6pkT6OrhgQghHeumll3rd7ubmxrp1vS6TYssDBAcHs2/fPtv2n/70pyNePnsbPzWC3S/BY7Og7BAAi5NDAfj0QIkjSyWEEA43fgJB0jIwucDO/wIQ6uPOzBh/PpNAIIQY58ZPIPAOgeQVRs2gvQUwmof2FNRQWivzoAshxq/xEwgA0m6Gpko4+D4AS1PCAPj8YKkjSyWEEA41vgJB4hLwi4WdzwOQHO5DlL8Hnx6QQCCEGL/GVyAwmSDtJsj+AiqPo5RiaUooXx0to7nN7OjSCSGEQ4yvQAAw8wZQJtj1P8BoHmpus7D5WLmDCyaEGAu8vY3ZCIqKili1alWvxyxatIiMjIx+r/Poo4/S2Nho+9mR01qPv0DgFwUTL4BdL4K5nfmJgXi5OknzkBBiSCIjI1m7du2wzz85EDhyWmu7BQKlVIxSar1Sar9SKksp9cNejlFKqceUUkeVUplKqTR7laebtJuhvhiOfISbsxOLJofy3p4iSqT3kBDjzv3338+//vUv288PPfQQv//971m6dClpaWmkpqby9ttv9zgvJyeHadOmAdDU1MS1115LSkoKV1xxRbe5hr773e+Snp7O1KlT+fWvfw0YE9kVFRWxePFiFi9eDHROaw3wyCOPMG3aNKZNm8ajjz5qez97TXdtz5HF7cBPtNY7lVI+wA6l1Cda6/1djrkImGh9zQOesP5pXxMvBJ9I+PopSL6YH18wic8OlvCztZk8d+scWT9VCEdZdz8U7x3Za4anwkUP97n7mmuu4Z577uGuu+4C4NVXX+Wjjz7i7rvvxtfXl/LycubPn8/KlSv7vDc88cQTeHp6cuDAATIzM0lL63ym/cMf/kBgYCBms5mlS5eSmZnJ3XffzSOPPML69esJDg7udq0dO3bwn//8h23btqG1Zt68eSxcuJCAgAC7TXdttxqB1vqE1nqn9e91wAEg6qTDLgP+qw1bAX+lVIS9ymTj5Azz7jCSxsX7mBDizf3Lk/nycBlrvpalLIUYT2bNmkVpaSlFRUXs2bOHgIAAwsPDeeCBB5g+fTrnn38+hYWFlJT0Pfh0w4YNthvy9OnTmT59um3fq6++SlpaGrNmzSIrK4v9+/f3dRkAvvrqK6644gq8vLzw9vbmyiuvZOPGjYD9prs+LXMNKaXigVnAtpN2RQFd77wF1m0n7F6o2bfAl3+BrY/D5Y9z81nxfHKghN+/v59zkoKIC/Ia8BJCiBHWz5O7PV111VWsXbuW4uJirrnmGl588UXKysrYsWMHLi4uxMfH9zr99ECOHz/O3/72N7Zv305AQAC33HLLsK7TwV7TXds9WayU8gZeB+7RWg9r6SGl1B1KqQylVEZZWdnIFMwjAGbdCJmvQl0xJpPir6tm4KQUd7+8m9Ubsnnk40P87r39I75ikhBidLnmmmt4+eWXWbt2LVdddRU1NTWEhobi4uLC+vXryc3N7ff88847zzZx3b59+8jMzASgtrYWLy8v/Pz8KCkp6TaBXV/TXy9YsIC33nqLxsZGGhoaePPNN1mwYMEIftqe7FojUEq5YASBF7XWb/RySCEQ0+XnaOu2brTWTwFPAaSnp4/cvNHz7oSvV8P2p2HJL4j09+B3l0/jJ6/tYU9+NR3NgYdL6vjfbfZPXQghHGPq1KnU1dURFRVFREQEN9xwA5deeimpqamkp6eTnJzc7/nf/e53ufXWW0lJSSElJYXZs2cDMGPGDGbNmkVycjIxMTGcc845tnPuuOMOli9fTmRkJOvXr7dtT0tL45ZbbmHu3LkA3H777cyaNcuuq54pe83Hr4ysyvNApdb6nj6OuRj4PrACI0n8mNZ6bn/XTU9P1wP1zx2Sl2+A3M3woyxw9QSgpqkNkwIvV2ce/fQw/1h/lE33LSHS32Pk3lcIAcCBAwdISUlxdDHOKL19p0qpHVrr9N6Ot2fT0DnATcASpdRu62uFUupOpdSd1mM+ALKBo8Bq4Ht2LE/v5n/PmH8o82XbJj8PF3zcXTCZFKtmx6A1vLGz4LQXTQghTge7NQ1prb8C+u2HqY3qyF32KsOgxJ0NETNh02PGqGNnt267Y4M8mZ8YyGs7CrhrcZJ0LRVCnHHG38jikykFS38FVceNYNCLq2bHkFvRyNfHK09z4YQYH2TJ2JEznO9SAgFA0lKYcjls/BtUHu+x+6LUcLzdnHlthzQPCTHS3N3dqaiokGAwArTWVFRU4O7uPqTzxteaxf1Z/ic4+ims+xlc/yp0aQLydHXmkukRvLOniN+snIqXm3xtQoyU6OhoCgoKGLGu4eOcu7s70dHRQzpH7mgdfCNh0c/h4weNhWtSLum2+6r0aF7ens/7e09wdXpMHxcRQgyVi4sLCQkJji7GuCZNQ13N+w6EToV190FD92mp02IDSAzx4j+bcqhpanNQAYUQYuRJIOjKyQUufRQayuDf50HBDtsupRQ/WTaZIyV1XPKPjewrrHFgQYUQYuRIIDhZzFy47WMwOcF/lkPGf8CaxLp4egSvfOcs2s2aK5/YzEvb8hxcWCGEOHUSCHoTORPu+BISzoP37oEPfgoWYynL2XEBvH/3AuYlBPLAm3t5d0+RgwsrhBCnRgJBXzwDjd5DZ99tzEX0+u3Q3gpAoJcrz906l9QoP3733n7qmiVnIIQYuyQQ9MfkBBf8Dpb9FrLegDXXQmsDAE4mxe8un0ZZfQuPfnrEwQUVQojhk0AwGOf8EFb+E7LXwwurbDWDmTH+XDc3luc258hU1UKIMUsCwWCl3QRXroa8zfDJL22bf3bhZPw8XPjl2/uwWGRkpBBi7JFAMBSpq2D+XbDtSdj3OgD+nq7cf1EyO3KreHNXj6UUhBBi1JNAMFTLfgMx8+Cdu6HsMACr0qJJCPbivUzpQSSEGHskEAyVkwtc9Rw4u8OrN0FLPSaTYl5CIDtyq6R5SAgx5kggGA7fSFj1DJQfhnd/CFozOy6A2uZ2jpbVO7p0QggxJBIIhitxESz5BexbC9v+TXp8IAAZOVUOLZYQQgyVBIJTcc6PYPLF8PGDxDfsIcjLlYxcWbxGCDG2SCA4FSYTXPEE+MeiXruFJVEWduRKjUAIMbZIIDhV7n5wzQvQXMu3W58nt6KRsroWR5dKCCEGzW6BQCn1rFKqVCm1r4/9fkqpd5VSe5RSWUqpW+1VFrsLmwozryep7BP8qGeHNA8JIcYQe9YIngOW97P/LmC/1noGsAj4P6WUqx3LY1+zb8FkbuUql02SMBZCjCl2CwRa6w1Af4/GGvBRSinA23psu73KY3cR0yEyjZvdvmB7jtQIhBBjhyNzBP8EUoAiYC/wQ621pbcDlVJ3KKUylFIZo3qB69m3ENuei+uJDJpazY4ujRBCDIojA8GFwG4gEpgJ/FMp5dvbgVrrp7TW6Vrr9JCQkNNZxqGZ9g3anb24xvQZewqqAcitaOBP6w5Q0yhrFgghRidnB773rcDDWmsNHFVKHQeSga8dWKZT4+aNeeoqLtn9Ei8czaW4pplfvLWP+pZ2vF2d+cHSiY4uoRBC9ODIGkEesBRAKRUGTAayHVieEeE271u4qzZKNv2Pe17ZTUqED7Ni/Xl5ez5mmYdICDEK2bP76BpgCzBZKVWglLpNKXWnUupO6yG/A85WSu0FPgPu01qX26s8p03kTAo9JnOl/pQfLp3Imm/P5/ZzEymsbmLDkVGc3xBCjFt2axrSWl83wP4i4AJ7vb8jBZ99M1GfPUjKbGdwMrFsShjB3q6s2ZbH4smhji6eEEJ0IyOL7cBt6grjL4c/AsDV2cSq2TF8drCUktpmB5ZMCCF6kkBgD4GJEDwZDq2zbbpubgxmi+bV7fkOLJgQQvQkgcBeJl0IuZug2VjUPi7Ii3OTgiVpLIQYdSQQ2Mvki8DSDsc+s226bm6sJI2FEKOOBAJ7iZ4L7v62PAHAsilhBHq58s5uWdtYCDF6SCCwFydnmHgBHPkYLMZ0E67OJuYlBMpcREKIUUUCgT1NuhAaK6Agw7ZpdlwABVVN0ntICDFqSCCwp6TzweQMhzt7D82OCwBgp6xkJoQYJSQQ2JOHP8Se1S1PMDXSDzdnkyxpKYQYNSQQ2Nuk5VC6H6pyASNPMCPanwwJBEKIUUICgb1Nvsj4s8vgsrS4ALKKamhukzULhBCOJ4HA3oImWEcZv2/bNDsugDazZm9hjQMLJoQQBgkEp0PyCsjZBE1Gc1BarD+ArG0shBgVJBCcDpMvBm2GI58AEOTtRmKwlySMhRCjggSC0yFqNniFwsHO5qG0uAB25lVhLNAmhBCOI4HgdDCZYPJyOPoZtLcARp6gsqGVnIrGXk9pbbdgkcnphBCngQSC02XyxdBaBzkbgc6BZRm9TDfR1Grmor9v4Jdv7zutRRRCjE8SCE6XxIXg4gkHPwAgKcQbX3dndub1zBM8+ulhjpU1sG5fsUxZLYSwOwkEp4uLB0xYYown0BqTSZEWF8C27ErazBbbYXsLali9MZv4IE8qG1rZU1DtwEILIcYDCQSnU/LFUFcERbsAuGR6JNnlDdz49DYq6ltoM1u47/VMgr3d+N9t8zApWH+w1MGFFkKc6ewWCJRSzyqlSpVSfTZ0K6UWKaV2K6WylFJf2qsso8bEC0GZbL2HVs2O5tFrZrI7v5qV/9zEr9/JYv+JWn572TRiAj2ZHRfA5xIIhBB2Zs8awXPA8r52KqX8gceBlVrrqcBVdizL6OAVBAkLIfNVsBjNQZfPimLtnWdj0ZqXtuWxfGo4y6eFA7A4OZSsolqZsloIYVd2CwRa6w1AfyuwXA+8obXOsx4/Ph59Z90INXlwvLMClBrtxzvfP5e7lyTxhyum2bYvSQ4F4ItD4+OrEUI4hiNzBJOAAKXUF0qpHUqpm/s6UCl1h1IqQymVUVY2xtf7Tb7EWMJy1wvdNof4uPHjCyYT5O1m2zY5zIcIP3dpHhJC2JUjA4EzMBu4GLgQ+KVSalJvB2qtn9Jap2ut00NCQk5nGUeeiztMvxoOvGube6gvSikWJ4fy1ZFyWtplplIhhH04MhAUAB9prRu01uXABmCGA8tz+sy6CcwtsHftgIcumRxKQ6uZ7cdlXiIhhH04MhC8DZyrlHJWSnkC84ADDizP6RMxHcKnw87/Dnjo2UlBuDqbWC95AiGEndiz++gaYAswWSlVoJS6TSl1p1LqTgCt9QHgQyAT+Bp4Wms9fuZUSLsZijPhxJ5+D/N0deasxCA+P1gqE9QJIezCnr2GrtNaR2itXbTW0VrrZ7TWT2qtn+xyzF+11lO01tO01o/aqyyjUuoqcHLrkTTuzfJp4Rwvb5Bpq4UQdiEjix3FIwBSLjXGFFhnJO3LZTMj8XV35rnNOaenbEKIcUUCgSPNvB6aq+HwR/0e5unqzDVzYli3r5jiGhlcJoQYWRIIHClxEXiHw56XBzz0pvnxWLTmxW25di+WEGJ8kUDgSCYnmH4VHPkIGir6PTQ2yJOlyWG8tC2P5jYZUyCEGDkSCBxt+rVgaYesNwY89Jaz46loaOX9zBOnoWBCiPFCAoGjhU+DsFTYs2bAQ89JCiIp1JvnNuecUlfS1nYL2WX1wz5fCHFmkUAwGsy4Fgp3QPmRfg9TSvHNs+PZW1jDA2/uY/Oxctq7LGozWGu+zmP5oxupaWobbomFEGcQCQSjQeoqY52CQSSNV6VFc9nMSN7cVcD1q7cx5w+fsnZHwZDeLquohlazhfzKxuGWWAhxBpFAMBr4hBvLWGa+YlunoC8erk78/dpZ7PzlMp68MY2oAA/++MGBIU1Kd6ysAYDC6qZTKrYQ4swwqECglPqhUspXGZ5RSu1USl1g78KNKzOug5p8yN00qMM9XZ1ZPi2Cn14wmcqGVj7ZXzKo87TWHC018gOFVRIIhBCDrxF8S2tdC1wABAA3AQ/brVTj0eQV4OoNe18d0mkLJoYQ5e/By1/nD+r4yoZWW25AagRCCBh8IFDWP1cA/9NaZ3XZJkaCq6cx5UTW29A2+NHDTibFNXNi+OpoObkVDQMe39EsBFIjEEIYBhsIdiilPsYIBB8ppXyAoXdXEf1LvQpaauDIx0M67er0GEwKXtk+cK3gmLXb6IQQL6kRCCGAwQeC24D7gTla60bABbjVbqUarxIWgneYkTQegnA/d5Ykh/JqRgFtA3QnPVZaj5uzibkJgRIIhBDA4APBWcAhrXW1UupG4BdAjf2KNU45OcO0bxg1ggGWsTzZdXNjKa9v4bMD/S9gc6ysnsQQb6IDPKlsaKWxtf1USiyEOAMMNhA8ATQqpWYAPwGOAQMvryWGbvrVYG6F/W8P6bSFk0II93Vnzdd5/R53rKyBCSFeRAd4AJInEEIMPhC0a2NOg8uAf2qt/wX42K9Y41jETAiaCJmvDek0ZycTV8+JYcORMnLKe08aN7eZya9qZEKIN1H+RiAokOYhIca9wQaCOqXUzzG6jb6vlDJh5AnESFMKpl8DuV9B9eC6hHa4cV4sLiYTz2463uv+nIoGtIYJod5ESY1ACGE12EBwDdCCMZ6gGIgG/mq3Uo13qauMP/cOrVYQ6uvOypmRvJZRQHVja4/9x0qNmsKEEC9CfdxxNilJGAshBhcIrDf/FwE/pdQlQLPWWnIE9hKYAHHnwvanB1zG8mS3L0igqc3Mi9t65go6uo4mBnvjZFJE+LtLjUAIMegpJq4GvgauAq4GtimlVg1wzrNKqVKl1L4BjpujlGof6HrjzoIfQ20h7H5pSKclh/uyYGIwz2/OobW9e1fSY2X1RPl74OHqBECUv4fUCIQQg24aehBjDME3tdY3A3OBXw5wznPA8v4OUEo5AX8GhjaCajyYsASiZsNXj4B5aNNF374gkdK6Ft7dU9Rt+7GyeiaEett+jvL3lBqBEGLQgcCkte7aQb1ioHO11huAygGu+wPgdaD/zu/jkVJw3s+gOg8yhzb/0HkTg5kc5sPqjdm2BWwsFs2xUqPraIfoAA9K6pp71ByEEOPLYAPBh0qpj5RStyilbgHeBz44lTdWSkUBV2CMURjo2DuUUhlKqYyysrJTeduxZdKFEJ4KG/8PLIOfZlopxW0LEjhYXMdHWcaspMW1zTS1mZkQ0qVGEOCB1lBcM/i5jYQQZ57BJovvBZ4CpltfT2mt7zvF934UuE9rPeDjqNb6Ka11utY6PSQk5BTfdgxRCs67FyqPwb6B1zTu6rKZkaRE+HLva3s4XFLXZY6hzkAQbRtLIAvUCDGeDXphGq3161rrH1tfb47Ae6cDLyulcoBVwONKqctH4LpnluRLISQFNvx1SLUCN2cnnvlmOu6uTnzrue1sP2600k0I7WwakrEEQggYIBAopeqUUrW9vOqUUrWn8sZa6wStdbzWOh5YC3xPa/3WqVzzjGQywaL7oPwQ7H5xSKdG+nvw9M3plNW18I/1R/FxdybE2822P8LPA6VkXQIhxruBEr4+WmvfXl4+Wmvf/s5VSq0BtgCTlVIFSqnblFJ3KqXuHMkPMC5MuRyi58Lnv4eW+iGdOiPGn0eunonWkBjijVKdy0i4OpsI9XGjQGoEQoxrzva6sNb6uiEce4u9ynFGUAou/AM8sww2PwaLHxjS6RdPj6DVPAN/T9ce+6L8Pbo1DWmt0RpMJll3SIjxQhavHyti5sLUK2DTY1BbNPDxJ7liVjSLJ4f22B4V4GlrGmppN3Pd6q18+78Ztm6nfdmRW8XmY+VDLocQYvSRQDCWnP8QaLPRRDRCovw9OFHThMWi+cP7B9iaXclnB0v54lD/3XT/+MEBHnona8TKIYRwHAkEY0lAPMy705h2omjXiFwyKsCDNrNm9cZs/rsll1vOjicuyJM/f3gQs6XvWsGxsnpyKxqx9HOMEGJskEAw1iz4CXiHwjt3g/nUVxfrGEvwp3UHmRMfwIMXp/DTCyZzsLiOt3cX9npOZUMr1Y1ttLRbKKsf2qR4QojRRwLBWOPhDyv+BsWZsOUfp3y5jrEEwd5u/PP6NFycTFycGkFqlB//9/Fhmtt6jl3ILuvsuZRbIYPRhBjrJBCMRVNWQspKWP8nKD96SpdKCPbispmR/PumNMJ83QGjx9D9FyVTWN3EC1tze5yTXda5AlpuRe+roQkhxg4JBGPVir+Bizu88wOwDH/SOBcnE3+/dhaz4wK7bT8nKZgFE4P55/qjPWoFx8rrcXUy4WRS5FVKjUCIsU4CwVjlEwYX/hHyNkPGM3Z5i5vPiqe6sY29hTXdtmeXNRAX5Emkv7s0DQlxBpBAMJbNvAGSlsGHP4ecTSN++RkxfgBkFpwcCOpJDPEiNtCT3JNqBO1mC9c9tZX1h2RmcSHGCgkEY5lS8I2njaUtX7kBKo6N6OVDfdyJ8HMns6Datq3dbCGvspHEEG9iA73IOylHcLSsni3ZFXxxUAKBEGOFBIKxzsMfrn8FUPDSNdBUNaKXT43y61YjyK9qos2sSQz2Ii7Ik6rGNmqbO1dQ21dozEWYI01GQowZEgjOBIGJcM0LUJUDr35zyAve92dGjD/HyxuoaTJu9sdKja6jiSHexAV6ApDX5aa/z5pPkN5EQowdEgjOFPHnwMp/wPEvYe23hrzOcV+mRxt5go4bfHZ5xwI3XsQGWQNBZc9AYNQcZAlMIcYCCQRnkpnXwUV/gYPvwZt3Dmkhm75Mj/IHYI81T5Bd1kCglyv+nq7EWmsEHT2HzBZNVlEtAZ4umC1aFrwRYoyQQHCmmfcdOP83sG+tMQ3FKYwxAPDzdCEuyJPMfGuNoKyBxGBjlTMfdxcCvVzJqzSagY6X19PUZmb5tHAAcqR5SIgxQQLBmejce2Dh/bD7BVh3LwwwpfRApi7JHcEAACAASURBVEf728YSZJcbXUc7xAZ62moEHcdcMj0SgJxyCQRCjAUSCM5Ui+6Hs++G7U/Dx784pWAwI9qPwuomssvqKa9vJTHE27YvLsjTliPYV1iLu4uJeQmBeLk6Sc8hIcYIu61QJhxMKVj2W2hvhi3/BBdPWPLgsC41PdrIE7y121gQp6NpCCAu0JN39xTR2m5hb2ENKRG+ODuZiAvykp5DQowREgjOZErB8j8bwWDDX6C9CRY/CC4eQ7rM1EhfTAre2mVMS921RhAb5IVFQ0FVI/uLarkyLQqA+GBPDpyoG7nPIoSwG2kaOtOZTHDJozD7Ftj8D3h8Phz+aEiX8HJzJinUm7zKRpxMytZbCIymIYANh8uob2lnWpTR3TQ+yIv8ykbau3QhPVhcy1VPbqZC1jAQYlSxWyBQSj2rlCpVSu3rY/8NSqlMpdRepdRmpdQMe5Vl3DM5waV/h5vfASdXeOlqWHMdVB4f9CU6modiAz1xde78b9MxqOz9vScAmBbZGQjaLZqi6mbbsW/tKmJ7ThVrdxSc8kcSQowce9YIngOW97P/OLBQa50K/A54yo5lEQCJC+HOTcbax9lfwr/mGesftw7clj/DOrBsQpceQwAhPm64u5jIyK3C1dnExDCj2aijpnC8S57gq6PGOsivZOSjT7EnkxBi5NgtEGitNwCV/ezfrLXumBhnKxBtr7KILpxd4dwfwQ8yYMplsOGv8M85sPVJaKru87RUa42ga34AQCmjqUhrSAn3wcXJ+C8Vb00odySMKxtaySqqZUKIF9llDezIHdk5kYQQwzdacgS3Aev62qmUukMplaGUyigrKzuNxTqD+UbCN1bDrR8af//wPvi/ZHj7LjjyCVTldhuMNiXCl3OTglmSHNrjUrGBxk2/Iz8AEOrjhoeLEznlRhfSLccq0BoeWjkVL1cnXtmeb+cPKIQYLIf3GlJKLcYIBOf2dYzW+imsTUfp6enSpjCS4s6C2z+Fot2Q8SzsfQ12vWDsc/aAsKkw53Zcp32DF26f1/slrM1AXQOBUoq4IE9bjeCro+X4uDlzVmIQl0yP5N3MIn69cirebqf2X7C5zYy7i9MpXUOI8c6hNQKl1HTgaeAyrXWFI8sy7kXOhJWPwU8Pw63rjOTynNuM/MFbd8JjM41eR0c/tb4+g7JDoDXx1kCQ2iUQgJEwPm4LBGXMnxCEs5OJq+fE0Nhq5r09RadU5K+PV5L60EccKpZuqkKcCofVCJRSscAbwE1a68OOKoc4iZsPxJ1tvAAu+L1x49/0d2OE8skC4rl6woWELzybqZG+3XbFB3vx2cESjpc3kF/ZxO3nJgKQFuvPhBAvXsnI59q5scMu6kvbcmkza77OqWRyuM+wryPEeGe3QKCUWgMsAoKVUgXArwEXAK31k8CvgCDgcaUUQLvWOt1e5RHDpBRMXGa8yg5Dc7V1ugoNJVlw+EPcdj3HMvO/oeVGuOjP4GYklOODPGkza17LMPIB5yQFWy+puGZODH/84CBHSuqYGDb0m3h9SzsfZhUDsL+odmQ+qxDjlN0Cgdb6ugH23w7cbq/3F3YQMqn7z7HzjeajlnrY9Chs+Bvkb4VVz0LEDOKCjCTyqxn5RPi5MyHIzVhBzSOAK9Oi+cuHh1i7o4Cfr0gZclHW7T1Bc5uFIC9X9hfVDHyCEKJPDk8WizOAmzcs+QUknAdv3AFPnw9R6cx0DeB3zi24N7dylncx6o+5YG6FWTcSvPTXnDsxmPcyT3D/RclYa4WD9sbOQuKDPFmaEsYLW3NpN1twdhotneCEGFvkN0eMnITzjAFrs24CZcK9+iiXOG1jkdMeXH2CYe63jdeeNfCP2dzj/Skl1XXsyu97/EJvCqoa2ZJdwZVp0UyL8qWl3UK2THktxLBJjUCMLK8guOQRABRw7f/bwKGSOr6+eSn4uBvHzPk2fHg/M7P+zL9c5/L+7kTSYgMG/RZvW2dBvWJWFI2txipsWUU1TBpGrkEIITUCYWep0X7MivUntCMIgJFruPF1uOAPXGj6muTdf8AyyPWNtda8vqOAeQmBxAR6MiHECzdnkySMhTgFEgiEXf3himm82NtANKXg7O9zJOlWrrKso/D9hwd1vd351WSXN/CNNGNGEmcnE8nhPmRJIBBi2CQQCLtyc3bC07XvFsiIVX/hPcvZxOz8M+x5ecDrvb27CDdnExelhtu2TYn0JauoViayE2cmraFghzGO59CHdnkLyREIh/J2d+Wjib8iLPunpL99F8ozyBiz0IdtxyuZmxCIj7uLbduUSD/WfJ1PUU0zUf5DW3RHiFGnqRoqjkHlMWPqlwPvQk0emJzBzQ8m9zep8/BIIBAOt3xGPLdm3cPWiP+H1ys38Ubq47xfFcMjV8/A39PVdlxdcxuHimu5cOlEY0NjJRRnMsvbH4WFrMIaCQRi7GhtgIIMyP8ayg9DZTZUHYfGLrPtmFxgwmJjDfLkFeAx+E4VQyGBQDjckuRQLK4+3NhyL39vu4+lO7/PE62/5pP94VyVHmM7bnd+NQkUcnntdnhmMxRsB21hGrDPzY3adUlQ/01Ivw2cRvC/dnsr7H8bcjYCGlDG01n8OTDxQttIajGONVVD2UGoL4WI6eAfZ+TBTtZYCbtfgqw3jKd9bQYU+MVAYAKkXAqBiRCUZLwC4sHZze7FV2OtXTU9PV1nZGQ4uhhihN23NpN39hTxranwo7wfUN3YSlbAUhYuXAahKZD/NcUbnyW8/oBxQuQsSFoGsfOgppA3PvyYmaajJLYchPBUuPj/QcycUytUYyXs+A98vRrqThhPY07WX8q2RmipBWd3mLAUpl5hPLG5evV/TUeqKTSaGXI2QnMNtNZDa6MxDXnEdAi3voImGKvanar6Uji+AfK3GU+9pfvBMwj8osE3Cjz8jRluXdyNG970a42/j0bm9u4PF+Z2OPa5MSYmb4vx/6Mr7zCInmPc4N39jNeJ3ZD1FphbIGo2JC42RudHzzG+CztTSu3oaxofCQRiVGg3W2i3aGNK6ZIsjj33HaKaDuFOq+2YXJdEPnRewne+9zPwCet2/t1rdrEjp5JNK+vgw59DXZGxTvOy3xq/hEN1fAO8dotRTU9cBPPvgqTzwWSiqLqJVf/ayHPLNJMqPof97xjv5+IJk1dA6lWQtBScXAZ4kz5U5xvtww3lxs20scJoRmitg7ZmCJsCE5ZA+AxjTer+tNTB7jWQ+QoUWn9vAhPBK9Soybh4GGtPlB4AS5ux39kdQpKNAOwZBO7+xo3KMwi8QoyXT5ixvetTr7kdqnLgyMdGwMnbAmjje4mabQSZ5hqoLYCaAmiuhfZmaGsy3ts3Chb+DGbeMPzvbiTVFMK+12HfWjixB3wijSDpE26s8NdQCh6BRk4rNAVCUozv5sQuI/AVZEBDmfHAAODqAzOugdm3Qvi00/5xJBCIMee1jHzuW7ubT26OZIIlB3NgEjP+XczlsyL5/eWpPY5/8stjPLzuILt/tQx/pxb44mHY+jh4h8Olj1IQsoDoAM+B31hr47yPf2n80n/jaYjovpz2UxuO8ccPDvLDpRP50bJJxgI++VuNtRyy3jTmU/IKgdSrjV/8kBRjZbjeNFYaN+HS/caTc+4W40bZlTIZNxFXL+OptDrP2O4RaASE5BVG7cjdOvurud0IJDueh13/M25E4akw5XJjVbrgiT3L0d5qNG2UZEHJPuPP8sPGZ2lr7L3sbr5GE4hXsHFjr8rpDCahUyBlpZHYDEsduKku+0v4/HdGc19AgjECffo1xrVPp7ZmOPge7HwejlubAiPTjGVe64qNdvzqPCOwzbgOJl7Q979tB4vZWnv0cGiNp79AIDkCMSotmBiCBROflwcw4bzZHCqqpb6lgPS4wF6P75gCe39RLWcnBcOFf4BpV8Jbd8FLV5NhPpv6C75N8uxF4Nn7NSg7DF8+bDwFJl8Clz/ReXPt4sN9xqynmQXWqTFMps6pu5f/2Zi2e89L8PVTsPVfxjFuvsb7OrsbNwZtNp7WG7qsuOcdbiwUFHu3cSP1DjNuhB4B3Z+860sh+wujaeLIx8YTq8nFuNk3lENtoXF9k7Nx85//XYgeYGJfZ1ejeShies997S3Gk3xjhVHehjKoLTJuiNV5RnlCkyHlEgicALFnQXBS/+93ssSFxhQlhz8ylk/96AH45Ncw+SLj3zFhYd//bqeqvQVyN8PhD42aU1OVEeAW/RxSVxkPBKfC5GS3JO9IkUAgRqVwP3eSQr3ZeLScb5+XyI5cY/nr2XG9/0JNiTBu2FkdgQCMp7bvfMmeNb9kxdGncf1sM3yGkYQLTTHapf3jjLbyfa9D8V60MqEX/wLTgp/02uxSUtvMzrxqXJwUmQU1aK27T5jn7Go8oSevMJ72D60zbpqNFdBYbtx0TE6gnMDVE4InGTWG0GSjaWQwk+95h8L0q42XxWw0Qxz6AIp2GZ/NP9Z4TVxmtP+fKmc34z29Q4GhzxQ7aEoZNYjJy6FkP+x+0WiDP/AOoIzFk2LmG8HRMxA8g43amn/s4L63Dg3lRlPPiT3Gd3d8A7Q1GPmf5BWQ9k0j8AzU7HYGkUAgRq1zk4J5eXsezW1mduRWEerjRnRA791Dg7zdCPd1Z/+Jk0YYO7vxuu/NrG2Zx42xlTyQWme03ZYdgsMfG4k7gKh08ub+im9sCONer4Vc3cdN4GPrGgjXz43l+S25/Y9d8AyEWTcM67MPmsnJqEXEnWXf9zndwqYYtbrzfwNFO+HYesheDzv/a9y0u/KJgJh5Ru7D1RNcvIwcQ1uT8WqtN5quqvOgOrd7LSwgAWZeZzStJSw4Lcn+hpZ23t5dxHVzY4Y86669SCAQo9a5ScE8tzmHnblVZORWMTsuoN9fnOQIHw72smzlkZJ6GnFnTWks959zASaT9RoWC9SXgLaAXxTrN+dQRhYfZ5VwdZduq12t21fMhBAvrkiL5vktuWTmV8vYBXtycoaYucZr0X3GtrZmo/mm7gQU7oC8rcaT/YF3rd0xT76Gm1Ez8o81mpqCJho1ifBU+zU39WPdvmIeeHMvaXH+JIf3bHp0BAkEYtSaPyEIZ5Pi9Z2FFFQ1ccvZ8f0enxLhy6aj2bS2W3B17nyiP1Jaj5erE3XN7Rwrq+9cEc1kAt8I23EdQeSro2U0tZrxcO3ehbKyoZVtxyu5c2EiKRE+RvNQYQ0XpUYwGL94ay9hPu78YGkvyVoxeC7u4BJh/NtFpRmJ5Q7trUaNwdxu9Ihy8RiZrrAjqLSuGYDyulYIH+Dg02T8NIKJMcfbzZlZsf68tbsQ6Ds/0CE53Ic2sya7vN62raqhlfL6Fi6dYbSV78rre+2DQ8W1eLk60dxmYcORsh77Pz1QgtmiuWhaBG7OTkwO9+lMGA8gt6KBF7bm8cmBkkEdL4bJ2dVIzHqHGN1jR1kQACirM5ojKxpaHFySThIIxKh2blIIZovGzdnE1Mj+xwOkWBPGB090Ng8dKTWCwgVTw/DzcGFnXlWv52qtOVxSz8qZUfi6O/PJ/p437I/2FRPl72HroTQ92p/MghosloG7YL+wNReAouqmAY8VZ7byemNsTEV96wBHnj4SCMSodu5EowfQjGj/bs09vUkI9sLVycSB4s6E8ZFSIyhMCvNhVqx/n4GgoKqJ+pZ2pkX5siQ5lM8OlNDeZY2EuuY2Nh4pZ/m0cFueYka0H3XN7eRW9tHP3qq5zcyrGQWYlHETaG7rpR17EMwWzYNv7uXAyQnxM9if1h3gjZ0FAx84hpRZm4bGRY1AKfWsUqpUKbWvj/1KKfWYUuqoUipTKZVmr7KIsWtGtB+Rfu4snBwy4LEuTiYmhnl3rxGUGPmBKH8P0mIDOFJaT21zW49zD1nzA8nhPiybEk5VYxs7cjuDxmcHSmk1W1g+rbNRNzXKmBZgoOahd/YUUdPUxqrZxhoKJ2qaB/wsvcmpaODFbXm8tatwWOcP5FBxHZuPldvl2sNhtmie25TDm3b6vI4y3moEzwH9zZd6ETDR+roDeMKOZRFjlLOTifX3LuK7Cwc3qCc53LfbE/OR0jqSQr1RSjEr1h+tYU8vayQfKumsOSycHIKrk8nWPJRf2cjv3ttPYohXtyU1J4V54+ZsIrOgpt8yvbA1l0lh3lw+KwoYfvNQdpnRbbJHF9kR8scPDvCjV3bb5drDkVfZSEu7hZyKM2s96o4cQfl4CARa6w1AZT+HXAb8Vxu2Av5KqcF1vxDjipuzU2eXzwGkRPhQWtdCRb3xy3akpJ6kUKOX0MwYf5SCnbk9A8HB4jqi/D3wcXfB282Zs5OC+Hh/CXXNbdz2/HbazBaevjkdpy7lcHYyMTXSt98awe78ajILarhpfhzR/sYUF4XDDATHrUlwezQNaa3JKqqhpLal1xqTI3TU0gqrmmhtH9xSpqNdS7uZmibj+x0XTUODEAXkd/m5wLqtB6XUHUqpDKVURllZz94cQnTo6Jd9qLiOmsY2SutamBRmTBPt4+7CpFAfduX3zBMcKq4lOdzH9vOyKWHkVTZy3eqtHCtr4IkbZ5MY0nO66enR/uwrrO2WT+jqv1ty8HJ14vJZUYT5uaHUqdcIyutbbV0QR0ppXYvtCfVoaf0AR58eh621NIuG/Kr+8zBjRdfmoMqGcVAjGEla66e01ula6/SQkIHbisX4lRxh3MwPFNfZEsUTwzpv4LNi/dmVV92tp09ru4XssgYmdw0EKcbspvsKa/ntZVM5J6n3yc9mxPjR1GbmWFnP5ovy+hbeyzzBFWlR+Li74ObsRIi32/ADQXkDbtaE+YETPQfOnYqsos7mrdEWCMDofnsm6GgWign0GDc5goEUAl2Hb0ZbtwkxbMHeboT4uHHgRK2t6+jE0M4bfFpsADVNbWSXd95YjpXV027R3QJBqK87t5wdz08vmMQN8+L6fL+OhPGeXpqHVm/Mps1s4ZazE2zbIv09KKoe3tN8dlkDCycZD0L7i0a2eSir0Liei5Pi2CgKBLNije83p/zMqBGUW5ssk8N9qW9pH3YPspHmyEDwDnCztffQfKBGa31ioJOEGEhyuA8Hi2s5UlKPh4tTtykg0uKMG8uuLt1IO3sMdR/u/9DKqXx/Sf+jgBODvfB2c2Znbvfmpor6Fv67OZeVMyJJCu2skUQFeAxYI3h7dyEfWec06lDb3EZ5fQuzYgOI8vcY8TxBVlEt8UGeJAZ7j4oaQUctbX5iED5uzmdcjaCjGbJilDQP2bP76BpgCzBZKVWglLpNKXWnUupO6yEfANnAUWA18D17lUWMLykRvhwuqedgcS1Jod7dEs2Jwd74ebjw2YFS27aDxXW4OCkSQ4Y+4ZjJpFg+LZzXdhR06266euNxmtvN/GBJ9+mYo/w9KKxuoq91QD7ZX8I9r+zmzx8e7Lb9uLXpKSHYi5QInx6BwGzRHCsb/g0860QNUyP9SAr15ugpXGek5FQ0GLW0MB/ig73IqTizagQdtc/KUdI8ZM9eQ9dprSO01i5a62it9TNa6ye11k9a92ut9V1a6wla61Sttaw2I0ZEcrgPre0Wvj5eycTQ7glek0nxzbPj+TCrmK+PG53aDhXXMiHEGxen4f06/OrSKUT6u3P3ml3UNLVR2dDKf7fkcMn0SFuPpQ6Rfu60tFt6TRQeLK7lnpd34WxSZJc1UN3Yecxxa1PWhBAvpkT4cqysvluzwkvbcjn/kS/ZO0BX1t7UNLWRX9nElEhfJoR6k1/Z6PAmi45a2qQwH+KCPM+oGoGPuzMRfkYttXyU9BwaE8liIYaiY6qJdosmKaxnT5/vLpxApJ87v34nC7NFc6i4rluPoaHydXfhsWtnUVLbzANv7GX1xmya2szcvaTn4iyR1maqk/ME5fUt3PZcBt7uzvztKmNFtK7zImWX1WNSEBvkSUqELxbdPZn6xq5CtIZnvsoecvk78g1TI31JCvXGojsDj6McLqnDyWTU0uKDvMivaqKtj55ZAD99bQ//+OzIgNc9UlI35KDSZraMWCAqr28lxMeNYG9jVbPRkjCWQCDOOBNCvHG2NgdNCu15g/dwdeLBi6dw4EQt/95wjKKaZiaf4nTAs2ID+MkFk3l/7wme2pDNxakRnbOcdtERCLqOJTBbNN99YQcVDS2svjmdZVPCMKnueYzs8gaiAzxxc3ayBbqOG3h+ZSO78qoJ8nLlvcwTFA9x5HJHj6GpkX4kWbvIOjpPcKi4jrggT9xdnIgL8sRs0RRW9Z5baW238M7uIt7L7D/FqLXmtuczePDNXic76NOar/NY/Lcv2Fc49NrWycrqWgj2diPI2w3ANt7F0SQQiDOOq7PJlqCd2EuNAGBFajjzEwP5v48PA5xSjaDDd85LZMHEYCxac3cfU01H2WoEnTe1rKIatudU8eDFU5ge7Y+nqzPJ4b7s7FYjaCAh2MhhxAZ64uXqZMsTvLOnCIB/XD8Li9Y8vyVnSOXeX1RLqI/R2yoxxAulHB8IjpTWM9kaSOOtn7uvEcaHiutoNVs4UlpHU2vfTVpHS+vJq2zkYPHQEu0bDpdj0fCXjw4N6bzelNe3EOLjhperE67OplEzlkACgTgjpUT44u5i6nPBeqUUD62cakvaTh6BQGAyKf5902w+uHsBk3qpDQD4e7rg4eLULRB05CoumBJm25YW58/u/GrMFo3WmuPlDbZktsmkSI7wtY0leHdPEbPjAjh7QjAXTAnnpW15NLa2D7rcWUW1thlV3V2ciAnwHHbC+LlNx7slzYejuc1MTkWD7TuMCzL+DXP7SBh3dN21aPq9yX920OggUF7fOugbsMWi2Z5Tia+7MxsOl53yXExldS2EeLuhlCLYy3XUTDMhgUCckX64dCJP3Di725QQJ0sO9+W2cxOIDvAgws99RN7X09XZ1nTTG6UUkf7uFNV0BoKMnCpiAz0J8+0sQ1psAPUt7Rwtrae4tpmmNnO3kc0dPYcOFddxsLiOldb1Fm5bkEBNUxuv7xjcjJ3NbWaOltV3m+I7KdR7WGMJ6prb+O17+3lsEG31/TlaWo/W2AJBiLfxBN1XjSCzoNo2M21/zTefHyy1NRl2za/052BxHTVNbdx/UQoRfu78+cNDffb4Gkhzm5m6lnZCfIxmoSBvt1EzzYQEAnFGig/2YvHk0AGPe2BFCut/uui0rh0b6e9BoTVZrLUmI7eS9Pjui+7Msk5utzOvytZ1NDG4s3vrlAg/6lraeeKLo5gUrLCukpYeF8D0aD+e3ZQzqHUSDhXXYbZoW40AjECQXd6AeRDnd7UnvwaLhq3ZFafU66jjJj053Ah8Sinigrz6rBFkFtRwVmIQAZ4u7CvsvUZQY51N9rKZxiw2RwYZCLYdrwDgvEnB/Oj8SezJr+ajLGMywrrmNp788tigZ4PtGEPQkSgO8naVZLEQo4FSatjdRocryr9zUFlORSPl9a3Mie++dm58kCeBXq7szK3imLUHT9dxDinWqTTe3lPEOUnBtqdMpRS3nZvA8fIGW1NIf7JsPYa61AhCvGltt5A/wDoLJ+toEmppt7A1u2JI53Z1qKQOVycTcUGdnzc+2LPXGkFjazuHS+qYEe3HtCg/9hX1XiPYcKQMs0Vz/bwYfNycOVwyuBrPtuxKogM8iA7w5Mq0KCaEePHXjw7yz8+PcO6f1/PwuoPc/0ambXxAfzqO6fi3CvRylWSxEONVpL8HZXUttLSb2W7ND8w5qUaglGJWjD+78qs5XtaAh4sTYT6dTUeTw31QCrTGtgxnhxWpEcQHefKnDw7Q0t7/k3lWUQ0+7s7EBHaOvp4QOryeQzvyqkgM9sLdxcQXh4Y/OeTh4joSQ7y6Bei4IC/yKxt7TO6XVVSLRRuT/02N9ONwSV2vn3n9wVICPF2YGRPAxDDvQTUNaa35OqeSeQlBgDHb7L0XJnOsrIG/fXyY9LgA/nV9Gq3tFp756viA1+usEbjZ/qxoaB12U9NIkkAgxGnW0YX0RHUz23MqCfB0YUIvM5vOivXnaGk9u/OrSAj26jZC2tPV2bYi24VTu6+A7uJk4qGVU8kub2D1hv7HFWQV1TIlwrdb01hHj6u+EsZrdxTw23f3d9tmtmh25VZx1oQg5icG8eXhUwgEJfU9ku3xQZ60mXWPRX061paYHuNHapQfbWbN4eLu5TZbNOsPlbJwUghOJsWkMJ9BBbkjpfVUNrQyL7Gztnbh1DAevjKVt+86h2dumcPF0yNYkRrB/7bkUtPY//TdHYlhW47Ay5WWdgsN/fR0Ol0kEAhxmkX6G0/2RdVNZORWkR4f2GuOIs2WJ6gmoZfpL66fG8udiybg5+HSY9+iyaFcNC2cf3x+tM8mnqqGVg6cqGVaVPe1oP08XAjxcev1ZtnQ0s7v39/Ps5uOdxsLcaS0jrqWdmbHBbBoUgjHyxuGNQirrrmNwuqmHr24OpqJTm4eyiyoIcLPnVAfd6ZFGXmOk5uHdudXU9XYxuJkI2eUFOpNRUPrgM0y26zNW/OtNQIwamrXzo1lRoy/bdv3FiVR39LOf7fk2LaV1DZz5/92dOtB1VEjCPLqTBbD6BhLIIFAiNOsYyzBnoIajpc39GgW6jAjxp+OSsCE4J6B4PYFifx42aQ+3+eXl0zByaT4zbtZve5/eN1BzBbNNXNieuxLCul98rkXt+VSbX3y/aDLAK6OG97suAAWWZP0Q60VlNY121ZISz0pOCXYxhJ0D2qZBdVMjzaOjQ30xMfduUfPofUHSzEpbDO3dtQ2BsoTbM2uJMLPvVuzWW+mRPqyNDmUZzcdp6GlnbyKRlY9uZkPs4p5YWuu7bjy+hb8PV1sPZyCrEnj0dCFVAKBEKdZuLWr6tu7jd4m6Sclijt4uTnbRjz3ViMYSKS/Bz9cOpFPD5Talt3skJFTySsZ+dy2IKHXMQ8dXUi7tl83t5lZvfE45yQFkRrlx3uZRbZ9O3KrCPZ25iARjgAADyNJREFUJTbQk/hgL+KCPIeUJ3g/8wQX/r8NbDhSzi8uTmHBxO7rP4T6uOHuYiK3y9QXNY1t5FQ0Mj3aeDpXSjEt0o99J03R/fnBUtLjAvH3NG68HZ+3Y72K3mit2Xa8gnkJvdfWTva9xUlUNbbxp3UHuOrfm6ltamdGjD+bjpbbvsOOUcUdgryM8oyGQWUSCIQ4zdycnQjxceNgcR3uLiamRfr1eWzHfPyJwb2PkB7It85NYFKYNz95dTfrrb2I2swWHnxzH1HWQNGbpFBv6lrau3XZfC0jn7K6Fu5anMTF0yPYU1Bja3bamVtFWmyA7aa5aFIIm4+VD6ob6eoN2dz10k5iAz354O5zuX1BYo+br1KK+KDus5BmFhr5gRnRnc0006KMNas75iU6XFLH/hO1tmYhgDBfN3zcnXskjJvbzLab9rGyBsrrW5mXGMRgzI4L4KzEIF7YmodFw6vfOYvr5sRQWtdiq1mV1xuDyTpI05AQ41xHwnhmjL+tqaA3F00LZ0KIV59TZQzExcnEM9+cQ1SAJ7c+t51HPjnM6o3ZHCqp46GVU/F0de71vHOSgvFwceL61VvJKqqhzWzhyS+zSYv156zEIC62jlt4L/ME5fUt5FQ0Mjuus4lr0eRQmv9/e3cfHVV9JnD8+2SSyTsZ8gYhISYEpETCmzRCAntYxXMU8aV70BXrrlSru62treueVXery9p69nS33W7t+np8KVoW8QWPHOpxrUhtwRSioCAgh/CWhAIhSCARAgl59o97Z5KZBJIDmRngPp9/knvnzpzf3PObeeb+nvt7fh1d1O4+07LlTk7gVx9sZ9bYPN78TlWvaq09RVYh3ehWWq0o6g6k4wuzONnZRV1TG6e6lAff3EggLYmbpxaFjhFxEsY9h4YavjzGlB//juueWM3S2vrQsNa0AQYCcOakXPm1fF7/u+mMHZ4ZWtVuTZ0zG/lg2wlyM3tfEQx0TYJX/rTnjOtjnwsLBMbEQaGbMI6cPxBp5pg8Vj4w67Rf2AMxMjuNt75bxbzLi3hi5Xb+491tzB43jKt7lLSINDo/g9f/fjoKzHu6hoeXbWJvy3G+d+VoRISR2WlMHBngt5v+HFqUp2cgmDYqB39iAu9vOcDGxhZ+vWYXC5dv7vXr9+WaPRxt7+SBq8eS2M98juBEtxdX76KrS/msoYXS3PSwZHlwPsTne4/w0ppdbKhvYeH1l4UNyQBcOiyD7QdaQ1cAL9fs5kRnF51dXTz45iZ+vGIL+ZnJlOT0XaKkLxVFWby44Ouh2kgjs9Mozk5jzQ4n6dzcGn5FkJLkIyM5cUBzEI62d7Bw+eZeQ3yD5ex7lzHmrI1w69GfLj8w2FKSfPznvAlMKR7K0tp6Ft5Q3u9zxhdm8fa91dzzyie88Ukj5QVDwmZrz60o4PF3trJs/V78voSwu49S/T6mjcphUc0eFtV0J0x3HGxj0bcqSUgQvjrRyfN/3Mlfjs0L+1V/OnfPHMXWfa08tmILq7Y1sXVfK9Wjw3+xj8pNJ93v451N+6jZeYjZ4/K5cdKIXq81Jj+TJccaaG47Sarfx6u1DcypKOCJWyexbteX/O+6eiYUBc55xnn16BxWfLaP1vYOvjp5itxMf9jjzqSy/q8I1u78klNdetq1s8+VBQJj4qCiKItAWhJTigP9HzxIRITbrijmtiuKB/yc/CEpvHrPNJ7+/Q5mjxsW9sU4Z4ITCN7dvJ8pxQFSknxhz71/9hjGDc+koiiLKcVDWbWtiX9563Oe/cNOvjOrjMVr93D4WAffP02eIlIgzc8Ld0xl8dp6fvLbLbR3dIUSxUEJCUL5iCGs2naQzJREfnJTRZ9f5qGE8YFWtje10dreyZ3VJYgIV4zKGXBuoD9VZbksWdfAB25+Ji/iyiQnwz+gZPGaumZSk3yhnNFgs0BgTBzcMHEEcyoKYl7e4mykJPm4v4/bVAsDqUwpDrC+viVsWChocvHQUM0kcOY9fLTjED97bxsTirJ47g+7mDE6NzRfYiBEhNunXcL0shxeXL2L6ycW9DrmshFZ1O4+zCPXlYfu0Ip0qZtz+WJ/Ky/X7GZycSCsrYOlqswJKMs/de6w6pkjAGdOQePh7gT40fYO2jtOkZ8Z3u7Vdc1UlmaTnBgebAfL+d8LjbkIxaPGUTTMneAMu/QVCCKJCP/+VxUUBlJZ8NI6mttO9FrTeaDK8jJ4/BsVvb4wAe6oKuHRueVhCeJIeZnJZKUmsahmN7sPHePO6tKzakd/cjKSGVcwJJR8jrwiyM3whyWLv/ub9XzjyY/CSmnsP9JOXVMbM6I0LARRDgQico2IbBOROhF5qI/Hi0VklYhsEJGNIjInmu0xxgyuW74+kn+4+tLQJLL+DElJ4n9umwxAZWn2oA3B9FSam86dM0rPOL7v3DmUwZ5DxyjISuGa8cNPe+y5qi7LodOt5JoXcUWQne4MDXV1KevrD7O6rpm9LcfDJuMF7zqKVn4AohgIRMQHPAlcC5QD80UkMkP1I+A1VZ0M3Ao8Fa32GGMGX0ZyIvddNaZXfuBMJhQFePveGTxz++VRbFn/gkuJ/u30kqhenQW/wEWcL/6ecjKSOdWlHG3v4KlVOwikJZGbkcySdQ2hY9bUNZOb4R+UVfROJ5pXBJVAnaruVNWTwKvAjRHHKBAshJ4F/BljzEWvfMSQXl+KsVZVlsPwISnMr+xdYmMwVZZmk5ggZKf5ewWc4NoEH+04xPtbD7CgqoRbphbxwRcH2H+kHVVldV0zVWW5YUUHB1s0k8WFQEOP7UbgiohjFgLvicj3gXRgdhTbY4wxIXMnjOC6ioKoL0qUnpzIlEuG8tWJ3suHBgvQ/fTdL0jz+1hQVcKR4x089fsdvPZxA9eOH05T64mo5gcg/ncNzQd+rao/F5HpwCsiMl5Vw4qOi8g9wD0AxcUDv/XNGGPOJFYr0/385okc76PcRrDw3J5Dx7h7ZimBND+BND8zRueytLaBNL8z5FY9JrqBIJpDQ3uBntdcRe6+nu4CXgNQ1RogBej1jlX1OVWdqqpT8/LyotRcY4yJjpHZaX0W9wuWmfD7Evj2zFGh/fMri9nbcpxnPtxJaW56qGJttEQzENQCY0SkVET8OMng5RHH1ANXAYjIOJxAcPYrWhhjzAVkaLqf1CQfN08tYtiQ7lthry4fRk66n+a2E71mT0dD1AKBqnYC3wP+D9iKc3fQZhF5TERucA97ALhbRD4DlgAL9HxYt80YY2IgyZfAivtm8Oj14TdU+hMTmHe5Mw8i2vkBiHKOQFXfAd6J2Pdoj/+3ANXRbIMxxpzP+lqmFOCumaV0dumA52ici3gni40xxvQhPzOFR+b2XxxwMFz4c9yNMcacEwsExhjjcRYIjDHG4ywQGGOMx1kgMMYYj7NAYIwxHmeBwBhjPM4CgTHGeJxcaBUdROQgsOcsn54LNA9icy5kdi662bnoZuei28V2Li5R1T6rdl5wgeBciMjHqjo13u04H9i56Gbnopudi25eOhc2NGSMMR5ngcAYYzzOa4HguXg34Dxi56KbnYtudi66eeZceCpHYIwxpjevXREYY4yJYIHAGGM8zjOBQESuEZFtIlInIg/Fuz2xJCIjRWSViGwRkc0i8gN3f7aI/E5Etrt/h8a7rbEgIj4R2SAiK9ztUhFZ6/aNpe4a254gIgEReUNEvhCRrSIy3Yv9QkTudz8bn4vIEhFJ8VK/8EQgEBEf8CRwLVAOzBeR2Cz9c37oBB5Q1XJgGnCv+/4fAlaq6hhgpbvtBT/AWUc76KfAL1R1NHAYuCsurYqPXwLvqurXgIk458VT/UJECoH7gKmqOh7wAbfioX7hiUAAVAJ1qrpTVU8CrwI3xrlNMaOq+1R1vft/K86HvRDnHCxyD1sE3BSfFsaOiBQB1wHPu9sCXAm84R7iifMAICJZwF8ALwCo6klVbcGD/QJn2d5UEUkE0oB9eKhfeCUQFAINPbYb3X2eIyIlwGRgLTBMVfe5D+0HhsWpWbH038A/AV3udg7Qoqqd7raX+kYpcBB4yR0qe15E0vFYv1DVvcDPgHqcAHAE+AQP9QuvBAIDiEgG8CbwQ1U92vMxde4jvqjvJRaRuUCTqn4S77acJxKBKcDTqjoZ+IqIYSCP9IuhOFdBpcAIIB24Jq6NijGvBIK9wMge20XuPs8QkSScILBYVZe5uw+ISIH7eAHQFK/2xUg1cIOI7MYZHrwSZ4w84A4JgLf6RiPQqKpr3e03cAKD1/rFbGCXqh5U1Q5gGU5f8Uy/8EogqAXGuHcB+HESQcvj3KaYccfBXwC2qup/9XhoOXCH+/8dwNuxblssqerDqlqkqiU4feADVf0msAqY5x520Z+HIFXdDzSIyFh311XAFjzWL3CGhKaJSJr7WQmeB8/0C8/MLBaROTjjwz7gRVV9PM5NihkRmQH8EdhE99j4P+PkCV4DinFKe9+iql/GpZExJiKzgH9U1bkiMgrnCiEb2ADcrqon4tm+WBGRSTiJcz+wE/gWzg9ET/ULEfk34K9x7rDbAHwbJyfgiX7hmUBgjDGmb14ZGjLGGHMaFgiMMcbjLBAYY4zHWSAwxhiPs0BgjDEeZ4HAmBgSkVnBqqfGnC8sEBhjjMdZIDCmDyJyu4isE5FPReRZdw2DNhH5hVu3fqWI5LnHThKRP4nIRhF5K1i/X0RGi8j7IvKZiKwXkTL35TN6rAGw2J3NakzcWCAwJoKIjMOZZVqtqpOAU8A3cYqRfayqlwEfAv/qPuVl4EFVnYAzezu4fzHwpKpOBKpwKluCU/31hzhrY4zCqWtjTNwk9n+IMZ5zFXA5UOv+WE/FKbzWBSx1j/kNsMyt6R9Q1Q/d/YuA10UkEyhU1bcAVLUdwH29dara6G5/CpQAq6P/tozpmwUCY3oTYJGqPhy2U+SRiOPOtj5Lz3o1p7DPoYkzGxoypreVwDwRyYfQ2s6X4HxegtUobwNWq+oR4LCIzHT3/w3wobsSXKOI3OS+RrKIpMX0XRgzQPZLxJgIqrpFRH4EvCciCUAHcC/Owi2V7mNNOHkEcEoUP+N+0QcreIITFJ4Vkcfc17g5hm/DmAGz6qPGDJCItKlqRrzbYcxgs6EhY4zxOLsiMMYYj7MrAmOM8TgLBMYY43EWCIwxxuMsEBhjjMdZIDDGGI/7f593KjAa3whvAAAAAElFTkSuQmCC\n",
      "text/plain": [
       "<Figure size 432x288 with 1 Axes>"
      ]
     },
     "metadata": {
      "needs_background": "light"
     },
     "output_type": "display_data"
    }
   ],
   "source": [
    "plot_history(history)"
   ]
  },
  {
   "cell_type": "code",
   "execution_count": 29,
   "metadata": {},
   "outputs": [
    {
     "name": "stdout",
     "output_type": "stream",
     "text": [
      "\n",
      "Test Set Metrics:\n",
      "\tloss: 1.0511\n",
      "\tacc: 0.7940\n"
     ]
    }
   ],
   "source": [
    "appnp_model.load_weights(\"logs/best_appnp_model.h5\")\n",
    "test_metrics = appnp_model.evaluate_generator(test_gen)\n",
    "print(\"\\nTest Set Metrics:\")\n",
    "for name, val in zip(appnp_model.metrics_names, test_metrics):\n",
    "    print(\"\\t{}: {:0.4f}\".format(name, val))"
   ]
  },
  {
   "cell_type": "markdown",
   "metadata": {},
   "source": [
    "### Scalable APPNP Training\n",
    "\n",
    "Now we're going to exploit the structure of PPNP for scalable training. PPNP consists of a fully-connected neural network followed by a graph propogation step. For each node, the fully-connected network outputs a score for each class and the propogaiton step basically takes a weighted average of scores of nearby nodes (closer nodes are weighted higher). \n",
    "\n",
    "Above, we trained the whole network end-to-end which obtains the most accurate results but  requires us to load the entire graph onto our GPU memory. This is because we need the entire graph for the propogation step. Unfortunately, this limits the graph size by our GPU memory. To get around this, we can train the fully-connected network separately and once we have a trained fully connected network we can add the graph propagation step.  The advantage of this approach is that we can train on batches of node features instead of the entire graph.\n",
    "\n",
    "The model in the propagation step can be any keras model trained on node features to predict the target classes. In this example we use a fully connected neural network with bag of word features as input. We could easily swap out the bag of words features for the complete text and replace the fully connected network with a state-of-the-art NLP model (for example BERT [1]), fine-tune the model and propagate its predictions.\n",
    "\n",
    "\n",
    "<br>\n",
    "\n",
    "1. Devlin, J., Chang, M. W., Lee, K., & Toutanova, K. (2018). Bert: Pre-training of deep bidirectional transformers for language understanding. https://arxiv.org/abs/1810.04805"
   ]
  },
  {
   "cell_type": "markdown",
   "metadata": {},
   "source": [
    "First we create and train a fully connected model."
   ]
  },
  {
   "cell_type": "code",
   "execution_count": 30,
   "metadata": {},
   "outputs": [],
   "source": [
    "model = keras.models.Model()\n",
    "\n",
    "in_layer = layers.Input(shape=(len(feature_names),))\n",
    "\n",
    "layer = layers.Dropout(0.5)(in_layer)\n",
    "layer = layers.Dense(64, activation=\"relu\", kernel_regularizer=\"l2\")(layer)\n",
    "layer = layers.Dropout(0.5)(layer)\n",
    "layer = layers.Dense(64, activation=\"relu\", kernel_regularizer=\"l2\")(layer)\n",
    "layer = layers.Dropout(0.5)(layer)\n",
    "\n",
    "# note the dimension of the output should equal the number of classes to predict!\n",
    "layer = layers.Dense(train_targets.shape[-1], activation=\"relu\")(layer)\n",
    "layer = layers.Softmax()(layer)\n",
    "\n",
    "fully_connected_model = keras.models.Model(inputs=in_layer, outputs=layer)\n",
    "\n",
    "fully_connected_model.compile(\n",
    "    loss=\"categorical_crossentropy\", metrics=[\"acc\"], optimizer=optimizers.Adam(lr=0.01)\n",
    ")\n",
    "\n",
    "# the inputs are just the node features\n",
    "X_train = train_data[feature_names].values.astype(np.float32)\n",
    "X_val = val_data[feature_names].values.astype(np.float32)"
   ]
  },
  {
   "cell_type": "code",
   "execution_count": 31,
   "metadata": {},
   "outputs": [
    {
     "name": "stdout",
     "output_type": "stream",
     "text": [
      "Train on 140 samples, validate on 500 samples\n",
      "Epoch 1/2000\n"
     ]
    },
    {
     "name": "stdout",
     "output_type": "stream",
     "text": [
      "\r",
      "140/140 [==============================] - 1s 6ms/sample - loss: 3.8485 - acc: 0.1000 - val_loss: 3.3083 - val_acc: 0.1900\n"
     ]
    },
    {
     "name": "stdout",
     "output_type": "stream",
     "text": [
      "Epoch 2/2000\n",
      "\r",
      "140/140 [==============================] - 0s 178us/sample - loss: 3.3217 - acc: 0.1714 - val_loss: 2.9498 - val_acc: 0.3040\n"
     ]
    },
    {
     "name": "stdout",
     "output_type": "stream",
     "text": [
      "Epoch 3/2000\n",
      "\r",
      "140/140 [==============================] - 0s 208us/sample - loss: 2.9493 - acc: 0.1643 - val_loss: 2.7084 - val_acc: 0.3220\n"
     ]
    },
    {
     "name": "stdout",
     "output_type": "stream",
     "text": [
      "Epoch 4/2000\n",
      "\r",
      "140/140 [==============================] - 0s 159us/sample - loss: 2.6636 - acc: 0.3857 - val_loss: 2.5488 - val_acc: 0.3120\n"
     ]
    },
    {
     "name": "stdout",
     "output_type": "stream",
     "text": [
      "Epoch 5/2000\n",
      "\r",
      "140/140 [==============================] - 0s 164us/sample - loss: 2.4872 - acc: 0.3500 - val_loss: 2.4442 - val_acc: 0.3040\n"
     ]
    },
    {
     "name": "stdout",
     "output_type": "stream",
     "text": [
      "Epoch 6/2000\n",
      "\r",
      "140/140 [==============================] - 0s 168us/sample - loss: 2.3739 - acc: 0.3929 - val_loss: 2.3771 - val_acc: 0.3040\n"
     ]
    },
    {
     "name": "stdout",
     "output_type": "stream",
     "text": [
      "Epoch 7/2000\n",
      "\r",
      "140/140 [==============================] - 0s 165us/sample - loss: 2.2847 - acc: 0.3786 - val_loss: 2.3321 - val_acc: 0.3020\n"
     ]
    },
    {
     "name": "stdout",
     "output_type": "stream",
     "text": [
      "Epoch 8/2000\n",
      "\r",
      "140/140 [==============================] - 0s 179us/sample - loss: 2.2006 - acc: 0.3714 - val_loss: 2.3000 - val_acc: 0.3020\n"
     ]
    },
    {
     "name": "stdout",
     "output_type": "stream",
     "text": [
      "Epoch 9/2000\n",
      "\r",
      "140/140 [==============================] - 0s 172us/sample - loss: 2.1878 - acc: 0.3929 - val_loss: 2.2725 - val_acc: 0.3080\n"
     ]
    },
    {
     "name": "stdout",
     "output_type": "stream",
     "text": [
      "Epoch 10/2000\n",
      "\r",
      "140/140 [==============================] - 0s 166us/sample - loss: 2.0464 - acc: 0.4429 - val_loss: 2.2426 - val_acc: 0.3180\n"
     ]
    },
    {
     "name": "stdout",
     "output_type": "stream",
     "text": [
      "Epoch 11/2000\n"
     ]
    },
    {
     "name": "stdout",
     "output_type": "stream",
     "text": [
      "\r",
      "140/140 [==============================] - 0s 231us/sample - loss: 2.0199 - acc: 0.4143 - val_loss: 2.2011 - val_acc: 0.3560\n"
     ]
    },
    {
     "name": "stdout",
     "output_type": "stream",
     "text": [
      "Epoch 12/2000\n"
     ]
    },
    {
     "name": "stdout",
     "output_type": "stream",
     "text": [
      "\r",
      "140/140 [==============================] - 0s 243us/sample - loss: 1.9192 - acc: 0.4429 - val_loss: 2.1461 - val_acc: 0.4000\n"
     ]
    },
    {
     "name": "stdout",
     "output_type": "stream",
     "text": [
      "Epoch 13/2000\n"
     ]
    },
    {
     "name": "stdout",
     "output_type": "stream",
     "text": [
      "\r",
      "140/140 [==============================] - 0s 227us/sample - loss: 1.8648 - acc: 0.5000 - val_loss: 2.0863 - val_acc: 0.4600\n"
     ]
    },
    {
     "name": "stdout",
     "output_type": "stream",
     "text": [
      "Epoch 14/2000\n"
     ]
    },
    {
     "name": "stdout",
     "output_type": "stream",
     "text": [
      "\r",
      "140/140 [==============================] - 0s 199us/sample - loss: 1.7401 - acc: 0.5929 - val_loss: 2.0268 - val_acc: 0.4920\n"
     ]
    },
    {
     "name": "stdout",
     "output_type": "stream",
     "text": [
      "Epoch 15/2000\n"
     ]
    },
    {
     "name": "stdout",
     "output_type": "stream",
     "text": [
      "\r",
      "140/140 [==============================] - 0s 203us/sample - loss: 1.6906 - acc: 0.6071 - val_loss: 1.9727 - val_acc: 0.5280\n"
     ]
    },
    {
     "name": "stdout",
     "output_type": "stream",
     "text": [
      "Epoch 16/2000\n"
     ]
    },
    {
     "name": "stdout",
     "output_type": "stream",
     "text": [
      "\r",
      "140/140 [==============================] - 0s 198us/sample - loss: 1.6083 - acc: 0.6429 - val_loss: 1.9279 - val_acc: 0.5520\n"
     ]
    },
    {
     "name": "stdout",
     "output_type": "stream",
     "text": [
      "Epoch 17/2000\n"
     ]
    },
    {
     "name": "stdout",
     "output_type": "stream",
     "text": [
      "\r",
      "140/140 [==============================] - 0s 193us/sample - loss: 1.5176 - acc: 0.7429 - val_loss: 1.8930 - val_acc: 0.5600\n"
     ]
    },
    {
     "name": "stdout",
     "output_type": "stream",
     "text": [
      "Epoch 18/2000\n"
     ]
    },
    {
     "name": "stdout",
     "output_type": "stream",
     "text": [
      "\r",
      "140/140 [==============================] - 0s 202us/sample - loss: 1.4444 - acc: 0.7071 - val_loss: 1.8686 - val_acc: 0.5660\n"
     ]
    },
    {
     "name": "stdout",
     "output_type": "stream",
     "text": [
      "Epoch 19/2000\n",
      "\r",
      "140/140 [==============================] - 0s 140us/sample - loss: 1.3737 - acc: 0.7643 - val_loss: 1.8576 - val_acc: 0.5540\n"
     ]
    },
    {
     "name": "stdout",
     "output_type": "stream",
     "text": [
      "Epoch 20/2000\n"
     ]
    },
    {
     "name": "stdout",
     "output_type": "stream",
     "text": [
      "\r",
      "140/140 [==============================] - 0s 141us/sample - loss: 1.3440 - acc: 0.7429 - val_loss: 1.8541 - val_acc: 0.5580\n"
     ]
    },
    {
     "name": "stdout",
     "output_type": "stream",
     "text": [
      "Epoch 21/2000\n"
     ]
    },
    {
     "name": "stdout",
     "output_type": "stream",
     "text": [
      "\r",
      "140/140 [==============================] - 0s 146us/sample - loss: 1.3335 - acc: 0.7643 - val_loss: 1.8636 - val_acc: 0.5620\n"
     ]
    },
    {
     "name": "stdout",
     "output_type": "stream",
     "text": [
      "Epoch 22/2000\n",
      "\r",
      "140/140 [==============================] - 0s 144us/sample - loss: 1.3222 - acc: 0.7714 - val_loss: 1.8613 - val_acc: 0.5620\n"
     ]
    },
    {
     "name": "stdout",
     "output_type": "stream",
     "text": [
      "Epoch 23/2000\n"
     ]
    },
    {
     "name": "stdout",
     "output_type": "stream",
     "text": [
      "\r",
      "140/140 [==============================] - 0s 196us/sample - loss: 1.2884 - acc: 0.7929 - val_loss: 1.8608 - val_acc: 0.5840\n"
     ]
    },
    {
     "name": "stdout",
     "output_type": "stream",
     "text": [
      "Epoch 24/2000\n"
     ]
    },
    {
     "name": "stdout",
     "output_type": "stream",
     "text": [
      "\r",
      "140/140 [==============================] - 0s 193us/sample - loss: 1.1907 - acc: 0.8500 - val_loss: 1.8575 - val_acc: 0.5920\n"
     ]
    },
    {
     "name": "stdout",
     "output_type": "stream",
     "text": [
      "Epoch 25/2000\n"
     ]
    },
    {
     "name": "stdout",
     "output_type": "stream",
     "text": [
      "\r",
      "140/140 [==============================] - 0s 187us/sample - loss: 1.1725 - acc: 0.8357 - val_loss: 1.8572 - val_acc: 0.6020\n"
     ]
    },
    {
     "name": "stdout",
     "output_type": "stream",
     "text": [
      "Epoch 26/2000\n"
     ]
    },
    {
     "name": "stdout",
     "output_type": "stream",
     "text": [
      "\r",
      "140/140 [==============================] - 0s 186us/sample - loss: 1.2528 - acc: 0.8000 - val_loss: 1.8392 - val_acc: 0.6160\n"
     ]
    },
    {
     "name": "stdout",
     "output_type": "stream",
     "text": [
      "Epoch 27/2000\n"
     ]
    },
    {
     "name": "stdout",
     "output_type": "stream",
     "text": [
      "\r",
      "140/140 [==============================] - 0s 185us/sample - loss: 1.1431 - acc: 0.8786 - val_loss: 1.8257 - val_acc: 0.6380\n"
     ]
    },
    {
     "name": "stdout",
     "output_type": "stream",
     "text": [
      "Epoch 28/2000\n"
     ]
    },
    {
     "name": "stdout",
     "output_type": "stream",
     "text": [
      "\r",
      "140/140 [==============================] - 0s 190us/sample - loss: 1.2546 - acc: 0.8286 - val_loss: 1.8161 - val_acc: 0.6400\n"
     ]
    },
    {
     "name": "stdout",
     "output_type": "stream",
     "text": [
      "Epoch 29/2000\n"
     ]
    },
    {
     "name": "stdout",
     "output_type": "stream",
     "text": [
      "\r",
      "140/140 [==============================] - 0s 139us/sample - loss: 1.0875 - acc: 0.9000 - val_loss: 1.8147 - val_acc: 0.6360\n"
     ]
    },
    {
     "name": "stdout",
     "output_type": "stream",
     "text": [
      "Epoch 30/2000\n"
     ]
    },
    {
     "name": "stdout",
     "output_type": "stream",
     "text": [
      "\r",
      "140/140 [==============================] - 0s 171us/sample - loss: 1.1210 - acc: 0.8571 - val_loss: 1.8179 - val_acc: 0.6300\n"
     ]
    },
    {
     "name": "stdout",
     "output_type": "stream",
     "text": [
      "Epoch 31/2000\n"
     ]
    },
    {
     "name": "stdout",
     "output_type": "stream",
     "text": [
      "\r",
      "140/140 [==============================] - 0s 155us/sample - loss: 1.1788 - acc: 0.8500 - val_loss: 1.8190 - val_acc: 0.6280\n"
     ]
    },
    {
     "name": "stdout",
     "output_type": "stream",
     "text": [
      "Epoch 32/2000\n",
      "\r",
      "140/140 [==============================] - 0s 148us/sample - loss: 1.0932 - acc: 0.8786 - val_loss: 1.8256 - val_acc: 0.6180\n"
     ]
    },
    {
     "name": "stdout",
     "output_type": "stream",
     "text": [
      "Epoch 33/2000\n"
     ]
    },
    {
     "name": "stdout",
     "output_type": "stream",
     "text": [
      "\r",
      "140/140 [==============================] - 0s 150us/sample - loss: 1.0502 - acc: 0.8929 - val_loss: 1.8341 - val_acc: 0.6160\n"
     ]
    },
    {
     "name": "stdout",
     "output_type": "stream",
     "text": [
      "Epoch 34/2000\n"
     ]
    },
    {
     "name": "stdout",
     "output_type": "stream",
     "text": [
      "\r",
      "140/140 [==============================] - 0s 152us/sample - loss: 1.0944 - acc: 0.8500 - val_loss: 1.8452 - val_acc: 0.5920\n"
     ]
    },
    {
     "name": "stdout",
     "output_type": "stream",
     "text": [
      "Epoch 35/2000\n"
     ]
    },
    {
     "name": "stdout",
     "output_type": "stream",
     "text": [
      "\r",
      "140/140 [==============================] - 0s 157us/sample - loss: 1.0786 - acc: 0.8714 - val_loss: 1.8448 - val_acc: 0.5980\n"
     ]
    },
    {
     "name": "stdout",
     "output_type": "stream",
     "text": [
      "Epoch 36/2000\n"
     ]
    },
    {
     "name": "stdout",
     "output_type": "stream",
     "text": [
      "\r",
      "140/140 [==============================] - 0s 151us/sample - loss: 1.1030 - acc: 0.8571 - val_loss: 1.8330 - val_acc: 0.6020\n"
     ]
    },
    {
     "name": "stdout",
     "output_type": "stream",
     "text": [
      "Epoch 37/2000\n",
      "\r",
      "140/140 [==============================] - 0s 141us/sample - loss: 1.0702 - acc: 0.8643 - val_loss: 1.8206 - val_acc: 0.6060\n"
     ]
    },
    {
     "name": "stdout",
     "output_type": "stream",
     "text": [
      "Epoch 38/2000\n"
     ]
    },
    {
     "name": "stdout",
     "output_type": "stream",
     "text": [
      "\r",
      "140/140 [==============================] - 0s 144us/sample - loss: 1.1255 - acc: 0.8643 - val_loss: 1.8021 - val_acc: 0.6080\n"
     ]
    },
    {
     "name": "stdout",
     "output_type": "stream",
     "text": [
      "Epoch 39/2000\n"
     ]
    },
    {
     "name": "stdout",
     "output_type": "stream",
     "text": [
      "\r",
      "140/140 [==============================] - 0s 142us/sample - loss: 1.0457 - acc: 0.8786 - val_loss: 1.7885 - val_acc: 0.6080\n"
     ]
    },
    {
     "name": "stdout",
     "output_type": "stream",
     "text": [
      "Epoch 40/2000\n"
     ]
    },
    {
     "name": "stdout",
     "output_type": "stream",
     "text": [
      "\r",
      "140/140 [==============================] - 0s 143us/sample - loss: 1.0932 - acc: 0.8500 - val_loss: 1.7775 - val_acc: 0.6220\n"
     ]
    },
    {
     "name": "stdout",
     "output_type": "stream",
     "text": [
      "Epoch 41/2000\n"
     ]
    },
    {
     "name": "stdout",
     "output_type": "stream",
     "text": [
      "\r",
      "140/140 [==============================] - 0s 137us/sample - loss: 1.0922 - acc: 0.8500 - val_loss: 1.7753 - val_acc: 0.6220\n"
     ]
    },
    {
     "name": "stdout",
     "output_type": "stream",
     "text": [
      "Epoch 42/2000\n"
     ]
    },
    {
     "name": "stdout",
     "output_type": "stream",
     "text": [
      "\r",
      "140/140 [==============================] - 0s 136us/sample - loss: 1.0114 - acc: 0.8857 - val_loss: 1.7766 - val_acc: 0.6240\n"
     ]
    },
    {
     "name": "stdout",
     "output_type": "stream",
     "text": [
      "Epoch 43/2000\n"
     ]
    },
    {
     "name": "stdout",
     "output_type": "stream",
     "text": [
      "\r",
      "140/140 [==============================] - 0s 194us/sample - loss: 1.0643 - acc: 0.8643 - val_loss: 1.7790 - val_acc: 0.6300\n"
     ]
    },
    {
     "name": "stdout",
     "output_type": "stream",
     "text": [
      "Epoch 44/2000\n"
     ]
    },
    {
     "name": "stdout",
     "output_type": "stream",
     "text": [
      "\r",
      "140/140 [==============================] - 0s 174us/sample - loss: 1.0742 - acc: 0.8714 - val_loss: 1.7812 - val_acc: 0.6200\n"
     ]
    },
    {
     "name": "stdout",
     "output_type": "stream",
     "text": [
      "Epoch 45/2000\n"
     ]
    },
    {
     "name": "stdout",
     "output_type": "stream",
     "text": [
      "\r",
      "140/140 [==============================] - 0s 147us/sample - loss: 1.0769 - acc: 0.8500 - val_loss: 1.7882 - val_acc: 0.6000\n"
     ]
    },
    {
     "name": "stdout",
     "output_type": "stream",
     "text": [
      "Epoch 46/2000\n"
     ]
    },
    {
     "name": "stdout",
     "output_type": "stream",
     "text": [
      "\r",
      "140/140 [==============================] - 0s 149us/sample - loss: 1.0593 - acc: 0.8429 - val_loss: 1.8014 - val_acc: 0.5900\n"
     ]
    },
    {
     "name": "stdout",
     "output_type": "stream",
     "text": [
      "Epoch 47/2000\n"
     ]
    },
    {
     "name": "stdout",
     "output_type": "stream",
     "text": [
      "\r",
      "140/140 [==============================] - 0s 146us/sample - loss: 1.0477 - acc: 0.8714 - val_loss: 1.8197 - val_acc: 0.5800\n"
     ]
    },
    {
     "name": "stdout",
     "output_type": "stream",
     "text": [
      "Epoch 48/2000\n"
     ]
    },
    {
     "name": "stdout",
     "output_type": "stream",
     "text": [
      "\r",
      "140/140 [==============================] - 0s 146us/sample - loss: 1.0045 - acc: 0.8929 - val_loss: 1.8303 - val_acc: 0.5760\n"
     ]
    },
    {
     "name": "stdout",
     "output_type": "stream",
     "text": [
      "Epoch 49/2000\n"
     ]
    },
    {
     "name": "stdout",
     "output_type": "stream",
     "text": [
      "\r",
      "140/140 [==============================] - 0s 156us/sample - loss: 0.9886 - acc: 0.8714 - val_loss: 1.8325 - val_acc: 0.5760\n"
     ]
    },
    {
     "name": "stdout",
     "output_type": "stream",
     "text": [
      "Epoch 50/2000\n"
     ]
    },
    {
     "name": "stdout",
     "output_type": "stream",
     "text": [
      "\r",
      "140/140 [==============================] - 0s 140us/sample - loss: 1.0141 - acc: 0.8571 - val_loss: 1.8354 - val_acc: 0.5680\n"
     ]
    },
    {
     "name": "stdout",
     "output_type": "stream",
     "text": [
      "Epoch 51/2000\n"
     ]
    },
    {
     "name": "stdout",
     "output_type": "stream",
     "text": [
      "\r",
      "140/140 [==============================] - 0s 141us/sample - loss: 1.0230 - acc: 0.8857 - val_loss: 1.8196 - val_acc: 0.5680\n"
     ]
    },
    {
     "name": "stdout",
     "output_type": "stream",
     "text": [
      "Epoch 52/2000\n",
      "\r",
      "140/140 [==============================] - 0s 146us/sample - loss: 1.0200 - acc: 0.8571 - val_loss: 1.8048 - val_acc: 0.5840\n"
     ]
    },
    {
     "name": "stdout",
     "output_type": "stream",
     "text": [
      "Epoch 53/2000\n"
     ]
    },
    {
     "name": "stdout",
     "output_type": "stream",
     "text": [
      "\r",
      "140/140 [==============================] - 0s 136us/sample - loss: 1.0607 - acc: 0.8500 - val_loss: 1.7887 - val_acc: 0.5980\n"
     ]
    },
    {
     "name": "stdout",
     "output_type": "stream",
     "text": [
      "Epoch 54/2000\n"
     ]
    },
    {
     "name": "stdout",
     "output_type": "stream",
     "text": [
      "\r",
      "140/140 [==============================] - 0s 139us/sample - loss: 0.9957 - acc: 0.8714 - val_loss: 1.7808 - val_acc: 0.5880\n"
     ]
    },
    {
     "name": "stdout",
     "output_type": "stream",
     "text": [
      "Epoch 55/2000\n"
     ]
    },
    {
     "name": "stdout",
     "output_type": "stream",
     "text": [
      "\r",
      "140/140 [==============================] - 0s 146us/sample - loss: 0.9454 - acc: 0.9071 - val_loss: 1.7732 - val_acc: 0.5860\n"
     ]
    },
    {
     "name": "stdout",
     "output_type": "stream",
     "text": [
      "Epoch 56/2000\n"
     ]
    },
    {
     "name": "stdout",
     "output_type": "stream",
     "text": [
      "\r",
      "140/140 [==============================] - 0s 150us/sample - loss: 1.0346 - acc: 0.8429 - val_loss: 1.7634 - val_acc: 0.5920\n"
     ]
    },
    {
     "name": "stdout",
     "output_type": "stream",
     "text": [
      "Epoch 57/2000\n"
     ]
    },
    {
     "name": "stdout",
     "output_type": "stream",
     "text": [
      "\r",
      "140/140 [==============================] - 0s 143us/sample - loss: 1.0966 - acc: 0.8214 - val_loss: 1.7534 - val_acc: 0.6000\n"
     ]
    },
    {
     "name": "stdout",
     "output_type": "stream",
     "text": [
      "Epoch 58/2000\n"
     ]
    },
    {
     "name": "stdout",
     "output_type": "stream",
     "text": [
      "\r",
      "140/140 [==============================] - 0s 154us/sample - loss: 1.0187 - acc: 0.8714 - val_loss: 1.7507 - val_acc: 0.6000\n"
     ]
    },
    {
     "name": "stdout",
     "output_type": "stream",
     "text": [
      "Epoch 59/2000\n"
     ]
    },
    {
     "name": "stdout",
     "output_type": "stream",
     "text": [
      "\r",
      "140/140 [==============================] - 0s 159us/sample - loss: 0.9772 - acc: 0.8714 - val_loss: 1.7514 - val_acc: 0.6000\n"
     ]
    },
    {
     "name": "stdout",
     "output_type": "stream",
     "text": [
      "Epoch 60/2000\n"
     ]
    },
    {
     "name": "stdout",
     "output_type": "stream",
     "text": [
      "\r",
      "140/140 [==============================] - 0s 146us/sample - loss: 0.9008 - acc: 0.9000 - val_loss: 1.7546 - val_acc: 0.6020\n"
     ]
    },
    {
     "name": "stdout",
     "output_type": "stream",
     "text": [
      "Epoch 61/2000\n"
     ]
    },
    {
     "name": "stdout",
     "output_type": "stream",
     "text": [
      "\r",
      "140/140 [==============================] - 0s 147us/sample - loss: 0.9517 - acc: 0.8786 - val_loss: 1.7643 - val_acc: 0.5920\n"
     ]
    },
    {
     "name": "stdout",
     "output_type": "stream",
     "text": [
      "Epoch 62/2000\n"
     ]
    },
    {
     "name": "stdout",
     "output_type": "stream",
     "text": [
      "\r",
      "140/140 [==============================] - 0s 142us/sample - loss: 0.9918 - acc: 0.8643 - val_loss: 1.7757 - val_acc: 0.5860\n"
     ]
    },
    {
     "name": "stdout",
     "output_type": "stream",
     "text": [
      "Epoch 63/2000\n"
     ]
    },
    {
     "name": "stdout",
     "output_type": "stream",
     "text": [
      "\r",
      "140/140 [==============================] - 0s 148us/sample - loss: 0.9684 - acc: 0.8786 - val_loss: 1.8014 - val_acc: 0.5660\n"
     ]
    },
    {
     "name": "stdout",
     "output_type": "stream",
     "text": [
      "Epoch 64/2000\n"
     ]
    },
    {
     "name": "stdout",
     "output_type": "stream",
     "text": [
      "\r",
      "140/140 [==============================] - 0s 144us/sample - loss: 1.0324 - acc: 0.8286 - val_loss: 1.8038 - val_acc: 0.5760\n"
     ]
    },
    {
     "name": "stdout",
     "output_type": "stream",
     "text": [
      "Epoch 65/2000\n"
     ]
    },
    {
     "name": "stdout",
     "output_type": "stream",
     "text": [
      "\r",
      "140/140 [==============================] - 0s 151us/sample - loss: 1.0256 - acc: 0.8571 - val_loss: 1.7990 - val_acc: 0.5840\n"
     ]
    },
    {
     "name": "stdout",
     "output_type": "stream",
     "text": [
      "Epoch 66/2000\n"
     ]
    },
    {
     "name": "stdout",
     "output_type": "stream",
     "text": [
      "\r",
      "140/140 [==============================] - 0s 145us/sample - loss: 0.9821 - acc: 0.8786 - val_loss: 1.7833 - val_acc: 0.5940\n"
     ]
    },
    {
     "name": "stdout",
     "output_type": "stream",
     "text": [
      "Epoch 67/2000\n"
     ]
    },
    {
     "name": "stdout",
     "output_type": "stream",
     "text": [
      "\r",
      "140/140 [==============================] - 0s 151us/sample - loss: 0.9516 - acc: 0.8857 - val_loss: 1.7724 - val_acc: 0.5960\n"
     ]
    },
    {
     "name": "stdout",
     "output_type": "stream",
     "text": [
      "Epoch 68/2000\n"
     ]
    },
    {
     "name": "stdout",
     "output_type": "stream",
     "text": [
      "\r",
      "140/140 [==============================] - 0s 147us/sample - loss: 1.0893 - acc: 0.8214 - val_loss: 1.7538 - val_acc: 0.6020\n"
     ]
    },
    {
     "name": "stdout",
     "output_type": "stream",
     "text": [
      "Epoch 69/2000\n"
     ]
    },
    {
     "name": "stdout",
     "output_type": "stream",
     "text": [
      "\r",
      "140/140 [==============================] - 0s 169us/sample - loss: 0.9738 - acc: 0.8643 - val_loss: 1.7395 - val_acc: 0.6080\n"
     ]
    },
    {
     "name": "stdout",
     "output_type": "stream",
     "text": [
      "Epoch 70/2000\n"
     ]
    },
    {
     "name": "stdout",
     "output_type": "stream",
     "text": [
      "\r",
      "140/140 [==============================] - 0s 144us/sample - loss: 1.0552 - acc: 0.8286 - val_loss: 1.7349 - val_acc: 0.6260\n"
     ]
    },
    {
     "name": "stdout",
     "output_type": "stream",
     "text": [
      "Epoch 71/2000\n"
     ]
    },
    {
     "name": "stdout",
     "output_type": "stream",
     "text": [
      "\r",
      "140/140 [==============================] - 0s 144us/sample - loss: 0.9865 - acc: 0.8500 - val_loss: 1.7352 - val_acc: 0.6180\n"
     ]
    },
    {
     "name": "stdout",
     "output_type": "stream",
     "text": [
      "Epoch 72/2000\n"
     ]
    },
    {
     "name": "stdout",
     "output_type": "stream",
     "text": [
      "\r",
      "140/140 [==============================] - 0s 141us/sample - loss: 0.9978 - acc: 0.8929 - val_loss: 1.7477 - val_acc: 0.6120\n"
     ]
    },
    {
     "name": "stdout",
     "output_type": "stream",
     "text": [
      "Epoch 73/2000\n"
     ]
    },
    {
     "name": "stdout",
     "output_type": "stream",
     "text": [
      "\r",
      "140/140 [==============================] - 0s 140us/sample - loss: 0.9465 - acc: 0.8857 - val_loss: 1.7577 - val_acc: 0.6140\n"
     ]
    },
    {
     "name": "stdout",
     "output_type": "stream",
     "text": [
      "Epoch 74/2000\n"
     ]
    },
    {
     "name": "stdout",
     "output_type": "stream",
     "text": [
      "\r",
      "140/140 [==============================] - 0s 138us/sample - loss: 0.9665 - acc: 0.8786 - val_loss: 1.7729 - val_acc: 0.5880\n"
     ]
    },
    {
     "name": "stdout",
     "output_type": "stream",
     "text": [
      "Epoch 75/2000\n"
     ]
    },
    {
     "name": "stdout",
     "output_type": "stream",
     "text": [
      "\r",
      "140/140 [==============================] - 0s 148us/sample - loss: 0.9533 - acc: 0.8786 - val_loss: 1.7853 - val_acc: 0.5820\n"
     ]
    },
    {
     "name": "stdout",
     "output_type": "stream",
     "text": [
      "Epoch 76/2000\n"
     ]
    },
    {
     "name": "stdout",
     "output_type": "stream",
     "text": [
      "\r",
      "140/140 [==============================] - 0s 157us/sample - loss: 0.9798 - acc: 0.8786 - val_loss: 1.7917 - val_acc: 0.5800\n"
     ]
    },
    {
     "name": "stdout",
     "output_type": "stream",
     "text": [
      "Epoch 77/2000\n"
     ]
    },
    {
     "name": "stdout",
     "output_type": "stream",
     "text": [
      "\r",
      "140/140 [==============================] - 0s 150us/sample - loss: 0.9632 - acc: 0.8857 - val_loss: 1.7957 - val_acc: 0.5780\n"
     ]
    },
    {
     "name": "stdout",
     "output_type": "stream",
     "text": [
      "Epoch 78/2000\n"
     ]
    },
    {
     "name": "stdout",
     "output_type": "stream",
     "text": [
      "\r",
      "140/140 [==============================] - 0s 152us/sample - loss: 0.9493 - acc: 0.8857 - val_loss: 1.8022 - val_acc: 0.5820\n"
     ]
    }
   ],
   "source": [
    "es_callback = EarlyStopping(\n",
    "    monitor=\"val_acc\", patience=50\n",
    ")  # patience is the number of epochs to wait before early stopping in case of no further improvement\n",
    "\n",
    "mc_callback = ModelCheckpoint(\n",
    "    \"logs/best_fc_model.h5\",\n",
    "    monitor=\"val_acc\",\n",
    "    save_best_only=True,\n",
    "    save_weights_only=True,\n",
    ")\n",
    "\n",
    "history = fully_connected_model.fit(\n",
    "    X_train,\n",
    "    train_targets,\n",
    "    validation_data=(X_val, val_targets),\n",
    "    epochs=2000,\n",
    "    batch_size=200,\n",
    "    shuffle=True,  # we can shuffle the data here as\n",
    "    callbacks=[es_callback, mc_callback],\n",
    ")  # we're only working with node features"
   ]
  },
  {
   "cell_type": "markdown",
   "metadata": {},
   "source": [
    "By itself the fully connected model only gets ~60% accuracy on the test set."
   ]
  },
  {
   "cell_type": "code",
   "execution_count": 32,
   "metadata": {},
   "outputs": [
    {
     "name": "stdout",
     "output_type": "stream",
     "text": [
      "2068/1 - 0s - loss: 1.7539 - acc: 0.5856\n"
     ]
    },
    {
     "name": "stdout",
     "output_type": "stream",
     "text": [
      "\n",
      "Test Set Metrics:\n",
      "\tloss: 1.8828\n",
      "\tacc: 0.5856\n"
     ]
    }
   ],
   "source": [
    "X_test = test_data[feature_names].values.astype(np.float32)\n",
    "\n",
    "fully_connected_model.load_weights(\"logs/best_fc_model.h5\")\n",
    "test_metrics = fully_connected_model.evaluate(X_test, test_targets, verbose=2)\n",
    "print(\"\\nTest Set Metrics:\")\n",
    "for name, val in zip(fully_connected_model.metrics_names, test_metrics):\n",
    "    print(\"\\t{}: {:0.4f}\".format(name, val))"
   ]
  },
  {
   "cell_type": "markdown",
   "metadata": {},
   "source": [
    "Now we propogate the fully connected network - no extra training required and we can re-use the APPNP object we've already created. First we create an intermediate fully connected model without the softmax layer, this is to avoid propagating the softmax layer which may cause issues with further training. We then propagate this intermediate network."
   ]
  },
  {
   "cell_type": "code",
   "execution_count": 33,
   "metadata": {},
   "outputs": [],
   "source": [
    "intermediate_model = Model(\n",
    "    inputs=fully_connected_model.inputs, outputs=fully_connected_model.layers[-2].output\n",
    ")\n",
    "\n",
    "x_inp, x_out = appnp.propagate_model(intermediate_model)\n",
    "predictions = keras.layers.Softmax()(x_out)\n",
    "\n",
    "propagated_model = keras.models.Model(inputs=x_inp, outputs=predictions)\n",
    "propagated_model.compile(\n",
    "    loss=\"categorical_crossentropy\",\n",
    "    metrics=[\"acc\"],\n",
    "    optimizer=keras.optimizers.Adam(lr=0.01),\n",
    ")"
   ]
  },
  {
   "cell_type": "markdown",
   "metadata": {},
   "source": [
    "Our accuracy is better than the fully connected network by itself but less than end-to-end trained PPNP and APPNP. \n",
    "\n",
    "Note that this is partially because 140 data points isn't sufficient for the fully connected model to achieve optimal performance. As the number of training nodes increases the perfomance gap shrinks. "
   ]
  },
  {
   "cell_type": "code",
   "execution_count": 34,
   "metadata": {},
   "outputs": [
    {
     "name": "stdout",
     "output_type": "stream",
     "text": [
      "\n",
      "Test Set Metrics:\n",
      "\tloss: 1.6962\n",
      "\tacc: 0.6992\n"
     ]
    }
   ],
   "source": [
    "test_metrics = propagated_model.evaluate_generator(test_gen)\n",
    "print(\"\\nTest Set Metrics:\")\n",
    "for name, val in zip(propagated_model.metrics_names, test_metrics):\n",
    "    print(\"\\t{}: {:0.4f}\".format(name, val))"
   ]
  },
  {
   "cell_type": "markdown",
   "metadata": {},
   "source": [
    "### Making predictions with the model"
   ]
  },
  {
   "cell_type": "markdown",
   "metadata": {},
   "source": [
    "Now let's get the predictions for all nodes."
   ]
  },
  {
   "cell_type": "code",
   "execution_count": 35,
   "metadata": {},
   "outputs": [],
   "source": [
    "all_nodes = node_data.index\n",
    "all_gen = generator.flow(all_nodes)\n",
    "all_predictions = propagated_model.predict_generator(all_gen)"
   ]
  },
  {
   "cell_type": "markdown",
   "metadata": {},
   "source": [
    "These predictions will be the output of the softmax layer, so to get final categories we'll use the `inverse_transform` method of our target attribute specifcation to turn these values back to the original categories."
   ]
  },
  {
   "cell_type": "markdown",
   "metadata": {},
   "source": [
    "Note that for full-batch methods the batch size is 1 and the predictions have shape $(1, N_{nodes}, N_{classes})$ so we remove the batch dimension to obtain predictions of shape $(N_{nodes}, N_{classes})$ using the NumPy `squeeze` method."
   ]
  },
  {
   "cell_type": "code",
   "execution_count": 36,
   "metadata": {},
   "outputs": [],
   "source": [
    "node_predictions = target_encoding.inverse_transform(all_predictions.squeeze())"
   ]
  },
  {
   "cell_type": "markdown",
   "metadata": {},
   "source": [
    "Let's have a look at a few predictions after training the model:"
   ]
  },
  {
   "cell_type": "code",
   "execution_count": 37,
   "metadata": {},
   "outputs": [
    {
     "data": {
      "text/html": [
       "<div>\n",
       "<style scoped>\n",
       "    .dataframe tbody tr th:only-of-type {\n",
       "        vertical-align: middle;\n",
       "    }\n",
       "\n",
       "    .dataframe tbody tr th {\n",
       "        vertical-align: top;\n",
       "    }\n",
       "\n",
       "    .dataframe thead th {\n",
       "        text-align: right;\n",
       "    }\n",
       "</style>\n",
       "<table border=\"1\" class=\"dataframe\">\n",
       "  <thead>\n",
       "    <tr style=\"text-align: right;\">\n",
       "      <th></th>\n",
       "      <th>Predicted</th>\n",
       "      <th>True</th>\n",
       "    </tr>\n",
       "  </thead>\n",
       "  <tbody>\n",
       "    <tr>\n",
       "      <th>31336</th>\n",
       "      <td>subject=Neural_Networks</td>\n",
       "      <td>Neural_Networks</td>\n",
       "    </tr>\n",
       "    <tr>\n",
       "      <th>1061127</th>\n",
       "      <td>subject=Theory</td>\n",
       "      <td>Rule_Learning</td>\n",
       "    </tr>\n",
       "    <tr>\n",
       "      <th>1106406</th>\n",
       "      <td>subject=Reinforcement_Learning</td>\n",
       "      <td>Reinforcement_Learning</td>\n",
       "    </tr>\n",
       "    <tr>\n",
       "      <th>13195</th>\n",
       "      <td>subject=Reinforcement_Learning</td>\n",
       "      <td>Reinforcement_Learning</td>\n",
       "    </tr>\n",
       "    <tr>\n",
       "      <th>37879</th>\n",
       "      <td>subject=Probabilistic_Methods</td>\n",
       "      <td>Probabilistic_Methods</td>\n",
       "    </tr>\n",
       "    <tr>\n",
       "      <th>1126012</th>\n",
       "      <td>subject=Probabilistic_Methods</td>\n",
       "      <td>Probabilistic_Methods</td>\n",
       "    </tr>\n",
       "    <tr>\n",
       "      <th>1107140</th>\n",
       "      <td>subject=Neural_Networks</td>\n",
       "      <td>Theory</td>\n",
       "    </tr>\n",
       "    <tr>\n",
       "      <th>1102850</th>\n",
       "      <td>subject=Neural_Networks</td>\n",
       "      <td>Neural_Networks</td>\n",
       "    </tr>\n",
       "    <tr>\n",
       "      <th>31349</th>\n",
       "      <td>subject=Neural_Networks</td>\n",
       "      <td>Neural_Networks</td>\n",
       "    </tr>\n",
       "    <tr>\n",
       "      <th>1106418</th>\n",
       "      <td>subject=Theory</td>\n",
       "      <td>Theory</td>\n",
       "    </tr>\n",
       "    <tr>\n",
       "      <th>1123188</th>\n",
       "      <td>subject=Neural_Networks</td>\n",
       "      <td>Neural_Networks</td>\n",
       "    </tr>\n",
       "    <tr>\n",
       "      <th>1128990</th>\n",
       "      <td>subject=Genetic_Algorithms</td>\n",
       "      <td>Genetic_Algorithms</td>\n",
       "    </tr>\n",
       "    <tr>\n",
       "      <th>109323</th>\n",
       "      <td>subject=Probabilistic_Methods</td>\n",
       "      <td>Probabilistic_Methods</td>\n",
       "    </tr>\n",
       "    <tr>\n",
       "      <th>217139</th>\n",
       "      <td>subject=Theory</td>\n",
       "      <td>Case_Based</td>\n",
       "    </tr>\n",
       "    <tr>\n",
       "      <th>31353</th>\n",
       "      <td>subject=Neural_Networks</td>\n",
       "      <td>Neural_Networks</td>\n",
       "    </tr>\n",
       "    <tr>\n",
       "      <th>32083</th>\n",
       "      <td>subject=Neural_Networks</td>\n",
       "      <td>Neural_Networks</td>\n",
       "    </tr>\n",
       "    <tr>\n",
       "      <th>1126029</th>\n",
       "      <td>subject=Neural_Networks</td>\n",
       "      <td>Reinforcement_Learning</td>\n",
       "    </tr>\n",
       "    <tr>\n",
       "      <th>1118017</th>\n",
       "      <td>subject=Neural_Networks</td>\n",
       "      <td>Neural_Networks</td>\n",
       "    </tr>\n",
       "    <tr>\n",
       "      <th>49482</th>\n",
       "      <td>subject=Neural_Networks</td>\n",
       "      <td>Neural_Networks</td>\n",
       "    </tr>\n",
       "    <tr>\n",
       "      <th>753265</th>\n",
       "      <td>subject=Neural_Networks</td>\n",
       "      <td>Neural_Networks</td>\n",
       "    </tr>\n",
       "  </tbody>\n",
       "</table>\n",
       "</div>"
      ],
      "text/plain": [
       "                              Predicted                    True\n",
       "31336           subject=Neural_Networks         Neural_Networks\n",
       "1061127                  subject=Theory           Rule_Learning\n",
       "1106406  subject=Reinforcement_Learning  Reinforcement_Learning\n",
       "13195    subject=Reinforcement_Learning  Reinforcement_Learning\n",
       "37879     subject=Probabilistic_Methods   Probabilistic_Methods\n",
       "1126012   subject=Probabilistic_Methods   Probabilistic_Methods\n",
       "1107140         subject=Neural_Networks                  Theory\n",
       "1102850         subject=Neural_Networks         Neural_Networks\n",
       "31349           subject=Neural_Networks         Neural_Networks\n",
       "1106418                  subject=Theory                  Theory\n",
       "1123188         subject=Neural_Networks         Neural_Networks\n",
       "1128990      subject=Genetic_Algorithms      Genetic_Algorithms\n",
       "109323    subject=Probabilistic_Methods   Probabilistic_Methods\n",
       "217139                   subject=Theory              Case_Based\n",
       "31353           subject=Neural_Networks         Neural_Networks\n",
       "32083           subject=Neural_Networks         Neural_Networks\n",
       "1126029         subject=Neural_Networks  Reinforcement_Learning\n",
       "1118017         subject=Neural_Networks         Neural_Networks\n",
       "49482           subject=Neural_Networks         Neural_Networks\n",
       "753265          subject=Neural_Networks         Neural_Networks"
      ]
     },
     "execution_count": 37,
     "metadata": {},
     "output_type": "execute_result"
    }
   ],
   "source": [
    "results = pd.DataFrame(node_predictions, index=all_nodes).idxmax(axis=1)\n",
    "df = pd.DataFrame({\"Predicted\": results, \"True\": node_data[\"subject\"]})\n",
    "df.head(20)"
   ]
  },
  {
   "cell_type": "markdown",
   "metadata": {},
   "source": [
    "Now we have an accurate model that can handle large graphs."
   ]
  }
 ],
 "metadata": {
  "kernelspec": {
   "display_name": "Python 3",
   "language": "python",
   "name": "python3"
  },
  "language_info": {
   "codemirror_mode": {
    "name": "ipython",
    "version": 3
   },
   "file_extension": ".py",
   "mimetype": "text/x-python",
   "name": "python",
   "nbconvert_exporter": "python",
   "pygments_lexer": "ipython3",
<<<<<<< HEAD
   "version": "3.6.10"
=======
   "version": "3.7.4"
>>>>>>> bcf6d0a1
  }
 },
 "nbformat": 4,
 "nbformat_minor": 4
}<|MERGE_RESOLUTION|>--- conflicted
+++ resolved
@@ -90,16 +90,12 @@
    "metadata": {},
    "outputs": [],
    "source": [
-<<<<<<< HEAD
-    "edgelist = pd.read_csv(os.path.join(dataset.data_directory, \"cora.cites\"), sep='\\t', header=None, names=[\"target\", \"source\"])\n",
-=======
     "edgelist = pd.read_csv(\n",
-    "    os.path.join(data_dir, \"cora.cites\"),\n",
+    "    os.path.join(dataset.data_directory, \"cora.cites\"),\n",
     "    sep=\"\\t\",\n",
     "    header=None,\n",
     "    names=[\"target\", \"source\"],\n",
     ")\n",
->>>>>>> bcf6d0a1
     "edgelist[\"label\"] = \"cites\""
    ]
   },
@@ -135,15 +131,10 @@
    "outputs": [],
    "source": [
     "feature_names = [\"w_{}\".format(ii) for ii in range(1433)]\n",
-<<<<<<< HEAD
-    "column_names =  feature_names + [\"subject\"]\n",
-    "node_data = pd.read_csv(os.path.join(dataset.data_directory, \"cora.content\"), sep='\\t', header=None, names=column_names)"
-=======
     "column_names = feature_names + [\"subject\"]\n",
     "node_data = pd.read_csv(\n",
-    "    os.path.join(data_dir, \"cora.content\"), sep=\"\\t\", header=None, names=column_names\n",
+    "    os.path.join(dataset.data_directory, \"cora.content\"), sep=\"\\t\", header=None, names=column_names\n",
     ")"
->>>>>>> bcf6d0a1
    ]
   },
   {
@@ -4704,11 +4695,7 @@
    "name": "python",
    "nbconvert_exporter": "python",
    "pygments_lexer": "ipython3",
-<<<<<<< HEAD
-   "version": "3.6.10"
-=======
    "version": "3.7.4"
->>>>>>> bcf6d0a1
   }
  },
  "nbformat": 4,
