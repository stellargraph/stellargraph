--- conflicted
+++ resolved
@@ -438,13 +438,8 @@
    "outputs": [],
    "source": [
     "# Expose the input and output tensors of the SGC model for node prediction,\n",
-<<<<<<< HEAD
-    "# via GCN.node_model() method:\n",
-    "x_inp, predictions = sgc.node_model()"
-=======
     "# via GCN.build() method:\n",
     "x_inp, predictions = sgc.build()"
->>>>>>> 6b23eca4
    ]
   },
   {
@@ -512,11 +507,7 @@
     "    monitor=\"val_acc\", patience=50\n",
     ")  # patience is the number of epochs to wait before early stopping in case of no further improvement\n",
     "mc_callback = ModelCheckpoint(\n",
-<<<<<<< HEAD
-    "    \"logs/best_model.h5\", monitor=\"val_acc\", save_best_only=True, save_weights_only=True,\n",
-=======
     "    \"logs/best_model.h5\", monitor=\"val_acc\", save_best_only=True, save_weights_only=True\n",
->>>>>>> 6b23eca4
     ")"
    ]
   },
