{
 "cells": [
  {
   "cell_type": "markdown",
   "metadata": {},
   "source": [
    "# Intepretability on Hateful Twitter Datasets\n",
    "\n",
    "In this demo, we apply saliency maps (with support of sparse tensors) on the task on the detection of Twitter users who use hateful lexicon using graph machine learning with Stellargraph.\n",
    "\n",
    "We consider the use-case of identifying hateful users on Twitter motivated by the work in [1] and using the dataset also published in [1]. Classification is based on a graph based on users' retweets and attributes as related to their account activity, and the content of tweets.\n",
    "\n",
    "We pose identifying hateful users as a binary classification problem. We demonstrate the advantage of connected vs unconnected data in a semi-supervised setting with few training examples.\n",
    "\n",
    "For connected data, we use Graph Convolutional Networks [2] as implemented in the `stellargraph` library. We pose the problem of identifying hateful tweeter users as node attribute inference in graphs.\n",
    "\n",
    "We then use the interpretability tool (i.e., saliency maps) implemented in our library to demonstrate how to obtain the importance of the node features and links to gain insights into the model.\n",
    "\n",
    "**References**\n",
    "\n",
    "1. \"Like Sheep Among Wolves\": Characterizing Hateful Users on Twitter. M. H. Ribeiro, P. H. Calais, Y. A. Santos, V. A. F. Almeida, and W. Meira Jr.  arXiv preprint arXiv:1801.00317 (2017).\n",
    "\n",
    "\n",
    "2. Semi-Supervised Classification with Graph Convolutional Networks. T. Kipf, M. Welling. ICLR 2017. arXiv:1609.02907 \n"
   ]
  },
  {
   "cell_type": "code",
   "execution_count": 1,
   "metadata": {},
   "outputs": [],
   "source": [
    "import networkx as nx\n",
    "import pandas as pd\n",
    "import numpy as np\n",
    "import seaborn as sns\n",
    "import itertools\n",
    "import os\n",
    "\n",
    "from sklearn.decomposition import PCA\n",
    "from sklearn.manifold import TSNE\n",
    "from sklearn.linear_model import LogisticRegressionCV\n",
    "\n",
    "import stellargraph as sg\n",
    "from stellargraph.mapper import GraphSAGENodeGenerator, FullBatchNodeGenerator\n",
    "from stellargraph.layer import GraphSAGE, GCN, GAT\n",
    "from stellargraph import globalvar\n",
    "\n",
    "from tensorflow.keras import layers, optimizers, losses, metrics, Model, models\n",
    "from sklearn import preprocessing, feature_extraction\n",
    "from sklearn.model_selection import train_test_split\n",
    "from sklearn import metrics\n",
    "\n",
    "import matplotlib.pyplot as plt\n",
    "import seaborn as sns\n",
    "from scipy.sparse import csr_matrix, lil_matrix\n",
    "%matplotlib inline"
   ]
  },
  {
   "cell_type": "code",
   "execution_count": 2,
   "metadata": {},
   "outputs": [],
   "source": [
    "import matplotlib.pyplot as plt\n",
    "%matplotlib inline\n",
    "\n",
    "def remove_prefix(text, prefix):\n",
    "    return text[text.startswith(prefix) and len(prefix):]\n",
    "\n",
    "def plot_history(history):\n",
    "    metrics = sorted(set([remove_prefix(m, \"val_\") for m in list(history.history.keys())]))\n",
    "    for m in metrics:\n",
    "        # summarize history for metric m\n",
    "        plt.plot(history.history[m])\n",
    "        plt.plot(history.history['val_' + m])\n",
    "        plt.title(m, fontsize=18)\n",
    "        plt.ylabel(m, fontsize=18)\n",
    "        plt.xlabel('epoch', fontsize=18)\n",
    "        plt.legend(['train', 'validation'], loc='best')\n",
    "        plt.show()\n"
   ]
  },
  {
   "cell_type": "markdown",
   "metadata": {},
   "source": [
    "### Train GCN model on the dataset"
   ]
  },
  {
   "cell_type": "code",
   "execution_count": 3,
   "metadata": {},
   "outputs": [],
   "source": [
    "data_dir = os.path.expanduser(\"~/data/hateful-twitter-users\")"
   ]
  },
  {
   "cell_type": "markdown",
   "metadata": {},
   "source": [
    "### First load and prepare the node features\n",
    "\n",
    "Each node in the graph is associated with a large number of features (also referred to as attributes). \n",
    "\n",
    "The list of features is given [here](https://www.kaggle.com/manoelribeiro/hateful-users-on-twitter). We repeated here for convenience.\n",
    "\n",
    "hate :(\"hateful\"|\"normal\"|\"other\")\n",
    "  if user was annotated as hateful, normal, or not annotated.\n",
    "  \n",
    "  (is_50|is_50_2) :bool\n",
    "  whether user was deleted up to 12/12/17 or 14/01/18. \n",
    "  \n",
    "  (is_63|is_63_2) :bool\n",
    "  whether user was suspended up to 12/12/17 or 14/01/18. \n",
    "        \n",
    "  (hate|normal)_neigh :bool\n",
    "  is the user on the neighborhood of a (hateful|normal) user? \n",
    "  \n",
    "  [c_] (statuses|follower|followees|favorites)_count :int\n",
    "  number of (tweets|follower|followees|favorites) a user has.\n",
    "  \n",
    "  [c_] listed_count:int\n",
    "  number of lists a user is in.\n",
    "\n",
    "  [c_] (betweenness|eigenvector|in_degree|outdegree) :float\n",
    "  centrality measurements for each user in the retweet graph.\n",
    "  \n",
    "  [c_] *_empath :float\n",
    "  occurrences of empath categories in the users latest 200 tweets.\n",
    "\n",
    "  [c_] *_glove :float          \n",
    "  glove vector calculated for users latest 200 tweets.\n",
    "  \n",
    "  [c_] (sentiment|subjectivity) :float\n",
    "  average sentiment and subjectivity of users tweets.\n",
    "  \n",
    "  [c_] (time_diff|time_diff_median) :float\n",
    "  average and median time difference between tweets.\n",
    "  \n",
    "  [c_] (tweet|retweet|quote) number :float\n",
    "  percentage of direct tweets, retweets and quotes of an user.\n",
    "  \n",
    "  [c_] (number urls|number hashtags|baddies|mentions) :float\n",
    "  number of bad words|mentions|urls|hashtags per tweet in average.\n",
    "  \n",
    "  [c_] status length :float\n",
    "  average status length.\n",
    "  \n",
    "  hashtags :string\n",
    "  all hashtags employed by the user separated by spaces.\n",
    "  \n",
    "**Notice** that c_ are attributes calculated for the 1-neighborhood of a user in the retweet network (averaged out)."
   ]
  },
  {
   "cell_type": "markdown",
   "metadata": {},
   "source": [
    "First, we are going to load the user features and prepare them for machine learning."
   ]
  },
  {
   "cell_type": "code",
   "execution_count": 4,
   "metadata": {},
   "outputs": [],
   "source": [
    "users_feat = pd.read_csv(os.path.join(data_dir, \n",
    "                                      'users_neighborhood_anon.csv'))"
   ]
  },
  {
   "cell_type": "markdown",
   "metadata": {},
   "source": [
    "### Data cleaning and preprocessing"
   ]
  },
  {
   "cell_type": "markdown",
   "metadata": {},
   "source": [
    "The dataset as given includes a large number of graph related features that are manually extracted. \n",
    "\n",
    "Since we are going to employ modern graph neural networks methods for classification, we are going to drop these manually engineered features. \n",
    "\n",
    "The power of Graph Neural Networks stems from their ability to learn useful graph-related features eliminating the need for manual feature engineering."
   ]
  },
  {
   "cell_type": "code",
   "execution_count": 5,
   "metadata": {},
   "outputs": [],
   "source": [
    "def data_cleaning(feat):\n",
    "    feat = feat.drop(columns=[\"hate_neigh\", \"normal_neigh\"])\n",
    "    \n",
    "    # Convert target values in hate column from strings to integers (0,1,2)\n",
    "    feat['hate'] = np.where(feat['hate']=='hateful', 1, np.where(feat['hate']=='normal', 0, 2))\n",
    "    \n",
    "    # missing information\n",
    "    number_of_missing = feat.isnull().sum()\n",
    "    number_of_missing[number_of_missing!=0]\n",
    "    \n",
    "    # Replace NA with 0\n",
    "    feat.fillna(0, inplace=True)\n",
    "\n",
    "    # droping info about suspension and deletion as it is should not be use din the predictive model\n",
    "    feat.drop(feat.columns[feat.columns.str.contains(\"is_|_glove|c_|sentiment\")], axis=1, inplace=True)\n",
    "\n",
    "    # drop hashtag feature\n",
    "    feat.drop(['hashtags'], axis=1, inplace=True)\n",
    "\n",
    "    # Drop centrality based measures\n",
    "    feat.drop(columns=['betweenness', 'eigenvector', 'in_degree', 'out_degree'], inplace=True)\n",
    "    \n",
    "    feat.drop(columns=['created_at'], inplace=True)\n",
    "    \n",
    "    return feat"
   ]
  },
  {
   "cell_type": "code",
   "execution_count": 6,
   "metadata": {},
   "outputs": [],
   "source": [
    "node_data = data_cleaning(users_feat)"
   ]
  },
  {
   "cell_type": "markdown",
   "metadata": {},
   "source": [
    "The continous features in our dataset have distributions with very long tails. We apply normalization to correct for this."
   ]
  },
  {
   "cell_type": "code",
   "execution_count": 7,
   "metadata": {},
   "outputs": [],
   "source": [
    "# Ignore the first two columns because those are user_id and hate (the target variable)\n",
    "df_values = node_data.iloc[:, 2:].values"
   ]
  },
  {
   "cell_type": "code",
   "execution_count": 8,
   "metadata": {},
   "outputs": [],
   "source": [
    "pt = preprocessing.PowerTransformer(method='yeo-johnson', \n",
    "                                    standardize=True) "
   ]
  },
  {
   "cell_type": "code",
   "execution_count": 9,
   "metadata": {},
   "outputs": [],
   "source": [
    "df_values_log = pt.fit_transform(df_values)"
   ]
  },
  {
   "cell_type": "code",
   "execution_count": 10,
   "metadata": {},
   "outputs": [],
   "source": [
    "node_data.iloc[:, 2:] = df_values_log"
   ]
  },
  {
   "cell_type": "code",
   "execution_count": 11,
   "metadata": {},
   "outputs": [],
   "source": [
    "# Set the dataframe index to be the same as the user_id and drop the user_id columns\n",
    "node_data.index = node_data.index.map(str)\n",
    "node_data.drop(columns=['user_id'], inplace=True)"
   ]
  },
  {
   "cell_type": "markdown",
   "metadata": {},
   "source": [
    "### Next load the graph\n",
    "\n",
    "Now that we have the node features prepared for machine learning, let us load the retweet graph."
   ]
  },
  {
   "cell_type": "code",
   "execution_count": 12,
   "metadata": {},
   "outputs": [],
   "source": [
    "g_nx = nx.read_edgelist(path=os.path.expanduser(os.path.join(data_dir,\n",
    "                                                             \"users.edges\")))"
   ]
  },
  {
   "cell_type": "code",
   "execution_count": 13,
   "metadata": {},
   "outputs": [
    {
     "data": {
      "text/plain": [
       "(100386, 2194979)"
      ]
     },
     "execution_count": 13,
     "metadata": {},
     "output_type": "execute_result"
    }
   ],
   "source": [
    "g_nx.number_of_nodes(), g_nx.number_of_edges()"
   ]
  },
  {
   "cell_type": "markdown",
   "metadata": {},
   "source": [
    "The graph has just over 100k nodes and approximately 2.2m edges.\n",
    "\n",
    "We aim to train a graph neural network model that will predict the \"hate\"attribute on the nodes.\n",
    "\n",
    "For computation convenience, we have mapped the target labels **normal**, **hateful**, and **other** to the numeric values **0**, **1**, and **2** respectively."
   ]
  },
  {
   "cell_type": "code",
   "execution_count": 14,
   "metadata": {
    "scrolled": true
   },
   "outputs": [
    {
     "name": "stdout",
     "output_type": "stream",
     "text": [
      "{0, 1, 2}\n"
     ]
    }
   ],
   "source": [
    "print(set(node_data[\"hate\"]))"
   ]
  },
  {
   "cell_type": "code",
<<<<<<< HEAD
   "execution_count": 15,
=======
   "execution_count": 16,
>>>>>>> f1de49f0
   "metadata": {},
   "outputs": [
    {
     "data": {
<<<<<<< HEAD
      "text/html": [
       "<div>\n",
       "<style scoped>\n",
       "    .dataframe tbody tr th:only-of-type {\n",
       "        vertical-align: middle;\n",
       "    }\n",
       "\n",
       "    .dataframe tbody tr th {\n",
       "        vertical-align: top;\n",
       "    }\n",
       "\n",
       "    .dataframe thead th {\n",
       "        text-align: right;\n",
       "    }\n",
       "</style>\n",
       "<table border=\"1\" class=\"dataframe\">\n",
       "  <thead>\n",
       "    <tr style=\"text-align: right;\">\n",
       "      <th></th>\n",
       "      <th>hate</th>\n",
       "      <th>statuses_count</th>\n",
       "      <th>followers_count</th>\n",
       "      <th>followees_count</th>\n",
       "      <th>favorites_count</th>\n",
       "      <th>listed_count</th>\n",
       "      <th>negotiate_empath</th>\n",
       "      <th>vehicle_empath</th>\n",
       "      <th>science_empath</th>\n",
       "      <th>timidity_empath</th>\n",
       "      <th>...</th>\n",
       "      <th>number hashtags</th>\n",
       "      <th>tweet number</th>\n",
       "      <th>retweet number</th>\n",
       "      <th>quote number</th>\n",
       "      <th>status length</th>\n",
       "      <th>number urls</th>\n",
       "      <th>baddies</th>\n",
       "      <th>mentions</th>\n",
       "      <th>time_diff</th>\n",
       "      <th>time_diff_median</th>\n",
       "    </tr>\n",
       "  </thead>\n",
       "  <tbody>\n",
       "    <tr>\n",
       "      <td>10999</td>\n",
       "      <td>2</td>\n",
       "      <td>0.651057</td>\n",
       "      <td>-0.228440</td>\n",
       "      <td>0.539018</td>\n",
       "      <td>1.468664</td>\n",
       "      <td>0.319936</td>\n",
       "      <td>0.060148</td>\n",
       "      <td>-1.573040</td>\n",
       "      <td>0.468232</td>\n",
       "      <td>-0.446347</td>\n",
       "      <td>...</td>\n",
       "      <td>-0.347727</td>\n",
       "      <td>-0.087181</td>\n",
       "      <td>0.355153</td>\n",
       "      <td>1.193070</td>\n",
       "      <td>0.010627</td>\n",
       "      <td>0.314380</td>\n",
       "      <td>0.581937</td>\n",
       "      <td>0.017239</td>\n",
       "      <td>-0.772738</td>\n",
       "      <td>-0.713314</td>\n",
       "    </tr>\n",
       "    <tr>\n",
       "      <td>55317</td>\n",
       "      <td>2</td>\n",
       "      <td>0.527130</td>\n",
       "      <td>0.159289</td>\n",
       "      <td>0.603327</td>\n",
       "      <td>0.116831</td>\n",
       "      <td>0.400391</td>\n",
       "      <td>-0.170600</td>\n",
       "      <td>0.731748</td>\n",
       "      <td>-0.155481</td>\n",
       "      <td>0.487008</td>\n",
       "      <td>...</td>\n",
       "      <td>-0.159648</td>\n",
       "      <td>0.863400</td>\n",
       "      <td>-0.628442</td>\n",
       "      <td>1.058797</td>\n",
       "      <td>-0.400813</td>\n",
       "      <td>-0.034034</td>\n",
       "      <td>-0.023220</td>\n",
       "      <td>0.088925</td>\n",
       "      <td>0.209697</td>\n",
       "      <td>0.501357</td>\n",
       "    </tr>\n",
       "    <tr>\n",
       "      <td>44622</td>\n",
       "      <td>2</td>\n",
       "      <td>-0.972049</td>\n",
       "      <td>0.513316</td>\n",
       "      <td>0.003403</td>\n",
       "      <td>0.041867</td>\n",
       "      <td>0.682879</td>\n",
       "      <td>0.398669</td>\n",
       "      <td>-0.434141</td>\n",
       "      <td>-0.439622</td>\n",
       "      <td>0.134869</td>\n",
       "      <td>...</td>\n",
       "      <td>1.059839</td>\n",
       "      <td>-0.068104</td>\n",
       "      <td>0.338591</td>\n",
       "      <td>-0.254387</td>\n",
       "      <td>1.066497</td>\n",
       "      <td>1.200203</td>\n",
       "      <td>0.243681</td>\n",
       "      <td>0.661312</td>\n",
       "      <td>1.318291</td>\n",
       "      <td>1.403518</td>\n",
       "    </tr>\n",
       "    <tr>\n",
       "      <td>71821</td>\n",
       "      <td>2</td>\n",
       "      <td>1.003596</td>\n",
       "      <td>1.295017</td>\n",
       "      <td>0.219550</td>\n",
       "      <td>0.198376</td>\n",
       "      <td>1.810431</td>\n",
       "      <td>-0.601582</td>\n",
       "      <td>-1.187685</td>\n",
       "      <td>0.012743</td>\n",
       "      <td>0.684971</td>\n",
       "      <td>...</td>\n",
       "      <td>-1.705789</td>\n",
       "      <td>0.335796</td>\n",
       "      <td>-0.035509</td>\n",
       "      <td>-1.125292</td>\n",
       "      <td>-0.736826</td>\n",
       "      <td>-0.555163</td>\n",
       "      <td>-0.429600</td>\n",
       "      <td>0.542465</td>\n",
       "      <td>-0.675596</td>\n",
       "      <td>-0.164192</td>\n",
       "    </tr>\n",
       "    <tr>\n",
       "      <td>57907</td>\n",
       "      <td>2</td>\n",
       "      <td>1.158887</td>\n",
       "      <td>1.763834</td>\n",
       "      <td>2.302950</td>\n",
       "      <td>-0.603070</td>\n",
       "      <td>1.965467</td>\n",
       "      <td>1.635436</td>\n",
       "      <td>-1.573040</td>\n",
       "      <td>-1.285986</td>\n",
       "      <td>-1.540435</td>\n",
       "      <td>...</td>\n",
       "      <td>0.994608</td>\n",
       "      <td>1.001552</td>\n",
       "      <td>-0.818391</td>\n",
       "      <td>0.511212</td>\n",
       "      <td>0.249450</td>\n",
       "      <td>-0.184754</td>\n",
       "      <td>0.682368</td>\n",
       "      <td>1.253365</td>\n",
       "      <td>-0.766926</td>\n",
       "      <td>-0.781316</td>\n",
       "    </tr>\n",
       "  </tbody>\n",
       "</table>\n",
       "<p>5 rows × 205 columns</p>\n",
       "</div>"
      ],
      "text/plain": [
       "       hate  statuses_count  followers_count  followees_count  \\\n",
       "10999     2        0.651057        -0.228440         0.539018   \n",
       "55317     2        0.527130         0.159289         0.603327   \n",
       "44622     2       -0.972049         0.513316         0.003403   \n",
       "71821     2        1.003596         1.295017         0.219550   \n",
       "57907     2        1.158887         1.763834         2.302950   \n",
       "\n",
       "       favorites_count  listed_count  negotiate_empath  vehicle_empath  \\\n",
       "10999         1.468664      0.319936          0.060148       -1.573040   \n",
       "55317         0.116831      0.400391         -0.170600        0.731748   \n",
       "44622         0.041867      0.682879          0.398669       -0.434141   \n",
       "71821         0.198376      1.810431         -0.601582       -1.187685   \n",
       "57907        -0.603070      1.965467          1.635436       -1.573040   \n",
       "\n",
       "       science_empath  timidity_empath  ...  number hashtags  tweet number  \\\n",
       "10999        0.468232        -0.446347  ...        -0.347727     -0.087181   \n",
       "55317       -0.155481         0.487008  ...        -0.159648      0.863400   \n",
       "44622       -0.439622         0.134869  ...         1.059839     -0.068104   \n",
       "71821        0.012743         0.684971  ...        -1.705789      0.335796   \n",
       "57907       -1.285986        -1.540435  ...         0.994608      1.001552   \n",
       "\n",
       "       retweet number  quote number  status length  number urls   baddies  \\\n",
       "10999        0.355153      1.193070       0.010627     0.314380  0.581937   \n",
       "55317       -0.628442      1.058797      -0.400813    -0.034034 -0.023220   \n",
       "44622        0.338591     -0.254387       1.066497     1.200203  0.243681   \n",
       "71821       -0.035509     -1.125292      -0.736826    -0.555163 -0.429600   \n",
       "57907       -0.818391      0.511212       0.249450    -0.184754  0.682368   \n",
       "\n",
       "       mentions  time_diff  time_diff_median  \n",
       "10999  0.017239  -0.772738         -0.713314  \n",
       "55317  0.088925   0.209697          0.501357  \n",
       "44622  0.661312   1.318291          1.403518  \n",
       "71821  0.542465  -0.675596         -0.164192  \n",
       "57907  1.253365  -0.766926         -0.781316  \n",
       "\n",
       "[5 rows x 205 columns]"
      ]
     },
     "execution_count": 15,
=======
      "text/plain": [
       "Index(['10999', '55317', '44622', '71821', '57907', '4806', '95121', '36794',\n",
       "       '19152', '253',\n",
       "       ...\n",
       "       '23778', '32487', '41151', '97765', '45269', '37714', '1790', '54923',\n",
       "       '38512', '81763'],\n",
       "      dtype='object', length=100386)"
      ]
     },
     "execution_count": 16,
>>>>>>> f1de49f0
     "metadata": {},
     "output_type": "execute_result"
    }
   ],
   "source": [
    "node_data = node_data.loc[list(g_nx.nodes())]\n",
    "node_data.head()"
   ]
  },
  {
   "cell_type": "markdown",
   "metadata": {},
   "source": [
    "### Splitting the data"
   ]
  },
  {
   "cell_type": "markdown",
   "metadata": {},
   "source": [
    "For machine learning we want to take a subset of the nodes for training, and use the rest for validation and testing. We'll use scikit-learn again to split our data into training and test sets.\n",
    "\n",
    "The total number of annotated nodes is very small when compared to the total number of nodes in the graph. We are only going to use 15% of the annotated nodes for training and the remaining 85% of nodes for testing.\n",
    "\n",
    "First, we are going to select the subset of nodes that are annotated as hateful or normal. These will be the nodes that have 'hate' values that are either 0 or 1."
   ]
  },
  {
   "cell_type": "code",
   "execution_count": 16,
   "metadata": {},
   "outputs": [],
   "source": [
    "# choose the nodes annotated with normal or hateful classes\n",
    "annotated_users = node_data[node_data['hate']!=2]"
   ]
  },
  {
   "cell_type": "code",
   "execution_count": 17,
   "metadata": {},
   "outputs": [],
   "source": [
    "annotated_user_features = annotated_users.drop(columns=['hate'])\n",
    "annotated_user_targets = annotated_users[['hate']]"
   ]
  },
  {
   "cell_type": "markdown",
   "metadata": {},
   "source": [
    "There are 4971 annoted nodes out of a possible, approximately, 100k nodes."
   ]
  },
  {
   "cell_type": "code",
   "execution_count": 18,
   "metadata": {},
   "outputs": [
    {
     "name": "stdout",
     "output_type": "stream",
     "text": [
      "0    4427\n",
      "1     544\n",
      "Name: hate, dtype: int64\n"
     ]
    }
   ],
   "source": [
    "print(annotated_user_targets.hate.value_counts())"
   ]
  },
  {
   "cell_type": "code",
   "execution_count": 19,
   "metadata": {},
   "outputs": [
    {
     "name": "stdout",
     "output_type": "stream",
     "text": [
      "Sizes and class distributions for train/test data\n",
      "Shape train_data (745, 204)\n",
      "Shape test_data (4226, 204)\n",
      "Train data number of 0s 667 and 1s 78\n",
      "Test data number of 0s 3760 and 1s 466\n"
     ]
    }
   ],
   "source": [
    "# split the data\n",
    "train_data, test_data, train_targets, test_targets = train_test_split(annotated_user_features,\n",
    "                                         annotated_user_targets,\n",
    "                                         test_size=0.85,\n",
    "                                         random_state=101)\n",
    "train_targets = train_targets.values\n",
    "test_targets = test_targets.values\n",
    "print(\"Sizes and class distributions for train/test data\")\n",
    "print(\"Shape train_data {}\".format(train_data.shape))\n",
    "print(\"Shape test_data {}\".format(test_data.shape))\n",
    "print(\"Train data number of 0s {} and 1s {}\".format(np.sum(train_targets==0), \n",
    "                                                    np.sum(train_targets==1)))\n",
    "print(\"Test data number of 0s {} and 1s {}\".format(np.sum(test_targets==0), \n",
    "                                                   np.sum(test_targets==1)))"
   ]
  },
  {
   "cell_type": "code",
   "execution_count": 20,
   "metadata": {},
   "outputs": [
    {
     "data": {
      "text/plain": [
       "((745, 1), (4226, 1))"
      ]
     },
     "execution_count": 20,
     "metadata": {},
     "output_type": "execute_result"
    }
   ],
   "source": [
    "train_targets.shape, test_targets.shape"
   ]
  },
  {
   "cell_type": "code",
   "execution_count": 21,
   "metadata": {},
   "outputs": [
    {
     "data": {
      "text/plain": [
       "((745, 204), (4226, 204))"
      ]
     },
     "execution_count": 21,
     "metadata": {},
     "output_type": "execute_result"
    }
   ],
   "source": [
    "train_data.shape, test_data.shape"
   ]
  },
  {
   "cell_type": "markdown",
   "metadata": {},
   "source": [
    "We are going to use 745 nodes for training and 4226 nodes for testing."
   ]
  },
  {
   "cell_type": "code",
   "execution_count": 22,
   "metadata": {},
   "outputs": [],
   "source": [
    "# choosing features to assign to a graph, excluding target variable\n",
    "node_features = node_data.drop(columns=['hate'])"
   ]
  },
  {
   "cell_type": "markdown",
   "metadata": {},
   "source": [
    "### Dealing with imbalanced data\n",
    "\n",
    "Because the training data exhibit high imbalance, we introduce class weights."
   ]
  },
  {
   "cell_type": "code",
   "execution_count": 23,
   "metadata": {},
   "outputs": [
    {
     "data": {
      "text/plain": [
       "{0: 0.5584707646176912, 1: 4.7756410256410255}"
      ]
     },
     "execution_count": 23,
     "metadata": {},
     "output_type": "execute_result"
    }
   ],
   "source": [
    "from sklearn.utils.class_weight import compute_class_weight\n",
    "class_weights = compute_class_weight('balanced', \n",
    "                                     np.unique(train_targets), \n",
    "                                     train_targets[:,0])\n",
    "train_class_weights = dict(zip(np.unique(train_targets), \n",
    "                               class_weights))\n",
    "train_class_weights"
   ]
  },
  {
   "cell_type": "markdown",
   "metadata": {},
   "source": [
    "Our data is now ready for machine learning.\n",
    "\n",
    "Node features are stored in the Pandas DataFrame `node_features`.\n",
    "\n",
    "The graph in networkx format is stored in the variable `g_nx`."
   ]
  },
  {
   "cell_type": "markdown",
   "metadata": {},
   "source": [
    "### Specify global parameters\n",
    "\n",
    "Here we specify some parameters that control the type of model we are going to use. For example, we specify the base model type, e.g., GCN, GraphSAGE, etc, as well as model-specific parameters."
   ]
  },
  {
   "cell_type": "code",
   "execution_count": 24,
   "metadata": {},
   "outputs": [],
   "source": [
    "epochs = 20  "
   ]
  },
  {
   "cell_type": "markdown",
   "metadata": {},
   "source": [
    "## Creating the base graph machine learning model in Keras"
   ]
  },
  {
   "cell_type": "markdown",
   "metadata": {},
   "source": [
    "Now create a `StellarGraph` object from the `NetworkX` graph and the node features and targets. It is `StellarGraph` objects that we use in this library to perform machine learning tasks on."
   ]
  },
  {
   "cell_type": "code",
   "execution_count": 25,
   "metadata": {},
   "outputs": [],
   "source": [
    "G = sg.StellarGraph(g_nx, node_features=node_features)"
   ]
  },
  {
   "cell_type": "markdown",
   "metadata": {},
   "source": [
    "To feed data from the graph to the Keras model we need a generator. The generators are specialized to the model and the learning task. "
   ]
  },
  {
   "cell_type": "markdown",
   "metadata": {},
   "source": [
    "For training we map only the training nodes returned from our splitter and the target values."
   ]
  },
  {
   "cell_type": "code",
   "execution_count": 26,
   "metadata": {},
   "outputs": [
    {
     "name": "stdout",
     "output_type": "stream",
     "text": [
      "Using GCN (local pooling) filters...\n"
     ]
    }
   ],
   "source": [
    "generator = FullBatchNodeGenerator(G, method=\"gcn\", sparse=True)\n",
    "train_gen = generator.flow(train_data.index, train_targets)"
   ]
  },
  {
   "cell_type": "code",
   "execution_count": 27,
   "metadata": {},
   "outputs": [],
   "source": [
    "base_model = GCN(\n",
    "    layer_sizes=[32, 16],\n",
    "    generator = generator,\n",
    "    bias=True,\n",
    "    dropout=0.5,\n",
    "    activations=[\"elu\", \"elu\"]\n",
    ")\n",
    "x_inp, x_out = base_model.node_model()\n",
    "prediction = layers.Dense(units=1, activation=\"sigmoid\")(x_out)"
   ]
  },
  {
   "cell_type": "markdown",
   "metadata": {},
   "source": [
    "### Create a Keras model"
   ]
  },
  {
   "cell_type": "markdown",
   "metadata": {},
   "source": [
    "Now let's create the actual Keras model with the graph inputs `x_inp` provided by the `base_model` and outputs being the predictions from the softmax layer."
   ]
  },
  {
   "cell_type": "code",
   "execution_count": 28,
   "metadata": {},
   "outputs": [],
   "source": [
    "model = Model(inputs=x_inp, outputs=prediction)"
   ]
  },
  {
   "cell_type": "markdown",
   "metadata": {},
   "source": [
    "We compile our Keras model to use the `Adam` optimiser and the binary cross entropy loss."
   ]
  },
  {
   "cell_type": "code",
   "execution_count": 29,
   "metadata": {},
   "outputs": [],
   "source": [
    "model.compile(\n",
    "    optimizer=optimizers.Adam(lr=0.005),\n",
    "    loss=losses.binary_crossentropy,\n",
    "    metrics=[\"acc\"],\n",
    ")"
   ]
  },
  {
   "cell_type": "code",
   "execution_count": 30,
   "metadata": {},
   "outputs": [
    {
     "name": "stdout",
     "output_type": "stream",
     "text": [
      "Model: \"model\"\n",
      "__________________________________________________________________________________________________\n",
      "Layer (type)                    Output Shape         Param #     Connected to                     \n",
      "==================================================================================================\n",
      "input_1 (InputLayer)            [(1, 100386, 204)]   0                                            \n",
      "__________________________________________________________________________________________________\n",
      "input_3 (InputLayer)            [(1, None, 2)]       0                                            \n",
      "__________________________________________________________________________________________________\n",
      "input_4 (InputLayer)            [(1, None)]          0                                            \n",
      "__________________________________________________________________________________________________\n",
      "dropout (Dropout)               (1, 100386, 204)     0           input_1[0][0]                    \n",
      "__________________________________________________________________________________________________\n",
      "input_2 (InputLayer)            [(1, None)]          0                                            \n",
      "__________________________________________________________________________________________________\n",
      "squeezed_sparse_conversion (Squ (100386, 100386)     0           input_3[0][0]                    \n",
      "                                                                 input_4[0][0]                    \n",
      "__________________________________________________________________________________________________\n",
      "graph_convolution (GraphConvolu (1, 100386, 32)      6560        dropout[0][0]                    \n",
      "                                                                 input_2[0][0]                    \n",
      "                                                                 squeezed_sparse_conversion[0][0] \n",
      "__________________________________________________________________________________________________\n",
      "dropout_1 (Dropout)             (1, 100386, 32)      0           graph_convolution[0][0]          \n",
      "__________________________________________________________________________________________________\n",
      "graph_convolution_1 (GraphConvo (1, None, 16)        528         dropout_1[0][0]                  \n",
      "                                                                 input_2[0][0]                    \n",
      "                                                                 squeezed_sparse_conversion[0][0] \n",
      "__________________________________________________________________________________________________\n",
      "dense (Dense)                   (1, None, 1)         17          graph_convolution_1[0][0]        \n",
      "==================================================================================================\n",
      "Total params: 7,105\n",
      "Trainable params: 7,105\n",
      "Non-trainable params: 0\n",
      "__________________________________________________________________________________________________\n"
     ]
    }
   ],
   "source": [
    "model.summary()"
   ]
  },
  {
   "cell_type": "markdown",
   "metadata": {},
   "source": [
    "Train the model, keeping track of its loss and accuracy on the training set, and its performance on the test set during the training. We don't use the test set during training but only for measuring the trained model's generalization performance."
   ]
  },
  {
   "cell_type": "code",
   "execution_count": 31,
   "metadata": {},
   "outputs": [
    {
     "name": "stdout",
     "output_type": "stream",
     "text": [
      "Epoch 1/20\n",
      "WARNING:tensorflow:From /Users/tys017/anaconda3/envs/stellargraph/lib/python3.6/site-packages/tensorflow_core/python/ops/array_grad.py:502: _EagerTensorBase.cpu (from tensorflow.python.framework.ops) is deprecated and will be removed in a future version.\n",
      "Instructions for updating:\n",
      "Use tf.identity instead.\n",
      "1/1 - 5s - loss: 0.7502 - acc: 0.4027 - val_loss: 0.6020 - val_acc: 0.7556\n",
      "Epoch 2/20\n",
      "1/1 - 3s - loss: 0.6126 - acc: 0.7503 - val_loss: 0.5452 - val_acc: 0.7743\n",
      "Epoch 3/20\n",
      "1/1 - 3s - loss: 0.5385 - acc: 0.7799 - val_loss: 0.4923 - val_acc: 0.8053\n",
      "Epoch 4/20\n",
      "1/1 - 3s - loss: 0.4901 - acc: 0.7919 - val_loss: 0.4358 - val_acc: 0.8318\n",
      "Epoch 5/20\n",
      "1/1 - 3s - loss: 0.4202 - acc: 0.8295 - val_loss: 0.3860 - val_acc: 0.8538\n",
      "Epoch 6/20\n",
      "1/1 - 3s - loss: 0.3731 - acc: 0.8443 - val_loss: 0.3468 - val_acc: 0.8788\n",
      "Epoch 7/20\n",
      "1/1 - 2s - loss: 0.3280 - acc: 0.8711 - val_loss: 0.3167 - val_acc: 0.8949\n",
      "Epoch 8/20\n",
      "1/1 - 3s - loss: 0.2956 - acc: 0.9020 - val_loss: 0.2933 - val_acc: 0.9025\n",
      "Epoch 9/20\n",
      "1/1 - 4s - loss: 0.2655 - acc: 0.9128 - val_loss: 0.2754 - val_acc: 0.9103\n",
      "Epoch 10/20\n",
      "1/1 - 3s - loss: 0.2427 - acc: 0.9195 - val_loss: 0.2628 - val_acc: 0.9124\n",
      "Epoch 11/20\n",
      "1/1 - 2s - loss: 0.2255 - acc: 0.9235 - val_loss: 0.2552 - val_acc: 0.9155\n",
      "Epoch 12/20\n",
      "1/1 - 2s - loss: 0.2115 - acc: 0.9248 - val_loss: 0.2516 - val_acc: 0.9167\n",
      "Epoch 13/20\n",
      "1/1 - 2s - loss: 0.2031 - acc: 0.9302 - val_loss: 0.2503 - val_acc: 0.9184\n",
      "Epoch 14/20\n",
      "1/1 - 2s - loss: 0.1929 - acc: 0.9289 - val_loss: 0.2502 - val_acc: 0.9188\n",
      "Epoch 15/20\n",
      "1/1 - 2s - loss: 0.1961 - acc: 0.9329 - val_loss: 0.2507 - val_acc: 0.9198\n",
      "Epoch 16/20\n",
      "1/1 - 2s - loss: 0.1919 - acc: 0.9315 - val_loss: 0.2526 - val_acc: 0.9193\n",
      "Epoch 17/20\n",
      "1/1 - 2s - loss: 0.1788 - acc: 0.9356 - val_loss: 0.2558 - val_acc: 0.9165\n",
      "Epoch 18/20\n",
      "1/1 - 2s - loss: 0.1776 - acc: 0.9369 - val_loss: 0.2593 - val_acc: 0.9153\n",
      "Epoch 19/20\n",
      "1/1 - 2s - loss: 0.1826 - acc: 0.9329 - val_loss: 0.2621 - val_acc: 0.9150\n",
      "Epoch 20/20\n",
      "1/1 - 3s - loss: 0.1817 - acc: 0.9329 - val_loss: 0.2639 - val_acc: 0.9153\n"
     ]
    }
   ],
   "source": [
    "test_gen = generator.flow(test_data.index, test_targets)\n",
    "history = model.fit_generator(\n",
    "    train_gen,\n",
    "    epochs=epochs,\n",
    "    validation_data=test_gen,\n",
    "    verbose=2,\n",
    "    shuffle=False,\n",
    "    class_weight=None,\n",
    ")"
   ]
  },
  {
   "cell_type": "markdown",
   "metadata": {},
   "source": [
    "### Model Evaluation"
   ]
  },
  {
   "cell_type": "markdown",
   "metadata": {},
   "source": [
    "Now we have trained the model, let's evaluate it on the test set.\n",
    "\n",
    "We are going to consider 4 evaluation metrics calculated on the test set: Accuracy, Area Under the ROC curve (AU-ROC), the ROC curve, and the confusion table."
   ]
  },
  {
   "cell_type": "markdown",
   "metadata": {},
   "source": [
    "#### Accuracy"
   ]
  },
  {
   "cell_type": "code",
   "execution_count": 32,
   "metadata": {},
   "outputs": [
    {
     "name": "stdout",
     "output_type": "stream",
     "text": [
      "\n",
      "Test Set Metrics:\n",
      "\tloss: 0.2639\n",
      "\tacc: 0.9153\n"
     ]
    }
   ],
   "source": [
    "test_metrics = model.evaluate_generator(test_gen)\n",
    "print(\"\\nTest Set Metrics:\")\n",
    "for name, val in zip(model.metrics_names, test_metrics):\n",
    "    print(\"\\t{}: {:0.4f}\".format(name, val))"
   ]
  },
  {
   "cell_type": "code",
   "execution_count": 33,
   "metadata": {},
   "outputs": [],
   "source": [
    "all_nodes = node_data.index\n",
    "all_gen = generator.flow(all_nodes)\n",
    "all_predictions = model.predict_generator(all_gen).squeeze()[..., np.newaxis]"
   ]
  },
  {
   "cell_type": "code",
   "execution_count": 34,
   "metadata": {},
   "outputs": [
    {
     "data": {
      "text/plain": [
       "(100386, 1)"
      ]
     },
     "execution_count": 34,
     "metadata": {},
     "output_type": "execute_result"
    }
   ],
   "source": [
    "all_predictions.shape"
   ]
  },
  {
   "cell_type": "code",
   "execution_count": 35,
   "metadata": {},
   "outputs": [],
   "source": [
    "all_predictions_df = pd.DataFrame(all_predictions, \n",
    "                                  index=node_data.index)"
   ]
  },
  {
   "cell_type": "markdown",
   "metadata": {},
   "source": [
    "Let's extract the predictions for the test data only."
   ]
  },
  {
   "cell_type": "code",
   "execution_count": 36,
   "metadata": {},
   "outputs": [],
   "source": [
    "test_preds = all_predictions_df.loc[test_data.index, :]"
   ]
  },
  {
   "cell_type": "code",
   "execution_count": 37,
   "metadata": {},
   "outputs": [
    {
     "data": {
      "text/plain": [
       "(4226, 1)"
      ]
     },
     "execution_count": 37,
     "metadata": {},
     "output_type": "execute_result"
    }
   ],
   "source": [
    "test_preds.shape"
   ]
  },
  {
   "cell_type": "markdown",
   "metadata": {},
   "source": [
    "The predictions are the probability of the true class that in this case is the probability of a user being hateful."
   ]
  },
  {
   "cell_type": "code",
   "execution_count": 38,
   "metadata": {},
   "outputs": [
    {
     "name": "stdout",
     "output_type": "stream",
     "text": [
      "The AUC on test set:\n",
      "\n",
      "0.875001426810337\n"
     ]
    }
   ],
   "source": [
    "test_predictions = test_preds.values\n",
    "test_predictions_class = ((test_predictions>0.5)*1).flatten()\n",
    "test_df = pd.DataFrame({\"Predicted_score\": test_predictions.flatten(), \n",
    "                        \"Predicted_class\": test_predictions_class, \n",
    "                        \"True\": test_targets[:,0]})\n",
    "roc_auc = metrics.roc_auc_score(test_df['True'].values, \n",
    "                                test_df['Predicted_score'].values)\n",
    "print(\"The AUC on test set:\\n\")\n",
    "print(roc_auc)"
   ]
  },
  {
   "cell_type": "markdown",
   "metadata": {},
   "source": [
    "## Interpretability by Saliency Maps\n",
    "\n",
    "To understand which features and edges the model is looking at while making the predictions, we use the interpretability tool in the StellarGraph library (i.e., saliency maps) to demonstrate the importance of node features and edges given a target user."
   ]
  },
  {
   "cell_type": "code",
   "execution_count": 39,
   "metadata": {},
   "outputs": [],
   "source": [
    "from stellargraph.utils.saliency_maps import IntegratedGradients\n",
    "int_saliency = IntegratedGradients(model, all_gen)"
   ]
  },
  {
   "cell_type": "code",
<<<<<<< HEAD
   "execution_count": 40,
=======
   "execution_count": 42,
>>>>>>> f1de49f0
   "metadata": {},
   "outputs": [
    {
     "ename": "IndexError",
     "evalue": "list index out of range",
     "output_type": "error",
     "traceback": [
      "\u001b[0;31m---------------------------------------------------------------------------\u001b[0m",
      "\u001b[0;31mIndexError\u001b[0m                                Traceback (most recent call last)",
      "\u001b[0;32m<ipython-input-40-ee34404799e4>\u001b[0m in \u001b[0;36m<module>\u001b[0;34m\u001b[0m\n\u001b[1;32m      7\u001b[0m \u001b[0;31m#let's pick one node from the predicted hateful users as an example.\u001b[0m\u001b[0;34m\u001b[0m\u001b[0;34m\u001b[0m\u001b[0;34m\u001b[0m\u001b[0m\n\u001b[1;32m      8\u001b[0m \u001b[0midx\u001b[0m \u001b[0;34m=\u001b[0m \u001b[0;36m2\u001b[0m\u001b[0;34m\u001b[0m\u001b[0;34m\u001b[0m\u001b[0m\n\u001b[0;32m----> 9\u001b[0;31m \u001b[0mtarget_idx\u001b[0m \u001b[0;34m=\u001b[0m \u001b[0mhateful_in_test\u001b[0m\u001b[0;34m[\u001b[0m\u001b[0midx\u001b[0m\u001b[0;34m]\u001b[0m\u001b[0;34m\u001b[0m\u001b[0;34m\u001b[0m\u001b[0m\n\u001b[0m\u001b[1;32m     10\u001b[0m \u001b[0mtarget_nid\u001b[0m \u001b[0;34m=\u001b[0m \u001b[0mlist\u001b[0m\u001b[0;34m(\u001b[0m\u001b[0mG\u001b[0m\u001b[0;34m.\u001b[0m\u001b[0mnodes\u001b[0m\u001b[0;34m(\u001b[0m\u001b[0;34m)\u001b[0m\u001b[0;34m)\u001b[0m\u001b[0;34m[\u001b[0m\u001b[0mtarget_idx\u001b[0m\u001b[0;34m]\u001b[0m\u001b[0;34m\u001b[0m\u001b[0;34m\u001b[0m\u001b[0m\n\u001b[1;32m     11\u001b[0m \u001b[0mprint\u001b[0m\u001b[0;34m(\u001b[0m\u001b[0;34m'target_idx = {}, target_nid = {}'\u001b[0m\u001b[0;34m.\u001b[0m\u001b[0mformat\u001b[0m\u001b[0;34m(\u001b[0m\u001b[0mtarget_idx\u001b[0m\u001b[0;34m,\u001b[0m \u001b[0mtarget_nid\u001b[0m\u001b[0;34m)\u001b[0m\u001b[0;34m)\u001b[0m\u001b[0;34m\u001b[0m\u001b[0;34m\u001b[0m\u001b[0m\n",
      "\u001b[0;31mIndexError\u001b[0m: list index out of range"
     ]
    }
   ],
   "source": [
    "from stellargraph.utils.saliency_maps import IntegratedGradients, GradientSaliency\n",
    "#we first select a list of nodes which are confidently classified as hateful.\n",
    "predicted_hateful_index = set(np.where(all_predictions > 0.9)[0].tolist())\n",
    "test_indices_set = set([int(k) for k in test_data.index.tolist()])\n",
    "hateful_in_test = list(predicted_hateful_index.intersection(test_indices_set))\n",
    "\n",
    "#let's pick one node from the predicted hateful users as an example.\n",
    "idx = 2\n",
    "target_idx = hateful_in_test[idx]\n",
    "target_nid = list(G.nodes())[target_idx]\n",
    "print('target_idx = {}, target_nid = {}'.format(target_idx, target_nid))\n",
    "print('prediction score for node {} is {}'.format(target_idx, all_predictions[target_idx]))\n",
    "print('ground truth score for node {} is {}'.format(target_idx, test_targets[test_data.index.tolist().index(str(target_nid))]))\n",
    "[X,all_targets,A_index, A], y_true_all = all_gen[0]"
   ]
  },
  {
   "cell_type": "markdown",
   "metadata": {},
   "source": [
    "For the prediction of the target node, we then calculate the importance of the features for each node in the graph. Our support for sparse saliency maps makes it efficient to fit the scale like this dataset."
   ]
  },
  {
   "cell_type": "code",
   "execution_count": null,
   "metadata": {},
   "outputs": [],
   "source": [
    "#We set the target_idx which is our target node. \n",
    "node_feature_importance = int_saliency.get_integrated_node_masks(target_idx, 0)"
   ]
  },
  {
   "cell_type": "markdown",
   "metadata": {},
   "source": [
    "As `node_feature_importance` is a matrix where `node_feature_importance[i][j]` indicates the importance of the j-th feature of node i to the prediction of the target node, we sum up the feature importance of each node to measure its node importance. "
   ]
  },
  {
   "cell_type": "code",
   "execution_count": null,
   "metadata": {},
   "outputs": [],
   "source": [
    "node_importance = np.sum(node_feature_importance, axis=-1)\n",
    "node_importance_rank = np.argsort(node_importance)[::-1]\n",
    "print(node_importance[node_importance_rank])\n",
    "print('node_importance has {} non-zero values'.format(np.where(node_importance != 0)[0].shape[0]))"
   ]
  },
  {
   "cell_type": "markdown",
   "metadata": {},
   "source": [
    "We expect the number of non-zero values of `node_importance` to match the number of nodes in the ego graph. "
   ]
  },
  {
   "cell_type": "code",
   "execution_count": null,
   "metadata": {},
   "outputs": [],
   "source": [
    "G_ego = nx.ego_graph(g_nx,target_nid, radius=2)\n",
    "print('The ego graph of the target node has {} neighbors'.format(len(G_ego.nodes())))"
   ]
  },
  {
   "cell_type": "markdown",
   "metadata": {},
   "source": [
    "We then analyze the feature importance of the top-250 important nodes. See the output for the top-5 importance nodes. For each row, the features are sorted according to their importance."
   ]
  },
  {
   "cell_type": "code",
   "execution_count": null,
   "metadata": {},
   "outputs": [],
   "source": [
    "feature_names = annotated_users.keys()[1:].values\n",
    "feature_importance_rank = np.argsort(node_feature_importance[target_idx])[::-1]\n",
    "df = pd.DataFrame([([k] + list(feature_names[np.argsort(node_feature_importance[k])[::-1]])) for k in node_importance_rank[:250]], columns = range(205)) \n",
    "df.head()"
   ]
  },
  {
   "cell_type": "markdown",
   "metadata": {},
   "source": [
    "As a sanity check, we expect the target node itself to have a relatively high importance."
   ]
  },
  {
   "cell_type": "code",
   "execution_count": null,
   "metadata": {},
   "outputs": [],
   "source": [
    "self_feature_importance_rank = np.argsort(node_feature_importance[target_idx])\n",
    "print(np.sum(node_feature_importance[target_idx]))\n",
    "print('The node itself is the {}-th important node'.format(1 + node_importance_rank.tolist().index(target_idx)))\n",
    "df = pd.DataFrame([feature_names[self_feature_importance_rank][::-1]], columns = range(204)) \n",
    "df"
   ]
  },
  {
   "cell_type": "markdown",
   "metadata": {},
   "source": [
    "For different nodes, the same features may have different ranks. To understand the overall importance of the features, we now analyze the average feature importance rank for the above selected nodes. Specifically, we obtain the average rank of each specific feature among the top-250 important nodes."
   ]
  },
  {
   "cell_type": "code",
   "execution_count": null,
   "metadata": {},
   "outputs": [],
   "source": [
    "from collections import defaultdict\n",
    "average_feature_rank = defaultdict(int)\n",
    "for i in node_importance_rank[:250]:\n",
    "    feature_rank = list(feature_names[np.argsort(node_feature_importance[i])[::-1]])\n",
    "    for j in range(len(feature_rank)):\n",
    "        average_feature_rank[feature_rank[j]] += feature_rank.index(feature_rank[j])\n",
    "for k in average_feature_rank.keys():\n",
    "    average_feature_rank[k] /= 250.0\n",
    "sorted_avg_feature_rank = sorted(average_feature_rank.items(), key=lambda a:a[1])\n",
    "for feat, avg_rank in sorted_avg_feature_rank:\n",
    "    print(feat, avg_rank)"
   ]
  },
  {
   "cell_type": "markdown",
   "metadata": {},
   "source": [
    "It seems for our target node, topics relevant to cleaning, hipster, etc. are important while those such as leaisure, ship, goverment, etc. are not important."
   ]
  },
  {
   "cell_type": "markdown",
   "metadata": {},
   "source": [
    "We then calculate the link importance for the edges that are connected to the target node within k hops (k = 2 for our GCN model)."
   ]
  },
  {
   "cell_type": "code",
   "execution_count": null,
   "metadata": {},
   "outputs": [],
   "source": [
    "link_importance = int_saliency.get_integrated_link_masks(target_idx, 0, steps=2)"
   ]
  },
  {
   "cell_type": "code",
   "execution_count": null,
   "metadata": {},
   "outputs": [],
   "source": [
    "(x, y) = link_importance.nonzero()\n",
    "[X,all_targets,A_index, A], y_true_all = all_gen[0]\n",
    "print(A_index.shape, A.shape)\n",
    "G_edge_indices = [(A_index[0, k, 0], A_index[0, k, 1]) for k in range(A_index.shape[1])]\n",
    "link_dict = {(A_index[0, k, 0], A_index[0, k, 1]):k for k in range(A_index.shape[1])}"
   ]
  },
  {
   "cell_type": "markdown",
   "metadata": {},
   "source": [
    "As a sanity check, we expect the most important edge to connect important nodes."
   ]
  },
  {
   "cell_type": "code",
   "execution_count": null,
   "metadata": {},
   "outputs": [],
   "source": [
    "nonzero_importance_val = link_importance[(x,y)].flatten().tolist()[0]\n",
    "link_importance_rank = np.argsort(nonzero_importance_val)[::-1]\n",
    "edge_number_in_ego_graph = link_importance_rank.shape[0]\n",
    "print('There are {} edges within the ego graph of the target node'.format(edge_number_in_ego_graph))\n",
    "x_rank, y_rank = x[link_importance_rank], y[link_importance_rank]\n",
    "print('The most important edge connects {}-th important node and {}-th important node'.format(node_importance_rank.tolist().index(x_rank[0]), (node_importance_rank.tolist().index(y_rank[0]))))"
   ]
  },
  {
   "cell_type": "markdown",
   "metadata": {},
   "source": [
    "To ensure that we are getting the correct importance for edges, we then check what happens if we perturb the top-10 most important edges. Specifically, if we remove the top important edges according to the calculated edge importance scores, we should expect to see the prediction of the target node change. "
   ]
  },
  {
   "cell_type": "code",
   "execution_count": null,
   "metadata": {
    "scrolled": true
   },
   "outputs": [],
   "source": [
    "from copy import deepcopy\n",
    "\n",
    "selected_nodes = np.array([[target_idx]], dtype='int32')\n",
    "prediction_clean = model.predict([X, selected_nodes, A_index, A]).squeeze()\n",
    "A_perturb = deepcopy(A)\n",
    "print('A_perturb.shape = {}'.format(A_perturb.shape))\n",
    "#we remove top 1% important edges in the graph and see how the prediction changes\n",
    "topk = int(edge_number_in_ego_graph * 0.01)\n",
    "\n",
    "for i in range(topk):\n",
    "    edge_x, edge_y = x_rank[i], y_rank[i]\n",
    "    edge_index = link_dict[(edge_x, edge_y)]\n",
    "    A_perturb[0, edge_index] = 0\n"
   ]
  },
  {
   "cell_type": "markdown",
   "metadata": {},
   "source": [
    "As expected, the prediction score drops after the perturbation. The target node is predicted as non-hateful now."
   ]
  },
  {
   "cell_type": "code",
   "execution_count": null,
   "metadata": {},
   "outputs": [],
   "source": [
    "prediction = model.predict([X, selected_nodes, A_index, A_perturb]).squeeze()\n",
    "print('The prediction score changes from {} to {} after the perturbation'.format(prediction_clean, prediction))"
   ]
  },
  {
   "cell_type": "markdown",
   "metadata": {},
   "source": [
    "NOTES: For UX team, the above notebook shows how we are able to compute the importance of nodes and edges. However, it seems the ego graph of the target node in twitter dataset is often very big so that we may draw only top important nodes/edges on the visualization. "
   ]
  },
  {
   "cell_type": "code",
   "execution_count": null,
   "metadata": {},
   "outputs": [],
   "source": []
  }
 ],
 "metadata": {
  "kernelspec": {
   "display_name": "Python 3",
   "language": "python",
   "name": "python3"
  },
  "language_info": {
   "codemirror_mode": {
    "name": "ipython",
    "version": 3
   },
   "file_extension": ".py",
   "mimetype": "text/x-python",
   "name": "python",
   "nbconvert_exporter": "python",
   "pygments_lexer": "ipython3",
   "version": "3.6.9"
  }
 },
 "nbformat": 4,
 "nbformat_minor": 2
}<|MERGE_RESOLUTION|>--- conflicted
+++ resolved
@@ -360,16 +360,710 @@
   },
   {
    "cell_type": "code",
-<<<<<<< HEAD
-   "execution_count": 15,
-=======
    "execution_count": 16,
->>>>>>> f1de49f0
    "metadata": {},
    "outputs": [
     {
      "data": {
-<<<<<<< HEAD
+      "text/plain": [
+       "Index(['10999', '55317', '44622', '71821', '57907', '4806', '95121', '36794',\n",
+       "       '19152', '253',\n",
+       "       ...\n",
+       "       '23778', '32487', '41151', '97765', '45269', '37714', '1790', '54923',\n",
+       "       '38512', '81763'],\n",
+       "      dtype='object', length=100386)"
+      ]
+     },
+     "execution_count": 16,
+     "metadata": {},
+     "output_type": "execute_result"
+    }
+   ],
+   "source": [
+    "node_data = node_data.loc[list(g_nx.nodes())]\n",
+    "node_data.head()"
+   ]
+  },
+  {
+   "cell_type": "markdown",
+   "metadata": {},
+   "source": [
+    "### Splitting the data"
+   ]
+  },
+  {
+   "cell_type": "markdown",
+   "metadata": {},
+   "source": [
+    "For machine learning we want to take a subset of the nodes for training, and use the rest for validation and testing. We'll use scikit-learn again to split our data into training and test sets.\n",
+    "\n",
+    "The total number of annotated nodes is very small when compared to the total number of nodes in the graph. We are only going to use 15% of the annotated nodes for training and the remaining 85% of nodes for testing.\n",
+    "\n",
+    "First, we are going to select the subset of nodes that are annotated as hateful or normal. These will be the nodes that have 'hate' values that are either 0 or 1."
+   ]
+  },
+  {
+   "cell_type": "code",
+   "execution_count": 17,
+   "metadata": {},
+   "outputs": [],
+   "source": [
+    "# choose the nodes annotated with normal or hateful classes\n",
+    "annotated_users = node_data[node_data['hate']!=2]"
+   ]
+  },
+  {
+   "cell_type": "code",
+   "execution_count": 18,
+   "metadata": {},
+   "outputs": [],
+   "source": [
+    "annotated_user_features = annotated_users.drop(columns=['hate'])\n",
+    "annotated_user_targets = annotated_users[['hate']]"
+   ]
+  },
+  {
+   "cell_type": "markdown",
+   "metadata": {},
+   "source": [
+    "There are 4971 annoted nodes out of a possible, approximately, 100k nodes."
+   ]
+  },
+  {
+   "cell_type": "code",
+   "execution_count": 19,
+   "metadata": {},
+   "outputs": [
+    {
+     "name": "stdout",
+     "output_type": "stream",
+     "text": [
+      "0    4427\n",
+      "1     544\n",
+      "Name: hate, dtype: int64\n"
+     ]
+    }
+   ],
+   "source": [
+    "print(annotated_user_targets.hate.value_counts())"
+   ]
+  },
+  {
+   "cell_type": "code",
+   "execution_count": 20,
+   "metadata": {},
+   "outputs": [
+    {
+     "name": "stdout",
+     "output_type": "stream",
+     "text": [
+      "Sizes and class distributions for train/test data\n",
+      "Shape train_data (745, 204)\n",
+      "Shape test_data (4226, 204)\n",
+      "Train data number of 0s 667 and 1s 78\n",
+      "Test data number of 0s 3760 and 1s 466\n"
+     ]
+    }
+   ],
+   "source": [
+    "# split the data\n",
+    "train_data, test_data, train_targets, test_targets = train_test_split(annotated_user_features,\n",
+    "                                         annotated_user_targets,\n",
+    "                                         test_size=0.85,\n",
+    "                                         random_state=101)\n",
+    "train_targets = train_targets.values\n",
+    "test_targets = test_targets.values\n",
+    "print(\"Sizes and class distributions for train/test data\")\n",
+    "print(\"Shape train_data {}\".format(train_data.shape))\n",
+    "print(\"Shape test_data {}\".format(test_data.shape))\n",
+    "print(\"Train data number of 0s {} and 1s {}\".format(np.sum(train_targets==0), \n",
+    "                                                    np.sum(train_targets==1)))\n",
+    "print(\"Test data number of 0s {} and 1s {}\".format(np.sum(test_targets==0), \n",
+    "                                                   np.sum(test_targets==1)))"
+   ]
+  },
+  {
+   "cell_type": "code",
+   "execution_count": 21,
+   "metadata": {},
+   "outputs": [
+    {
+     "data": {
+      "text/plain": [
+       "((745, 1), (4226, 1))"
+      ]
+     },
+     "execution_count": 21,
+     "metadata": {},
+     "output_type": "execute_result"
+    }
+   ],
+   "source": [
+    "train_targets.shape, test_targets.shape"
+   ]
+  },
+  {
+   "cell_type": "code",
+   "execution_count": 22,
+   "metadata": {},
+   "outputs": [
+    {
+     "data": {
+      "text/plain": [
+       "((745, 204), (4226, 204))"
+      ]
+     },
+     "execution_count": 22,
+     "metadata": {},
+     "output_type": "execute_result"
+    }
+   ],
+   "source": [
+    "train_data.shape, test_data.shape"
+   ]
+  },
+  {
+   "cell_type": "markdown",
+   "metadata": {},
+   "source": [
+    "We are going to use 745 nodes for training and 4226 nodes for testing."
+   ]
+  },
+  {
+   "cell_type": "code",
+   "execution_count": 23,
+   "metadata": {},
+   "outputs": [],
+   "source": [
+    "# choosing features to assign to a graph, excluding target variable\n",
+    "node_features = node_data.drop(columns=['hate'])"
+   ]
+  },
+  {
+   "cell_type": "markdown",
+   "metadata": {},
+   "source": [
+    "### Dealing with imbalanced data\n",
+    "\n",
+    "Because the training data exhibit high imbalance, we introduce class weights."
+   ]
+  },
+  {
+   "cell_type": "code",
+   "execution_count": 24,
+   "metadata": {},
+   "outputs": [
+    {
+     "data": {
+      "text/plain": [
+       "{0: 0.5584707646176912, 1: 4.7756410256410255}"
+      ]
+     },
+     "execution_count": 24,
+     "metadata": {},
+     "output_type": "execute_result"
+    }
+   ],
+   "source": [
+    "from sklearn.utils.class_weight import compute_class_weight\n",
+    "class_weights = compute_class_weight('balanced', \n",
+    "                                     np.unique(train_targets), \n",
+    "                                     train_targets[:,0])\n",
+    "train_class_weights = dict(zip(np.unique(train_targets), \n",
+    "                               class_weights))\n",
+    "train_class_weights"
+   ]
+  },
+  {
+   "cell_type": "markdown",
+   "metadata": {},
+   "source": [
+    "Our data is now ready for machine learning.\n",
+    "\n",
+    "Node features are stored in the Pandas DataFrame `node_features`.\n",
+    "\n",
+    "The graph in networkx format is stored in the variable `g_nx`."
+   ]
+  },
+  {
+   "cell_type": "markdown",
+   "metadata": {},
+   "source": [
+    "### Specify global parameters\n",
+    "\n",
+    "Here we specify some parameters that control the type of model we are going to use. For example, we specify the base model type, e.g., GCN, GraphSAGE, etc, as well as model-specific parameters."
+   ]
+  },
+  {
+   "cell_type": "code",
+   "execution_count": 25,
+   "metadata": {},
+   "outputs": [],
+   "source": [
+    "epochs = 20  "
+   ]
+  },
+  {
+   "cell_type": "markdown",
+   "metadata": {},
+   "source": [
+    "## Creating the base graph machine learning model in Keras"
+   ]
+  },
+  {
+   "cell_type": "markdown",
+   "metadata": {},
+   "source": [
+    "Now create a `StellarGraph` object from the `NetworkX` graph and the node features and targets. It is `StellarGraph` objects that we use in this library to perform machine learning tasks on."
+   ]
+  },
+  {
+   "cell_type": "code",
+   "execution_count": 26,
+   "metadata": {},
+   "outputs": [
+    {
+     "name": "stdout",
+     "output_type": "stream",
+     "text": [
+      "['10999', '55317', '44622', '71821', '57907', '4806', '95121', '36794', '19152', '253']\n"
+     ]
+    }
+   ],
+   "source": [
+    "G = sg.StellarGraph(g_nx, node_features=node_features)"
+   ]
+  },
+  {
+   "cell_type": "markdown",
+   "metadata": {},
+   "source": [
+    "To feed data from the graph to the Keras model we need a generator. The generators are specialized to the model and the learning task. "
+   ]
+  },
+  {
+   "cell_type": "markdown",
+   "metadata": {},
+   "source": [
+    "For training we map only the training nodes returned from our splitter and the target values."
+   ]
+  },
+  {
+   "cell_type": "code",
+   "execution_count": 27,
+   "metadata": {},
+   "outputs": [
+    {
+     "name": "stdout",
+     "output_type": "stream",
+     "text": [
+      "Using GCN (local pooling) filters...\n"
+     ]
+    }
+   ],
+   "source": [
+    "generator = FullBatchNodeGenerator(G, method=\"gcn\", sparse=True)\n",
+    "train_gen = generator.flow(train_data.index, train_targets)"
+   ]
+  },
+  {
+   "cell_type": "code",
+   "execution_count": 28,
+   "metadata": {},
+   "outputs": [],
+   "source": [
+    "base_model = GCN(\n",
+    "    layer_sizes=[32, 16],\n",
+    "    generator = generator,\n",
+    "    bias=True,\n",
+    "    dropout=0.5,\n",
+    "    activations=[\"elu\", \"elu\"]\n",
+    ")\n",
+    "x_inp, x_out = base_model.node_model()\n",
+    "prediction = layers.Dense(units=1, activation=\"sigmoid\")(x_out)"
+   ]
+  },
+  {
+   "cell_type": "markdown",
+   "metadata": {},
+   "source": [
+    "### Create a Keras model"
+   ]
+  },
+  {
+   "cell_type": "markdown",
+   "metadata": {},
+   "source": [
+    "Now let's create the actual Keras model with the graph inputs `x_inp` provided by the `base_model` and outputs being the predictions from the softmax layer."
+   ]
+  },
+  {
+   "cell_type": "code",
+   "execution_count": 29,
+   "metadata": {},
+   "outputs": [],
+   "source": [
+    "model = Model(inputs=x_inp, outputs=prediction)"
+   ]
+  },
+  {
+   "cell_type": "markdown",
+   "metadata": {},
+   "source": [
+    "We compile our Keras model to use the `Adam` optimiser and the binary cross entropy loss."
+   ]
+  },
+  {
+   "cell_type": "code",
+   "execution_count": 30,
+   "metadata": {},
+   "outputs": [],
+   "source": [
+    "model.compile(\n",
+    "    optimizer=optimizers.Adam(lr=0.005),\n",
+    "    loss=losses.binary_crossentropy,\n",
+    "    metrics=[\"acc\"],\n",
+    ")"
+   ]
+  },
+  {
+   "cell_type": "code",
+   "execution_count": 31,
+   "metadata": {},
+   "outputs": [
+    {
+     "data": {
+      "text/plain": [
+       "<keras.engine.training.Model at 0x7f2aa36a4208>"
+      ]
+     },
+     "execution_count": 31,
+     "metadata": {},
+     "output_type": "execute_result"
+    }
+   ],
+   "source": [
+    "model.summary()"
+   ]
+  },
+  {
+   "cell_type": "markdown",
+   "metadata": {},
+   "source": [
+    "Train the model, keeping track of its loss and accuracy on the training set, and its performance on the test set during the training. We don't use the test set during training but only for measuring the trained model's generalization performance."
+   ]
+  },
+  {
+   "cell_type": "code",
+   "execution_count": 32,
+   "metadata": {},
+   "outputs": [],
+   "source": [
+    "test_gen = generator.flow(test_data.index, test_targets)\n",
+    "history = model.fit_generator(\n",
+    "    train_gen,\n",
+    "    epochs=epochs,\n",
+    "    validation_data=test_gen,\n",
+    "    verbose=2,\n",
+    "    shuffle=False,\n",
+    "    class_weight=None,\n",
+    ")"
+   ]
+  },
+  {
+   "cell_type": "markdown",
+   "metadata": {},
+   "source": [
+    "### Model Evaluation"
+   ]
+  },
+  {
+   "cell_type": "markdown",
+   "metadata": {},
+   "source": [
+    "Now we have trained the model, let's evaluate it on the test set.\n",
+    "\n",
+    "We are going to consider 4 evaluation metrics calculated on the test set: Accuracy, Area Under the ROC curve (AU-ROC), the ROC curve, and the confusion table."
+   ]
+  },
+  {
+   "cell_type": "markdown",
+   "metadata": {},
+   "source": [
+    "#### Accuracy"
+   ]
+  },
+  {
+   "cell_type": "code",
+   "execution_count": 33,
+   "metadata": {},
+   "outputs": [
+    {
+     "name": "stdout",
+     "output_type": "stream",
+     "text": [
+      "\n",
+      "Test Set Metrics:\n",
+      "\tloss: 0.2787\n",
+      "\tacc: 0.9188\n"
+     ]
+    }
+   ],
+   "source": [
+    "test_metrics = model.evaluate_generator(test_gen)\n",
+    "print(\"\\nTest Set Metrics:\")\n",
+    "for name, val in zip(model.metrics_names, test_metrics):\n",
+    "    print(\"\\t{}: {:0.4f}\".format(name, val))"
+   ]
+  },
+  {
+   "cell_type": "code",
+   "execution_count": 34,
+   "metadata": {},
+   "outputs": [],
+   "source": [
+    "all_nodes = node_data.index\n",
+    "all_gen = generator.flow(all_nodes)\n",
+    "all_predictions = model.predict_generator(all_gen).squeeze()[..., np.newaxis]"
+   ]
+  },
+  {
+   "cell_type": "code",
+   "execution_count": 35,
+   "metadata": {},
+   "outputs": [
+    {
+     "data": {
+      "text/plain": [
+       "(100386, 1)"
+      ]
+     },
+     "execution_count": 35,
+     "metadata": {},
+     "output_type": "execute_result"
+    }
+   ],
+   "source": [
+    "all_predictions.shape"
+   ]
+  },
+  {
+   "cell_type": "code",
+   "execution_count": 36,
+   "metadata": {},
+   "outputs": [],
+   "source": [
+    "all_predictions_df = pd.DataFrame(all_predictions, \n",
+    "                                  index=node_data.index)"
+   ]
+  },
+  {
+   "cell_type": "markdown",
+   "metadata": {},
+   "source": [
+    "Let's extract the predictions for the test data only."
+   ]
+  },
+  {
+   "cell_type": "code",
+   "execution_count": 37,
+   "metadata": {},
+   "outputs": [],
+   "source": [
+    "test_preds = all_predictions_df.loc[test_data.index, :]"
+   ]
+  },
+  {
+   "cell_type": "code",
+   "execution_count": 38,
+   "metadata": {},
+   "outputs": [
+    {
+     "data": {
+      "text/plain": [
+       "(4226, 1)"
+      ]
+     },
+     "execution_count": 38,
+     "metadata": {},
+     "output_type": "execute_result"
+    }
+   ],
+   "source": [
+    "test_preds.shape"
+   ]
+  },
+  {
+   "cell_type": "markdown",
+   "metadata": {},
+   "source": [
+    "The predictions are the probability of the true class that in this case is the probability of a user being hateful."
+   ]
+  },
+  {
+   "cell_type": "code",
+   "execution_count": 39,
+   "metadata": {},
+   "outputs": [
+    {
+     "name": "stdout",
+     "output_type": "stream",
+     "text": [
+      "The AUC on test set:\n",
+      "\n",
+      "0.8723021870148846\n"
+     ]
+    }
+   ],
+   "source": [
+    "test_predictions = test_preds.values\n",
+    "test_predictions_class = ((test_predictions>0.5)*1).flatten()\n",
+    "test_df = pd.DataFrame({\"Predicted_score\": test_predictions.flatten(), \n",
+    "                        \"Predicted_class\": test_predictions_class, \n",
+    "                        \"True\": test_targets[:,0]})\n",
+    "roc_auc = metrics.roc_auc_score(test_df['True'].values, \n",
+    "                                test_df['Predicted_score'].values)\n",
+    "print(\"The AUC on test set:\\n\")\n",
+    "print(roc_auc)"
+   ]
+  },
+  {
+   "cell_type": "markdown",
+   "metadata": {},
+   "source": [
+    "## Interpretability by Saliency Maps\n",
+    "\n",
+    "To understand which features and edges the model is looking at while making the predictions, we use the interpretability tool in the StellarGraph library (i.e., saliency maps) to demonstrate the importance of node features and edges given a target user."
+   ]
+  },
+  {
+   "cell_type": "code",
+   "execution_count": 40,
+   "metadata": {},
+   "outputs": [],
+   "source": [
+    "from stellargraph.utils.saliency_maps import IntegratedGradients\n",
+    "int_saliency = IntegratedGradients(model, all_gen)"
+   ]
+  },
+  {
+   "cell_type": "code",
+   "execution_count": 42,
+   "metadata": {},
+   "outputs": [
+    {
+     "name": "stdout",
+     "output_type": "stream",
+     "text": [
+      "[34474, 52844, 36367, 71889, 12850, 54770, 61878, 35677]\n",
+      "target_idx = 36367, target_nid = 77692\n",
+      "prediction score for node 36367 is [0.9631094]\n",
+      "ground truth score for node 36367 is [1]\n"
+     ]
+    }
+   ],
+   "source": [
+    "from stellargraph.utils.saliency_maps import IntegratedGradients, GradientSaliency\n",
+    "#we first select a list of nodes which are confidently classified as hateful.\n",
+    "predicted_hateful_index = set(np.where(all_predictions > 0.9)[0].tolist())\n",
+    "test_indices_set = set([int(k) for k in test_data.index.tolist()])\n",
+    "hateful_in_test = list(predicted_hateful_index.intersection(test_indices_set))\n",
+    "\n",
+    "#let's pick one node from the predicted hateful users as an example.\n",
+    "idx = 2\n",
+    "target_idx = hateful_in_test[idx]\n",
+    "target_nid = list(G.nodes())[target_idx]\n",
+    "print('target_idx = {}, target_nid = {}'.format(target_idx, target_nid))\n",
+    "print('prediction score for node {} is {}'.format(target_idx, all_predictions[target_idx]))\n",
+    "print('ground truth score for node {} is {}'.format(target_idx, test_targets[test_data.index.tolist().index(str(target_nid))]))\n",
+    "[X,all_targets,A_index, A], y_true_all = all_gen[0]"
+   ]
+  },
+  {
+   "cell_type": "markdown",
+   "metadata": {},
+   "source": [
+    "For the prediction of the target node, we then calculate the importance of the features for each node in the graph. Our support for sparse saliency maps makes it efficient to fit the scale like this dataset."
+   ]
+  },
+  {
+   "cell_type": "code",
+   "execution_count": 43,
+   "metadata": {},
+   "outputs": [],
+   "source": [
+    "#We set the target_idx which is our target node. \n",
+    "node_feature_importance = int_saliency.get_integrated_node_masks(target_idx, 0)"
+   ]
+  },
+  {
+   "cell_type": "markdown",
+   "metadata": {},
+   "source": [
+    "As `node_feature_importance` is a matrix where `node_feature_importance[i][j]` indicates the importance of the j-th feature of node i to the prediction of the target node, we sum up the feature importance of each node to measure its node importance. "
+   ]
+  },
+  {
+   "cell_type": "code",
+   "execution_count": 44,
+   "metadata": {},
+   "outputs": [
+    {
+     "name": "stdout",
+     "output_type": "stream",
+     "text": [
+      "[ 0.38610699  0.17760033  0.15617194 ... -0.03730714 -0.03870907\n",
+      " -0.04825595]\n",
+      "node_importance has 12721 non-zero values\n"
+     ]
+    }
+   ],
+   "source": [
+    "node_importance = np.sum(node_feature_importance, axis=-1)\n",
+    "node_importance_rank = np.argsort(node_importance)[::-1]\n",
+    "print(node_importance[node_importance_rank])\n",
+    "print('node_importance has {} non-zero values'.format(np.where(node_importance != 0)[0].shape[0]))"
+   ]
+  },
+  {
+   "cell_type": "markdown",
+   "metadata": {},
+   "source": [
+    "We expect the number of non-zero values of `node_importance` to match the number of nodes in the ego graph. "
+   ]
+  },
+  {
+   "cell_type": "code",
+   "execution_count": 45,
+   "metadata": {},
+   "outputs": [
+    {
+     "name": "stdout",
+     "output_type": "stream",
+     "text": [
+      "The ego graph of the target node has 12721 neighbors\n"
+     ]
+    }
+   ],
+   "source": [
+    "G_ego = nx.ego_graph(g_nx,target_nid, radius=2)\n",
+    "print('The ego graph of the target node has {} neighbors'.format(len(G_ego.nodes())))"
+   ]
+  },
+  {
+   "cell_type": "markdown",
+   "metadata": {},
+   "source": [
+    "We then analyze the feature importance of the top-250 important nodes. See the output for the top-5 importance nodes. For each row, the features are sorted according to their importance."
+   ]
+  },
+  {
+   "cell_type": "code",
+   "execution_count": 46,
+   "metadata": {},
+   "outputs": [
+    {
+     "data": {
       "text/html": [
        "<div>\n",
        "<style scoped>\n",
@@ -389,149 +1083,149 @@
        "  <thead>\n",
        "    <tr style=\"text-align: right;\">\n",
        "      <th></th>\n",
-       "      <th>hate</th>\n",
-       "      <th>statuses_count</th>\n",
-       "      <th>followers_count</th>\n",
-       "      <th>followees_count</th>\n",
-       "      <th>favorites_count</th>\n",
-       "      <th>listed_count</th>\n",
-       "      <th>negotiate_empath</th>\n",
-       "      <th>vehicle_empath</th>\n",
-       "      <th>science_empath</th>\n",
-       "      <th>timidity_empath</th>\n",
+       "      <th>0</th>\n",
+       "      <th>1</th>\n",
+       "      <th>2</th>\n",
+       "      <th>3</th>\n",
+       "      <th>4</th>\n",
+       "      <th>5</th>\n",
+       "      <th>6</th>\n",
+       "      <th>7</th>\n",
+       "      <th>8</th>\n",
+       "      <th>9</th>\n",
        "      <th>...</th>\n",
-       "      <th>number hashtags</th>\n",
-       "      <th>tweet number</th>\n",
-       "      <th>retweet number</th>\n",
-       "      <th>quote number</th>\n",
-       "      <th>status length</th>\n",
-       "      <th>number urls</th>\n",
-       "      <th>baddies</th>\n",
-       "      <th>mentions</th>\n",
-       "      <th>time_diff</th>\n",
-       "      <th>time_diff_median</th>\n",
+       "      <th>195</th>\n",
+       "      <th>196</th>\n",
+       "      <th>197</th>\n",
+       "      <th>198</th>\n",
+       "      <th>199</th>\n",
+       "      <th>200</th>\n",
+       "      <th>201</th>\n",
+       "      <th>202</th>\n",
+       "      <th>203</th>\n",
+       "      <th>204</th>\n",
        "    </tr>\n",
        "  </thead>\n",
        "  <tbody>\n",
        "    <tr>\n",
-       "      <td>10999</td>\n",
-       "      <td>2</td>\n",
-       "      <td>0.651057</td>\n",
-       "      <td>-0.228440</td>\n",
-       "      <td>0.539018</td>\n",
-       "      <td>1.468664</td>\n",
-       "      <td>0.319936</td>\n",
-       "      <td>0.060148</td>\n",
-       "      <td>-1.573040</td>\n",
-       "      <td>0.468232</td>\n",
-       "      <td>-0.446347</td>\n",
+       "      <th>0</th>\n",
+       "      <td>36367</td>\n",
+       "      <td>morning_empath</td>\n",
+       "      <td>wedding_empath</td>\n",
+       "      <td>fear_empath</td>\n",
+       "      <td>computer_empath</td>\n",
+       "      <td>furniture_empath</td>\n",
+       "      <td>legend_empath</td>\n",
+       "      <td>cold_empath</td>\n",
+       "      <td>time_diff_median</td>\n",
+       "      <td>sleep_empath</td>\n",
        "      <td>...</td>\n",
-       "      <td>-0.347727</td>\n",
-       "      <td>-0.087181</td>\n",
-       "      <td>0.355153</td>\n",
-       "      <td>1.193070</td>\n",
-       "      <td>0.010627</td>\n",
-       "      <td>0.314380</td>\n",
-       "      <td>0.581937</td>\n",
-       "      <td>0.017239</td>\n",
-       "      <td>-0.772738</td>\n",
-       "      <td>-0.713314</td>\n",
+       "      <td>phone_empath</td>\n",
+       "      <td>listen_empath</td>\n",
+       "      <td>tool_empath</td>\n",
+       "      <td>lust_empath</td>\n",
+       "      <td>programming_empath</td>\n",
+       "      <td>hygiene_empath</td>\n",
+       "      <td>hearing_empath</td>\n",
+       "      <td>tweet number</td>\n",
+       "      <td>retweet number</td>\n",
+       "      <td>medieval_empath</td>\n",
        "    </tr>\n",
        "    <tr>\n",
-       "      <td>55317</td>\n",
-       "      <td>2</td>\n",
-       "      <td>0.527130</td>\n",
-       "      <td>0.159289</td>\n",
-       "      <td>0.603327</td>\n",
-       "      <td>0.116831</td>\n",
-       "      <td>0.400391</td>\n",
-       "      <td>-0.170600</td>\n",
-       "      <td>0.731748</td>\n",
-       "      <td>-0.155481</td>\n",
-       "      <td>0.487008</td>\n",
+       "      <th>1</th>\n",
+       "      <td>34534</td>\n",
+       "      <td>morning_empath</td>\n",
+       "      <td>pet_empath</td>\n",
+       "      <td>computer_empath</td>\n",
+       "      <td>fear_empath</td>\n",
+       "      <td>rage_empath</td>\n",
+       "      <td>favorites_count</td>\n",
+       "      <td>ridicule_empath</td>\n",
+       "      <td>wedding_empath</td>\n",
+       "      <td>tool_empath</td>\n",
        "      <td>...</td>\n",
-       "      <td>-0.159648</td>\n",
-       "      <td>0.863400</td>\n",
-       "      <td>-0.628442</td>\n",
-       "      <td>1.058797</td>\n",
-       "      <td>-0.400813</td>\n",
-       "      <td>-0.034034</td>\n",
-       "      <td>-0.023220</td>\n",
-       "      <td>0.088925</td>\n",
-       "      <td>0.209697</td>\n",
-       "      <td>0.501357</td>\n",
+       "      <td>weakness_empath</td>\n",
+       "      <td>sound_empath</td>\n",
+       "      <td>masculine_empath</td>\n",
+       "      <td>statuses_count</td>\n",
+       "      <td>positive_emotion_empath</td>\n",
+       "      <td>negative_emotion_empath</td>\n",
+       "      <td>followers_count</td>\n",
+       "      <td>tweet number</td>\n",
+       "      <td>retweet number</td>\n",
+       "      <td>home_empath</td>\n",
        "    </tr>\n",
        "    <tr>\n",
-       "      <td>44622</td>\n",
-       "      <td>2</td>\n",
-       "      <td>-0.972049</td>\n",
-       "      <td>0.513316</td>\n",
-       "      <td>0.003403</td>\n",
-       "      <td>0.041867</td>\n",
-       "      <td>0.682879</td>\n",
-       "      <td>0.398669</td>\n",
-       "      <td>-0.434141</td>\n",
-       "      <td>-0.439622</td>\n",
-       "      <td>0.134869</td>\n",
+       "      <th>2</th>\n",
+       "      <td>69814</td>\n",
+       "      <td>morning_empath</td>\n",
+       "      <td>joy_empath</td>\n",
+       "      <td>ridicule_empath</td>\n",
+       "      <td>money_empath</td>\n",
+       "      <td>rage_empath</td>\n",
+       "      <td>programming_empath</td>\n",
+       "      <td>lust_empath</td>\n",
+       "      <td>anonymity_empath</td>\n",
+       "      <td>science_empath</td>\n",
        "      <td>...</td>\n",
-       "      <td>1.059839</td>\n",
-       "      <td>-0.068104</td>\n",
-       "      <td>0.338591</td>\n",
-       "      <td>-0.254387</td>\n",
-       "      <td>1.066497</td>\n",
-       "      <td>1.200203</td>\n",
-       "      <td>0.243681</td>\n",
-       "      <td>0.661312</td>\n",
-       "      <td>1.318291</td>\n",
-       "      <td>1.403518</td>\n",
+       "      <td>medieval_empath</td>\n",
+       "      <td>fear_empath</td>\n",
+       "      <td>government_empath</td>\n",
+       "      <td>children_empath</td>\n",
+       "      <td>computer_empath</td>\n",
+       "      <td>youth_empath</td>\n",
+       "      <td>musical_empath</td>\n",
+       "      <td>body_empath</td>\n",
+       "      <td>white_collar_job_empath</td>\n",
+       "      <td>furniture_empath</td>\n",
        "    </tr>\n",
        "    <tr>\n",
-       "      <td>71821</td>\n",
-       "      <td>2</td>\n",
-       "      <td>1.003596</td>\n",
-       "      <td>1.295017</td>\n",
-       "      <td>0.219550</td>\n",
-       "      <td>0.198376</td>\n",
-       "      <td>1.810431</td>\n",
-       "      <td>-0.601582</td>\n",
-       "      <td>-1.187685</td>\n",
-       "      <td>0.012743</td>\n",
-       "      <td>0.684971</td>\n",
+       "      <th>3</th>\n",
+       "      <td>21749</td>\n",
+       "      <td>pet_empath</td>\n",
+       "      <td>rage_empath</td>\n",
+       "      <td>legend_empath</td>\n",
+       "      <td>wedding_empath</td>\n",
+       "      <td>ridicule_empath</td>\n",
+       "      <td>science_empath</td>\n",
+       "      <td>furniture_empath</td>\n",
+       "      <td>white_collar_job_empath</td>\n",
+       "      <td>dispute_empath</td>\n",
        "      <td>...</td>\n",
-       "      <td>-1.705789</td>\n",
-       "      <td>0.335796</td>\n",
-       "      <td>-0.035509</td>\n",
-       "      <td>-1.125292</td>\n",
-       "      <td>-0.736826</td>\n",
-       "      <td>-0.555163</td>\n",
-       "      <td>-0.429600</td>\n",
-       "      <td>0.542465</td>\n",
-       "      <td>-0.675596</td>\n",
-       "      <td>-0.164192</td>\n",
+       "      <td>leader_empath</td>\n",
+       "      <td>tweet number</td>\n",
+       "      <td>religion_empath</td>\n",
+       "      <td>real_estate_empath</td>\n",
+       "      <td>retweet number</td>\n",
+       "      <td>strength_empath</td>\n",
+       "      <td>zest_empath</td>\n",
+       "      <td>sexual_empath</td>\n",
+       "      <td>computer_empath</td>\n",
+       "      <td>water_empath</td>\n",
        "    </tr>\n",
        "    <tr>\n",
-       "      <td>57907</td>\n",
-       "      <td>2</td>\n",
-       "      <td>1.158887</td>\n",
-       "      <td>1.763834</td>\n",
-       "      <td>2.302950</td>\n",
-       "      <td>-0.603070</td>\n",
-       "      <td>1.965467</td>\n",
-       "      <td>1.635436</td>\n",
-       "      <td>-1.573040</td>\n",
-       "      <td>-1.285986</td>\n",
-       "      <td>-1.540435</td>\n",
+       "      <th>4</th>\n",
+       "      <td>69254</td>\n",
+       "      <td>furniture_empath</td>\n",
+       "      <td>morning_empath</td>\n",
+       "      <td>ridicule_empath</td>\n",
+       "      <td>legend_empath</td>\n",
+       "      <td>science_empath</td>\n",
+       "      <td>programming_empath</td>\n",
+       "      <td>farming_empath</td>\n",
+       "      <td>traveling_empath</td>\n",
+       "      <td>writing_empath</td>\n",
        "      <td>...</td>\n",
-       "      <td>0.994608</td>\n",
-       "      <td>1.001552</td>\n",
-       "      <td>-0.818391</td>\n",
-       "      <td>0.511212</td>\n",
-       "      <td>0.249450</td>\n",
-       "      <td>-0.184754</td>\n",
-       "      <td>0.682368</td>\n",
-       "      <td>1.253365</td>\n",
-       "      <td>-0.766926</td>\n",
-       "      <td>-0.781316</td>\n",
+       "      <td>weakness_empath</td>\n",
+       "      <td>attractive_empath</td>\n",
+       "      <td>valuable_empath</td>\n",
+       "      <td>noise_empath</td>\n",
+       "      <td>body_empath</td>\n",
+       "      <td>ugliness_empath</td>\n",
+       "      <td>surprise_empath</td>\n",
+       "      <td>philosophy_empath</td>\n",
+       "      <td>sadness_empath</td>\n",
+       "      <td>pet_empath</td>\n",
        "    </tr>\n",
        "  </tbody>\n",
        "</table>\n",
@@ -539,802 +1233,56 @@
        "</div>"
       ],
       "text/plain": [
-       "       hate  statuses_count  followers_count  followees_count  \\\n",
-       "10999     2        0.651057        -0.228440         0.539018   \n",
-       "55317     2        0.527130         0.159289         0.603327   \n",
-       "44622     2       -0.972049         0.513316         0.003403   \n",
-       "71821     2        1.003596         1.295017         0.219550   \n",
-       "57907     2        1.158887         1.763834         2.302950   \n",
+       "     0                 1               2                3                4    \\\n",
+       "0  36367    morning_empath  wedding_empath      fear_empath  computer_empath   \n",
+       "1  34534    morning_empath      pet_empath  computer_empath      fear_empath   \n",
+       "2  69814    morning_empath      joy_empath  ridicule_empath     money_empath   \n",
+       "3  21749        pet_empath     rage_empath    legend_empath   wedding_empath   \n",
+       "4  69254  furniture_empath  morning_empath  ridicule_empath    legend_empath   \n",
        "\n",
-       "       favorites_count  listed_count  negotiate_empath  vehicle_empath  \\\n",
-       "10999         1.468664      0.319936          0.060148       -1.573040   \n",
-       "55317         0.116831      0.400391         -0.170600        0.731748   \n",
-       "44622         0.041867      0.682879          0.398669       -0.434141   \n",
-       "71821         0.198376      1.810431         -0.601582       -1.187685   \n",
-       "57907        -0.603070      1.965467          1.635436       -1.573040   \n",
+       "                5                   6                 7    \\\n",
+       "0  furniture_empath       legend_empath       cold_empath   \n",
+       "1       rage_empath     favorites_count   ridicule_empath   \n",
+       "2       rage_empath  programming_empath       lust_empath   \n",
+       "3   ridicule_empath      science_empath  furniture_empath   \n",
+       "4    science_empath  programming_empath    farming_empath   \n",
        "\n",
-       "       science_empath  timidity_empath  ...  number hashtags  tweet number  \\\n",
-       "10999        0.468232        -0.446347  ...        -0.347727     -0.087181   \n",
-       "55317       -0.155481         0.487008  ...        -0.159648      0.863400   \n",
-       "44622       -0.439622         0.134869  ...         1.059839     -0.068104   \n",
-       "71821        0.012743         0.684971  ...        -1.705789      0.335796   \n",
-       "57907       -1.285986        -1.540435  ...         0.994608      1.001552   \n",
+       "                       8               9    ...              195  \\\n",
+       "0         time_diff_median    sleep_empath  ...     phone_empath   \n",
+       "1           wedding_empath     tool_empath  ...  weakness_empath   \n",
+       "2         anonymity_empath  science_empath  ...  medieval_empath   \n",
+       "3  white_collar_job_empath  dispute_empath  ...    leader_empath   \n",
+       "4         traveling_empath  writing_empath  ...  weakness_empath   \n",
        "\n",
-       "       retweet number  quote number  status length  number urls   baddies  \\\n",
-       "10999        0.355153      1.193070       0.010627     0.314380  0.581937   \n",
-       "55317       -0.628442      1.058797      -0.400813    -0.034034 -0.023220   \n",
-       "44622        0.338591     -0.254387       1.066497     1.200203  0.243681   \n",
-       "71821       -0.035509     -1.125292      -0.736826    -0.555163 -0.429600   \n",
-       "57907       -0.818391      0.511212       0.249450    -0.184754  0.682368   \n",
+       "                 196                197                 198  \\\n",
+       "0      listen_empath        tool_empath         lust_empath   \n",
+       "1       sound_empath   masculine_empath      statuses_count   \n",
+       "2        fear_empath  government_empath     children_empath   \n",
+       "3       tweet number    religion_empath  real_estate_empath   \n",
+       "4  attractive_empath    valuable_empath        noise_empath   \n",
        "\n",
-       "       mentions  time_diff  time_diff_median  \n",
-       "10999  0.017239  -0.772738         -0.713314  \n",
-       "55317  0.088925   0.209697          0.501357  \n",
-       "44622  0.661312   1.318291          1.403518  \n",
-       "71821  0.542465  -0.675596         -0.164192  \n",
-       "57907  1.253365  -0.766926         -0.781316  \n",
+       "                       199                      200              201  \\\n",
+       "0       programming_empath           hygiene_empath   hearing_empath   \n",
+       "1  positive_emotion_empath  negative_emotion_empath  followers_count   \n",
+       "2          computer_empath             youth_empath   musical_empath   \n",
+       "3           retweet number          strength_empath      zest_empath   \n",
+       "4              body_empath          ugliness_empath  surprise_empath   \n",
+       "\n",
+       "                 202                      203               204  \n",
+       "0       tweet number           retweet number   medieval_empath  \n",
+       "1       tweet number           retweet number       home_empath  \n",
+       "2        body_empath  white_collar_job_empath  furniture_empath  \n",
+       "3      sexual_empath          computer_empath      water_empath  \n",
+       "4  philosophy_empath           sadness_empath        pet_empath  \n",
        "\n",
        "[5 rows x 205 columns]"
       ]
      },
-     "execution_count": 15,
-=======
-      "text/plain": [
-       "Index(['10999', '55317', '44622', '71821', '57907', '4806', '95121', '36794',\n",
-       "       '19152', '253',\n",
-       "       ...\n",
-       "       '23778', '32487', '41151', '97765', '45269', '37714', '1790', '54923',\n",
-       "       '38512', '81763'],\n",
-       "      dtype='object', length=100386)"
-      ]
-     },
-     "execution_count": 16,
->>>>>>> f1de49f0
+     "execution_count": 46,
      "metadata": {},
      "output_type": "execute_result"
     }
    ],
-   "source": [
-    "node_data = node_data.loc[list(g_nx.nodes())]\n",
-    "node_data.head()"
-   ]
-  },
-  {
-   "cell_type": "markdown",
-   "metadata": {},
-   "source": [
-    "### Splitting the data"
-   ]
-  },
-  {
-   "cell_type": "markdown",
-   "metadata": {},
-   "source": [
-    "For machine learning we want to take a subset of the nodes for training, and use the rest for validation and testing. We'll use scikit-learn again to split our data into training and test sets.\n",
-    "\n",
-    "The total number of annotated nodes is very small when compared to the total number of nodes in the graph. We are only going to use 15% of the annotated nodes for training and the remaining 85% of nodes for testing.\n",
-    "\n",
-    "First, we are going to select the subset of nodes that are annotated as hateful or normal. These will be the nodes that have 'hate' values that are either 0 or 1."
-   ]
-  },
-  {
-   "cell_type": "code",
-   "execution_count": 16,
-   "metadata": {},
-   "outputs": [],
-   "source": [
-    "# choose the nodes annotated with normal or hateful classes\n",
-    "annotated_users = node_data[node_data['hate']!=2]"
-   ]
-  },
-  {
-   "cell_type": "code",
-   "execution_count": 17,
-   "metadata": {},
-   "outputs": [],
-   "source": [
-    "annotated_user_features = annotated_users.drop(columns=['hate'])\n",
-    "annotated_user_targets = annotated_users[['hate']]"
-   ]
-  },
-  {
-   "cell_type": "markdown",
-   "metadata": {},
-   "source": [
-    "There are 4971 annoted nodes out of a possible, approximately, 100k nodes."
-   ]
-  },
-  {
-   "cell_type": "code",
-   "execution_count": 18,
-   "metadata": {},
-   "outputs": [
-    {
-     "name": "stdout",
-     "output_type": "stream",
-     "text": [
-      "0    4427\n",
-      "1     544\n",
-      "Name: hate, dtype: int64\n"
-     ]
-    }
-   ],
-   "source": [
-    "print(annotated_user_targets.hate.value_counts())"
-   ]
-  },
-  {
-   "cell_type": "code",
-   "execution_count": 19,
-   "metadata": {},
-   "outputs": [
-    {
-     "name": "stdout",
-     "output_type": "stream",
-     "text": [
-      "Sizes and class distributions for train/test data\n",
-      "Shape train_data (745, 204)\n",
-      "Shape test_data (4226, 204)\n",
-      "Train data number of 0s 667 and 1s 78\n",
-      "Test data number of 0s 3760 and 1s 466\n"
-     ]
-    }
-   ],
-   "source": [
-    "# split the data\n",
-    "train_data, test_data, train_targets, test_targets = train_test_split(annotated_user_features,\n",
-    "                                         annotated_user_targets,\n",
-    "                                         test_size=0.85,\n",
-    "                                         random_state=101)\n",
-    "train_targets = train_targets.values\n",
-    "test_targets = test_targets.values\n",
-    "print(\"Sizes and class distributions for train/test data\")\n",
-    "print(\"Shape train_data {}\".format(train_data.shape))\n",
-    "print(\"Shape test_data {}\".format(test_data.shape))\n",
-    "print(\"Train data number of 0s {} and 1s {}\".format(np.sum(train_targets==0), \n",
-    "                                                    np.sum(train_targets==1)))\n",
-    "print(\"Test data number of 0s {} and 1s {}\".format(np.sum(test_targets==0), \n",
-    "                                                   np.sum(test_targets==1)))"
-   ]
-  },
-  {
-   "cell_type": "code",
-   "execution_count": 20,
-   "metadata": {},
-   "outputs": [
-    {
-     "data": {
-      "text/plain": [
-       "((745, 1), (4226, 1))"
-      ]
-     },
-     "execution_count": 20,
-     "metadata": {},
-     "output_type": "execute_result"
-    }
-   ],
-   "source": [
-    "train_targets.shape, test_targets.shape"
-   ]
-  },
-  {
-   "cell_type": "code",
-   "execution_count": 21,
-   "metadata": {},
-   "outputs": [
-    {
-     "data": {
-      "text/plain": [
-       "((745, 204), (4226, 204))"
-      ]
-     },
-     "execution_count": 21,
-     "metadata": {},
-     "output_type": "execute_result"
-    }
-   ],
-   "source": [
-    "train_data.shape, test_data.shape"
-   ]
-  },
-  {
-   "cell_type": "markdown",
-   "metadata": {},
-   "source": [
-    "We are going to use 745 nodes for training and 4226 nodes for testing."
-   ]
-  },
-  {
-   "cell_type": "code",
-   "execution_count": 22,
-   "metadata": {},
-   "outputs": [],
-   "source": [
-    "# choosing features to assign to a graph, excluding target variable\n",
-    "node_features = node_data.drop(columns=['hate'])"
-   ]
-  },
-  {
-   "cell_type": "markdown",
-   "metadata": {},
-   "source": [
-    "### Dealing with imbalanced data\n",
-    "\n",
-    "Because the training data exhibit high imbalance, we introduce class weights."
-   ]
-  },
-  {
-   "cell_type": "code",
-   "execution_count": 23,
-   "metadata": {},
-   "outputs": [
-    {
-     "data": {
-      "text/plain": [
-       "{0: 0.5584707646176912, 1: 4.7756410256410255}"
-      ]
-     },
-     "execution_count": 23,
-     "metadata": {},
-     "output_type": "execute_result"
-    }
-   ],
-   "source": [
-    "from sklearn.utils.class_weight import compute_class_weight\n",
-    "class_weights = compute_class_weight('balanced', \n",
-    "                                     np.unique(train_targets), \n",
-    "                                     train_targets[:,0])\n",
-    "train_class_weights = dict(zip(np.unique(train_targets), \n",
-    "                               class_weights))\n",
-    "train_class_weights"
-   ]
-  },
-  {
-   "cell_type": "markdown",
-   "metadata": {},
-   "source": [
-    "Our data is now ready for machine learning.\n",
-    "\n",
-    "Node features are stored in the Pandas DataFrame `node_features`.\n",
-    "\n",
-    "The graph in networkx format is stored in the variable `g_nx`."
-   ]
-  },
-  {
-   "cell_type": "markdown",
-   "metadata": {},
-   "source": [
-    "### Specify global parameters\n",
-    "\n",
-    "Here we specify some parameters that control the type of model we are going to use. For example, we specify the base model type, e.g., GCN, GraphSAGE, etc, as well as model-specific parameters."
-   ]
-  },
-  {
-   "cell_type": "code",
-   "execution_count": 24,
-   "metadata": {},
-   "outputs": [],
-   "source": [
-    "epochs = 20  "
-   ]
-  },
-  {
-   "cell_type": "markdown",
-   "metadata": {},
-   "source": [
-    "## Creating the base graph machine learning model in Keras"
-   ]
-  },
-  {
-   "cell_type": "markdown",
-   "metadata": {},
-   "source": [
-    "Now create a `StellarGraph` object from the `NetworkX` graph and the node features and targets. It is `StellarGraph` objects that we use in this library to perform machine learning tasks on."
-   ]
-  },
-  {
-   "cell_type": "code",
-   "execution_count": 25,
-   "metadata": {},
-   "outputs": [],
-   "source": [
-    "G = sg.StellarGraph(g_nx, node_features=node_features)"
-   ]
-  },
-  {
-   "cell_type": "markdown",
-   "metadata": {},
-   "source": [
-    "To feed data from the graph to the Keras model we need a generator. The generators are specialized to the model and the learning task. "
-   ]
-  },
-  {
-   "cell_type": "markdown",
-   "metadata": {},
-   "source": [
-    "For training we map only the training nodes returned from our splitter and the target values."
-   ]
-  },
-  {
-   "cell_type": "code",
-   "execution_count": 26,
-   "metadata": {},
-   "outputs": [
-    {
-     "name": "stdout",
-     "output_type": "stream",
-     "text": [
-      "Using GCN (local pooling) filters...\n"
-     ]
-    }
-   ],
-   "source": [
-    "generator = FullBatchNodeGenerator(G, method=\"gcn\", sparse=True)\n",
-    "train_gen = generator.flow(train_data.index, train_targets)"
-   ]
-  },
-  {
-   "cell_type": "code",
-   "execution_count": 27,
-   "metadata": {},
-   "outputs": [],
-   "source": [
-    "base_model = GCN(\n",
-    "    layer_sizes=[32, 16],\n",
-    "    generator = generator,\n",
-    "    bias=True,\n",
-    "    dropout=0.5,\n",
-    "    activations=[\"elu\", \"elu\"]\n",
-    ")\n",
-    "x_inp, x_out = base_model.node_model()\n",
-    "prediction = layers.Dense(units=1, activation=\"sigmoid\")(x_out)"
-   ]
-  },
-  {
-   "cell_type": "markdown",
-   "metadata": {},
-   "source": [
-    "### Create a Keras model"
-   ]
-  },
-  {
-   "cell_type": "markdown",
-   "metadata": {},
-   "source": [
-    "Now let's create the actual Keras model with the graph inputs `x_inp` provided by the `base_model` and outputs being the predictions from the softmax layer."
-   ]
-  },
-  {
-   "cell_type": "code",
-   "execution_count": 28,
-   "metadata": {},
-   "outputs": [],
-   "source": [
-    "model = Model(inputs=x_inp, outputs=prediction)"
-   ]
-  },
-  {
-   "cell_type": "markdown",
-   "metadata": {},
-   "source": [
-    "We compile our Keras model to use the `Adam` optimiser and the binary cross entropy loss."
-   ]
-  },
-  {
-   "cell_type": "code",
-   "execution_count": 29,
-   "metadata": {},
-   "outputs": [],
-   "source": [
-    "model.compile(\n",
-    "    optimizer=optimizers.Adam(lr=0.005),\n",
-    "    loss=losses.binary_crossentropy,\n",
-    "    metrics=[\"acc\"],\n",
-    ")"
-   ]
-  },
-  {
-   "cell_type": "code",
-   "execution_count": 30,
-   "metadata": {},
-   "outputs": [
-    {
-     "name": "stdout",
-     "output_type": "stream",
-     "text": [
-      "Model: \"model\"\n",
-      "__________________________________________________________________________________________________\n",
-      "Layer (type)                    Output Shape         Param #     Connected to                     \n",
-      "==================================================================================================\n",
-      "input_1 (InputLayer)            [(1, 100386, 204)]   0                                            \n",
-      "__________________________________________________________________________________________________\n",
-      "input_3 (InputLayer)            [(1, None, 2)]       0                                            \n",
-      "__________________________________________________________________________________________________\n",
-      "input_4 (InputLayer)            [(1, None)]          0                                            \n",
-      "__________________________________________________________________________________________________\n",
-      "dropout (Dropout)               (1, 100386, 204)     0           input_1[0][0]                    \n",
-      "__________________________________________________________________________________________________\n",
-      "input_2 (InputLayer)            [(1, None)]          0                                            \n",
-      "__________________________________________________________________________________________________\n",
-      "squeezed_sparse_conversion (Squ (100386, 100386)     0           input_3[0][0]                    \n",
-      "                                                                 input_4[0][0]                    \n",
-      "__________________________________________________________________________________________________\n",
-      "graph_convolution (GraphConvolu (1, 100386, 32)      6560        dropout[0][0]                    \n",
-      "                                                                 input_2[0][0]                    \n",
-      "                                                                 squeezed_sparse_conversion[0][0] \n",
-      "__________________________________________________________________________________________________\n",
-      "dropout_1 (Dropout)             (1, 100386, 32)      0           graph_convolution[0][0]          \n",
-      "__________________________________________________________________________________________________\n",
-      "graph_convolution_1 (GraphConvo (1, None, 16)        528         dropout_1[0][0]                  \n",
-      "                                                                 input_2[0][0]                    \n",
-      "                                                                 squeezed_sparse_conversion[0][0] \n",
-      "__________________________________________________________________________________________________\n",
-      "dense (Dense)                   (1, None, 1)         17          graph_convolution_1[0][0]        \n",
-      "==================================================================================================\n",
-      "Total params: 7,105\n",
-      "Trainable params: 7,105\n",
-      "Non-trainable params: 0\n",
-      "__________________________________________________________________________________________________\n"
-     ]
-    }
-   ],
-   "source": [
-    "model.summary()"
-   ]
-  },
-  {
-   "cell_type": "markdown",
-   "metadata": {},
-   "source": [
-    "Train the model, keeping track of its loss and accuracy on the training set, and its performance on the test set during the training. We don't use the test set during training but only for measuring the trained model's generalization performance."
-   ]
-  },
-  {
-   "cell_type": "code",
-   "execution_count": 31,
-   "metadata": {},
-   "outputs": [
-    {
-     "name": "stdout",
-     "output_type": "stream",
-     "text": [
-      "Epoch 1/20\n",
-      "WARNING:tensorflow:From /Users/tys017/anaconda3/envs/stellargraph/lib/python3.6/site-packages/tensorflow_core/python/ops/array_grad.py:502: _EagerTensorBase.cpu (from tensorflow.python.framework.ops) is deprecated and will be removed in a future version.\n",
-      "Instructions for updating:\n",
-      "Use tf.identity instead.\n",
-      "1/1 - 5s - loss: 0.7502 - acc: 0.4027 - val_loss: 0.6020 - val_acc: 0.7556\n",
-      "Epoch 2/20\n",
-      "1/1 - 3s - loss: 0.6126 - acc: 0.7503 - val_loss: 0.5452 - val_acc: 0.7743\n",
-      "Epoch 3/20\n",
-      "1/1 - 3s - loss: 0.5385 - acc: 0.7799 - val_loss: 0.4923 - val_acc: 0.8053\n",
-      "Epoch 4/20\n",
-      "1/1 - 3s - loss: 0.4901 - acc: 0.7919 - val_loss: 0.4358 - val_acc: 0.8318\n",
-      "Epoch 5/20\n",
-      "1/1 - 3s - loss: 0.4202 - acc: 0.8295 - val_loss: 0.3860 - val_acc: 0.8538\n",
-      "Epoch 6/20\n",
-      "1/1 - 3s - loss: 0.3731 - acc: 0.8443 - val_loss: 0.3468 - val_acc: 0.8788\n",
-      "Epoch 7/20\n",
-      "1/1 - 2s - loss: 0.3280 - acc: 0.8711 - val_loss: 0.3167 - val_acc: 0.8949\n",
-      "Epoch 8/20\n",
-      "1/1 - 3s - loss: 0.2956 - acc: 0.9020 - val_loss: 0.2933 - val_acc: 0.9025\n",
-      "Epoch 9/20\n",
-      "1/1 - 4s - loss: 0.2655 - acc: 0.9128 - val_loss: 0.2754 - val_acc: 0.9103\n",
-      "Epoch 10/20\n",
-      "1/1 - 3s - loss: 0.2427 - acc: 0.9195 - val_loss: 0.2628 - val_acc: 0.9124\n",
-      "Epoch 11/20\n",
-      "1/1 - 2s - loss: 0.2255 - acc: 0.9235 - val_loss: 0.2552 - val_acc: 0.9155\n",
-      "Epoch 12/20\n",
-      "1/1 - 2s - loss: 0.2115 - acc: 0.9248 - val_loss: 0.2516 - val_acc: 0.9167\n",
-      "Epoch 13/20\n",
-      "1/1 - 2s - loss: 0.2031 - acc: 0.9302 - val_loss: 0.2503 - val_acc: 0.9184\n",
-      "Epoch 14/20\n",
-      "1/1 - 2s - loss: 0.1929 - acc: 0.9289 - val_loss: 0.2502 - val_acc: 0.9188\n",
-      "Epoch 15/20\n",
-      "1/1 - 2s - loss: 0.1961 - acc: 0.9329 - val_loss: 0.2507 - val_acc: 0.9198\n",
-      "Epoch 16/20\n",
-      "1/1 - 2s - loss: 0.1919 - acc: 0.9315 - val_loss: 0.2526 - val_acc: 0.9193\n",
-      "Epoch 17/20\n",
-      "1/1 - 2s - loss: 0.1788 - acc: 0.9356 - val_loss: 0.2558 - val_acc: 0.9165\n",
-      "Epoch 18/20\n",
-      "1/1 - 2s - loss: 0.1776 - acc: 0.9369 - val_loss: 0.2593 - val_acc: 0.9153\n",
-      "Epoch 19/20\n",
-      "1/1 - 2s - loss: 0.1826 - acc: 0.9329 - val_loss: 0.2621 - val_acc: 0.9150\n",
-      "Epoch 20/20\n",
-      "1/1 - 3s - loss: 0.1817 - acc: 0.9329 - val_loss: 0.2639 - val_acc: 0.9153\n"
-     ]
-    }
-   ],
-   "source": [
-    "test_gen = generator.flow(test_data.index, test_targets)\n",
-    "history = model.fit_generator(\n",
-    "    train_gen,\n",
-    "    epochs=epochs,\n",
-    "    validation_data=test_gen,\n",
-    "    verbose=2,\n",
-    "    shuffle=False,\n",
-    "    class_weight=None,\n",
-    ")"
-   ]
-  },
-  {
-   "cell_type": "markdown",
-   "metadata": {},
-   "source": [
-    "### Model Evaluation"
-   ]
-  },
-  {
-   "cell_type": "markdown",
-   "metadata": {},
-   "source": [
-    "Now we have trained the model, let's evaluate it on the test set.\n",
-    "\n",
-    "We are going to consider 4 evaluation metrics calculated on the test set: Accuracy, Area Under the ROC curve (AU-ROC), the ROC curve, and the confusion table."
-   ]
-  },
-  {
-   "cell_type": "markdown",
-   "metadata": {},
-   "source": [
-    "#### Accuracy"
-   ]
-  },
-  {
-   "cell_type": "code",
-   "execution_count": 32,
-   "metadata": {},
-   "outputs": [
-    {
-     "name": "stdout",
-     "output_type": "stream",
-     "text": [
-      "\n",
-      "Test Set Metrics:\n",
-      "\tloss: 0.2639\n",
-      "\tacc: 0.9153\n"
-     ]
-    }
-   ],
-   "source": [
-    "test_metrics = model.evaluate_generator(test_gen)\n",
-    "print(\"\\nTest Set Metrics:\")\n",
-    "for name, val in zip(model.metrics_names, test_metrics):\n",
-    "    print(\"\\t{}: {:0.4f}\".format(name, val))"
-   ]
-  },
-  {
-   "cell_type": "code",
-   "execution_count": 33,
-   "metadata": {},
-   "outputs": [],
-   "source": [
-    "all_nodes = node_data.index\n",
-    "all_gen = generator.flow(all_nodes)\n",
-    "all_predictions = model.predict_generator(all_gen).squeeze()[..., np.newaxis]"
-   ]
-  },
-  {
-   "cell_type": "code",
-   "execution_count": 34,
-   "metadata": {},
-   "outputs": [
-    {
-     "data": {
-      "text/plain": [
-       "(100386, 1)"
-      ]
-     },
-     "execution_count": 34,
-     "metadata": {},
-     "output_type": "execute_result"
-    }
-   ],
-   "source": [
-    "all_predictions.shape"
-   ]
-  },
-  {
-   "cell_type": "code",
-   "execution_count": 35,
-   "metadata": {},
-   "outputs": [],
-   "source": [
-    "all_predictions_df = pd.DataFrame(all_predictions, \n",
-    "                                  index=node_data.index)"
-   ]
-  },
-  {
-   "cell_type": "markdown",
-   "metadata": {},
-   "source": [
-    "Let's extract the predictions for the test data only."
-   ]
-  },
-  {
-   "cell_type": "code",
-   "execution_count": 36,
-   "metadata": {},
-   "outputs": [],
-   "source": [
-    "test_preds = all_predictions_df.loc[test_data.index, :]"
-   ]
-  },
-  {
-   "cell_type": "code",
-   "execution_count": 37,
-   "metadata": {},
-   "outputs": [
-    {
-     "data": {
-      "text/plain": [
-       "(4226, 1)"
-      ]
-     },
-     "execution_count": 37,
-     "metadata": {},
-     "output_type": "execute_result"
-    }
-   ],
-   "source": [
-    "test_preds.shape"
-   ]
-  },
-  {
-   "cell_type": "markdown",
-   "metadata": {},
-   "source": [
-    "The predictions are the probability of the true class that in this case is the probability of a user being hateful."
-   ]
-  },
-  {
-   "cell_type": "code",
-   "execution_count": 38,
-   "metadata": {},
-   "outputs": [
-    {
-     "name": "stdout",
-     "output_type": "stream",
-     "text": [
-      "The AUC on test set:\n",
-      "\n",
-      "0.875001426810337\n"
-     ]
-    }
-   ],
-   "source": [
-    "test_predictions = test_preds.values\n",
-    "test_predictions_class = ((test_predictions>0.5)*1).flatten()\n",
-    "test_df = pd.DataFrame({\"Predicted_score\": test_predictions.flatten(), \n",
-    "                        \"Predicted_class\": test_predictions_class, \n",
-    "                        \"True\": test_targets[:,0]})\n",
-    "roc_auc = metrics.roc_auc_score(test_df['True'].values, \n",
-    "                                test_df['Predicted_score'].values)\n",
-    "print(\"The AUC on test set:\\n\")\n",
-    "print(roc_auc)"
-   ]
-  },
-  {
-   "cell_type": "markdown",
-   "metadata": {},
-   "source": [
-    "## Interpretability by Saliency Maps\n",
-    "\n",
-    "To understand which features and edges the model is looking at while making the predictions, we use the interpretability tool in the StellarGraph library (i.e., saliency maps) to demonstrate the importance of node features and edges given a target user."
-   ]
-  },
-  {
-   "cell_type": "code",
-   "execution_count": 39,
-   "metadata": {},
-   "outputs": [],
-   "source": [
-    "from stellargraph.utils.saliency_maps import IntegratedGradients\n",
-    "int_saliency = IntegratedGradients(model, all_gen)"
-   ]
-  },
-  {
-   "cell_type": "code",
-<<<<<<< HEAD
-   "execution_count": 40,
-=======
-   "execution_count": 42,
->>>>>>> f1de49f0
-   "metadata": {},
-   "outputs": [
-    {
-     "ename": "IndexError",
-     "evalue": "list index out of range",
-     "output_type": "error",
-     "traceback": [
-      "\u001b[0;31m---------------------------------------------------------------------------\u001b[0m",
-      "\u001b[0;31mIndexError\u001b[0m                                Traceback (most recent call last)",
-      "\u001b[0;32m<ipython-input-40-ee34404799e4>\u001b[0m in \u001b[0;36m<module>\u001b[0;34m\u001b[0m\n\u001b[1;32m      7\u001b[0m \u001b[0;31m#let's pick one node from the predicted hateful users as an example.\u001b[0m\u001b[0;34m\u001b[0m\u001b[0;34m\u001b[0m\u001b[0;34m\u001b[0m\u001b[0m\n\u001b[1;32m      8\u001b[0m \u001b[0midx\u001b[0m \u001b[0;34m=\u001b[0m \u001b[0;36m2\u001b[0m\u001b[0;34m\u001b[0m\u001b[0;34m\u001b[0m\u001b[0m\n\u001b[0;32m----> 9\u001b[0;31m \u001b[0mtarget_idx\u001b[0m \u001b[0;34m=\u001b[0m \u001b[0mhateful_in_test\u001b[0m\u001b[0;34m[\u001b[0m\u001b[0midx\u001b[0m\u001b[0;34m]\u001b[0m\u001b[0;34m\u001b[0m\u001b[0;34m\u001b[0m\u001b[0m\n\u001b[0m\u001b[1;32m     10\u001b[0m \u001b[0mtarget_nid\u001b[0m \u001b[0;34m=\u001b[0m \u001b[0mlist\u001b[0m\u001b[0;34m(\u001b[0m\u001b[0mG\u001b[0m\u001b[0;34m.\u001b[0m\u001b[0mnodes\u001b[0m\u001b[0;34m(\u001b[0m\u001b[0;34m)\u001b[0m\u001b[0;34m)\u001b[0m\u001b[0;34m[\u001b[0m\u001b[0mtarget_idx\u001b[0m\u001b[0;34m]\u001b[0m\u001b[0;34m\u001b[0m\u001b[0;34m\u001b[0m\u001b[0m\n\u001b[1;32m     11\u001b[0m \u001b[0mprint\u001b[0m\u001b[0;34m(\u001b[0m\u001b[0;34m'target_idx = {}, target_nid = {}'\u001b[0m\u001b[0;34m.\u001b[0m\u001b[0mformat\u001b[0m\u001b[0;34m(\u001b[0m\u001b[0mtarget_idx\u001b[0m\u001b[0;34m,\u001b[0m \u001b[0mtarget_nid\u001b[0m\u001b[0;34m)\u001b[0m\u001b[0;34m)\u001b[0m\u001b[0;34m\u001b[0m\u001b[0;34m\u001b[0m\u001b[0m\n",
-      "\u001b[0;31mIndexError\u001b[0m: list index out of range"
-     ]
-    }
-   ],
-   "source": [
-    "from stellargraph.utils.saliency_maps import IntegratedGradients, GradientSaliency\n",
-    "#we first select a list of nodes which are confidently classified as hateful.\n",
-    "predicted_hateful_index = set(np.where(all_predictions > 0.9)[0].tolist())\n",
-    "test_indices_set = set([int(k) for k in test_data.index.tolist()])\n",
-    "hateful_in_test = list(predicted_hateful_index.intersection(test_indices_set))\n",
-    "\n",
-    "#let's pick one node from the predicted hateful users as an example.\n",
-    "idx = 2\n",
-    "target_idx = hateful_in_test[idx]\n",
-    "target_nid = list(G.nodes())[target_idx]\n",
-    "print('target_idx = {}, target_nid = {}'.format(target_idx, target_nid))\n",
-    "print('prediction score for node {} is {}'.format(target_idx, all_predictions[target_idx]))\n",
-    "print('ground truth score for node {} is {}'.format(target_idx, test_targets[test_data.index.tolist().index(str(target_nid))]))\n",
-    "[X,all_targets,A_index, A], y_true_all = all_gen[0]"
-   ]
-  },
-  {
-   "cell_type": "markdown",
-   "metadata": {},
-   "source": [
-    "For the prediction of the target node, we then calculate the importance of the features for each node in the graph. Our support for sparse saliency maps makes it efficient to fit the scale like this dataset."
-   ]
-  },
-  {
-   "cell_type": "code",
-   "execution_count": null,
-   "metadata": {},
-   "outputs": [],
-   "source": [
-    "#We set the target_idx which is our target node. \n",
-    "node_feature_importance = int_saliency.get_integrated_node_masks(target_idx, 0)"
-   ]
-  },
-  {
-   "cell_type": "markdown",
-   "metadata": {},
-   "source": [
-    "As `node_feature_importance` is a matrix where `node_feature_importance[i][j]` indicates the importance of the j-th feature of node i to the prediction of the target node, we sum up the feature importance of each node to measure its node importance. "
-   ]
-  },
-  {
-   "cell_type": "code",
-   "execution_count": null,
-   "metadata": {},
-   "outputs": [],
-   "source": [
-    "node_importance = np.sum(node_feature_importance, axis=-1)\n",
-    "node_importance_rank = np.argsort(node_importance)[::-1]\n",
-    "print(node_importance[node_importance_rank])\n",
-    "print('node_importance has {} non-zero values'.format(np.where(node_importance != 0)[0].shape[0]))"
-   ]
-  },
-  {
-   "cell_type": "markdown",
-   "metadata": {},
-   "source": [
-    "We expect the number of non-zero values of `node_importance` to match the number of nodes in the ego graph. "
-   ]
-  },
-  {
-   "cell_type": "code",
-   "execution_count": null,
-   "metadata": {},
-   "outputs": [],
-   "source": [
-    "G_ego = nx.ego_graph(g_nx,target_nid, radius=2)\n",
-    "print('The ego graph of the target node has {} neighbors'.format(len(G_ego.nodes())))"
-   ]
-  },
-  {
-   "cell_type": "markdown",
-   "metadata": {},
-   "source": [
-    "We then analyze the feature importance of the top-250 important nodes. See the output for the top-5 importance nodes. For each row, the features are sorted according to their importance."
-   ]
-  },
-  {
-   "cell_type": "code",
-   "execution_count": null,
-   "metadata": {},
-   "outputs": [],
    "source": [
     "feature_names = annotated_users.keys()[1:].values\n",
     "feature_importance_rank = np.argsort(node_feature_importance[target_idx])[::-1]\n",
@@ -1351,9 +1299,115 @@
   },
   {
    "cell_type": "code",
-   "execution_count": null,
-   "metadata": {},
-   "outputs": [],
+   "execution_count": 47,
+   "metadata": {},
+   "outputs": [
+    {
+     "name": "stdout",
+     "output_type": "stream",
+     "text": [
+      "0.38610699226502143\n",
+      "The node itself is the 1-th important node\n"
+     ]
+    },
+    {
+     "data": {
+      "text/html": [
+       "<div>\n",
+       "<style scoped>\n",
+       "    .dataframe tbody tr th:only-of-type {\n",
+       "        vertical-align: middle;\n",
+       "    }\n",
+       "\n",
+       "    .dataframe tbody tr th {\n",
+       "        vertical-align: top;\n",
+       "    }\n",
+       "\n",
+       "    .dataframe thead th {\n",
+       "        text-align: right;\n",
+       "    }\n",
+       "</style>\n",
+       "<table border=\"1\" class=\"dataframe\">\n",
+       "  <thead>\n",
+       "    <tr style=\"text-align: right;\">\n",
+       "      <th></th>\n",
+       "      <th>0</th>\n",
+       "      <th>1</th>\n",
+       "      <th>2</th>\n",
+       "      <th>3</th>\n",
+       "      <th>4</th>\n",
+       "      <th>5</th>\n",
+       "      <th>6</th>\n",
+       "      <th>7</th>\n",
+       "      <th>8</th>\n",
+       "      <th>9</th>\n",
+       "      <th>...</th>\n",
+       "      <th>194</th>\n",
+       "      <th>195</th>\n",
+       "      <th>196</th>\n",
+       "      <th>197</th>\n",
+       "      <th>198</th>\n",
+       "      <th>199</th>\n",
+       "      <th>200</th>\n",
+       "      <th>201</th>\n",
+       "      <th>202</th>\n",
+       "      <th>203</th>\n",
+       "    </tr>\n",
+       "  </thead>\n",
+       "  <tbody>\n",
+       "    <tr>\n",
+       "      <th>0</th>\n",
+       "      <td>morning_empath</td>\n",
+       "      <td>wedding_empath</td>\n",
+       "      <td>fear_empath</td>\n",
+       "      <td>computer_empath</td>\n",
+       "      <td>furniture_empath</td>\n",
+       "      <td>legend_empath</td>\n",
+       "      <td>cold_empath</td>\n",
+       "      <td>time_diff_median</td>\n",
+       "      <td>sleep_empath</td>\n",
+       "      <td>vacation_empath</td>\n",
+       "      <td>...</td>\n",
+       "      <td>phone_empath</td>\n",
+       "      <td>listen_empath</td>\n",
+       "      <td>tool_empath</td>\n",
+       "      <td>lust_empath</td>\n",
+       "      <td>programming_empath</td>\n",
+       "      <td>hygiene_empath</td>\n",
+       "      <td>hearing_empath</td>\n",
+       "      <td>tweet number</td>\n",
+       "      <td>retweet number</td>\n",
+       "      <td>medieval_empath</td>\n",
+       "    </tr>\n",
+       "  </tbody>\n",
+       "</table>\n",
+       "<p>1 rows × 204 columns</p>\n",
+       "</div>"
+      ],
+      "text/plain": [
+       "              0               1            2                3    \\\n",
+       "0  morning_empath  wedding_empath  fear_empath  computer_empath   \n",
+       "\n",
+       "                4              5            6                 7    \\\n",
+       "0  furniture_empath  legend_empath  cold_empath  time_diff_median   \n",
+       "\n",
+       "            8                9    ...           194            195  \\\n",
+       "0  sleep_empath  vacation_empath  ...  phone_empath  listen_empath   \n",
+       "\n",
+       "           196          197                 198             199  \\\n",
+       "0  tool_empath  lust_empath  programming_empath  hygiene_empath   \n",
+       "\n",
+       "              200           201             202              203  \n",
+       "0  hearing_empath  tweet number  retweet number  medieval_empath  \n",
+       "\n",
+       "[1 rows x 204 columns]"
+      ]
+     },
+     "execution_count": 47,
+     "metadata": {},
+     "output_type": "execute_result"
+    }
+   ],
    "source": [
     "self_feature_importance_rank = np.argsort(node_feature_importance[target_idx])\n",
     "print(np.sum(node_feature_importance[target_idx]))\n",
@@ -1371,9 +1425,220 @@
   },
   {
    "cell_type": "code",
-   "execution_count": null,
-   "metadata": {},
-   "outputs": [],
+   "execution_count": 48,
+   "metadata": {},
+   "outputs": [
+    {
+     "name": "stdout",
+     "output_type": "stream",
+     "text": [
+      "ridicule_empath 17.976\n",
+      "furniture_empath 23.304\n",
+      "science_empath 29.112\n",
+      "sleep_empath 29.892\n",
+      "legend_empath 32.992\n",
+      "joy_empath 35.012\n",
+      "farming_empath 36.728\n",
+      "morning_empath 37.02\n",
+      "children_empath 40.18\n",
+      "hipster_empath 41.76\n",
+      "time_diff_median 42.168\n",
+      "wedding_empath 43.82\n",
+      "anger_empath 43.888\n",
+      "time_diff 45.784\n",
+      "vacation_empath 48.064\n",
+      "traveling_empath 48.528\n",
+      "anonymity_empath 51.9\n",
+      "work_empath 53.216\n",
+      "money_empath 53.936\n",
+      "listen_empath 55.0\n",
+      "fire_empath 56.668\n",
+      "exasperation_empath 57.028\n",
+      "cleaning_empath 57.644\n",
+      "hiking_empath 58.696\n",
+      "ocean_empath 59.456\n",
+      "fight_empath 60.072\n",
+      "government_empath 61.372\n",
+      "programming_empath 61.648\n",
+      "divine_empath 62.532\n",
+      "hate_empath 68.024\n",
+      "computer_empath 70.904\n",
+      "weakness_empath 71.74\n",
+      "cold_empath 72.312\n",
+      "speaking_empath 72.58\n",
+      "hygiene_empath 72.964\n",
+      "dispute_empath 73.16\n",
+      "writing_empath 74.38\n",
+      "friends_empath 74.572\n",
+      "communication_empath 75.172\n",
+      "disappointment_empath 75.768\n",
+      "blue_collar_job_empath 75.852\n",
+      "politics_empath 76.032\n",
+      "office_empath 76.12\n",
+      "independence_empath 76.388\n",
+      "shame_empath 76.92\n",
+      "dance_empath 77.004\n",
+      "timidity_empath 77.216\n",
+      "school_empath 77.728\n",
+      "attractive_empath 77.924\n",
+      "positive_emotion_empath 78.16\n",
+      "messaging_empath 78.244\n",
+      "followers_count 78.928\n",
+      "death_empath 78.968\n",
+      "number urls 81.18\n",
+      "swimming_empath 81.252\n",
+      "social_media_empath 83.308\n",
+      "college_empath 83.656\n",
+      "neglect_empath 84.18\n",
+      "favorites_count 84.184\n",
+      "childish_empath 84.864\n",
+      "crime_empath 84.872\n",
+      "kill_empath 85.096\n",
+      "violence_empath 85.38\n",
+      "zest_empath 85.492\n",
+      "sadness_empath 88.004\n",
+      "pet_empath 89.624\n",
+      "journalism_empath 90.328\n",
+      "number hashtags 90.376\n",
+      "medical_emergency_empath 90.392\n",
+      "rage_empath 90.476\n",
+      "philosophy_empath 90.552\n",
+      "dominant_personality_empath 90.576\n",
+      "healing_empath 91.36\n",
+      "royalty_empath 91.624\n",
+      "help_empath 91.856\n",
+      "negotiate_empath 92.428\n",
+      "white_collar_job_empath 92.768\n",
+      "monster_empath 93.092\n",
+      "movement_empath 93.484\n",
+      "pride_empath 95.336\n",
+      "poor_empath 95.648\n",
+      "car_empath 96.844\n",
+      "plant_empath 97.48\n",
+      "business_empath 97.616\n",
+      "statuses_count 97.656\n",
+      "economics_empath 97.692\n",
+      "fear_empath 97.8\n",
+      "internet_empath 98.172\n",
+      "anticipation_empath 98.268\n",
+      "shape_and_size_empath 98.704\n",
+      "affection_empath 98.972\n",
+      "horror_empath 99.156\n",
+      "leader_empath 99.86\n",
+      "ancient_empath 99.94\n",
+      "tool_empath 100.288\n",
+      "sympathy_empath 100.46\n",
+      "fashion_empath 101.672\n",
+      "gain_empath 102.784\n",
+      "technology_empath 103.624\n",
+      "occupation_empath 104.06\n",
+      "banking_empath 104.14\n",
+      "emotional_empath 105.388\n",
+      "sports_empath 105.688\n",
+      "followees_count 106.372\n",
+      "urban_empath 106.912\n",
+      "worship_empath 107.168\n",
+      "lust_empath 108.112\n",
+      "politeness_empath 108.248\n",
+      "tweet number 108.768\n",
+      "appearance_empath 108.776\n",
+      "stealing_empath 109.1\n",
+      "dominant_heirarchical_empath 109.676\n",
+      "vehicle_empath 109.792\n",
+      "water_empath 109.852\n",
+      "quote number 110.344\n",
+      "warmth_empath 110.388\n",
+      "body_empath 111.256\n",
+      "achievement_empath 111.332\n",
+      "wealthy_empath 112.304\n",
+      "prison_empath 112.308\n",
+      "torment_empath 112.34\n",
+      "feminine_empath 112.692\n",
+      "driving_empath 113.564\n",
+      "retweet number 114.276\n",
+      "toy_empath 114.528\n",
+      "liquid_empath 114.584\n",
+      "youth_empath 114.916\n",
+      "art_empath 115.26\n",
+      "shopping_empath 115.756\n",
+      "listed_count 116.42\n",
+      "meeting_empath 117.304\n",
+      "law_empath 118.16\n",
+      "air_travel_empath 118.192\n",
+      "reading_empath 118.744\n",
+      "giving_empath 119.212\n",
+      "competing_empath 119.348\n",
+      "party_empath 119.564\n",
+      "health_empath 119.96\n",
+      "cooking_empath 120.012\n",
+      "animal_empath 121.06\n",
+      "real_estate_empath 121.228\n",
+      "war_empath 121.244\n",
+      "order_empath 121.432\n",
+      "family_empath 121.504\n",
+      "beauty_empath 121.552\n",
+      "sexual_empath 121.692\n",
+      "optimism_empath 122.252\n",
+      "hearing_empath 122.456\n",
+      "fun_empath 122.572\n",
+      "medieval_empath 123.016\n",
+      "pain_empath 123.732\n",
+      "eating_empath 123.996\n",
+      "surprise_empath 124.08\n",
+      "nervousness_empath 124.236\n",
+      "disgust_empath 124.364\n",
+      "deception_empath 124.832\n",
+      "irritability_empath 124.94\n",
+      "cheerfulness_empath 125.264\n",
+      "status length 125.672\n",
+      "confusion_empath 126.08\n",
+      "baddies 126.124\n",
+      "tourism_empath 126.432\n",
+      "trust_empath 126.528\n",
+      "military_empath 127.54\n",
+      "phone_empath 127.56\n",
+      "religion_empath 128.436\n",
+      "exercise_empath 129.712\n",
+      "contentment_empath 130.172\n",
+      "play_empath 130.244\n",
+      "breaking_empath 130.268\n",
+      "celebration_empath 130.62\n",
+      "mentions 131.332\n",
+      "sailing_empath 131.76\n",
+      "power_empath 132.156\n",
+      "alcohol_empath 132.836\n",
+      "smell_empath 133.212\n",
+      "swearing_terms_empath 133.32\n",
+      "weapon_empath 133.648\n",
+      "sound_empath 135.104\n",
+      "subjectivity 135.2\n",
+      "payment_empath 136.492\n",
+      "love_empath 138.336\n",
+      "injury_empath 138.664\n",
+      "restaurant_empath 139.752\n",
+      "strength_empath 140.268\n",
+      "night_empath 140.456\n",
+      "ship_empath 141.52\n",
+      "ugliness_empath 141.84\n",
+      "valuable_empath 143.04\n",
+      "negative_emotion_empath 143.056\n",
+      "clothing_empath 143.98\n",
+      "suffering_empath 144.212\n",
+      "weather_empath 145.208\n",
+      "rural_empath 149.572\n",
+      "terrorism_empath 149.784\n",
+      "envy_empath 155.2\n",
+      "aggression_empath 156.172\n",
+      "leisure_empath 160.44\n",
+      "noise_empath 161.236\n",
+      "beach_empath 161.524\n",
+      "masculine_empath 162.468\n",
+      "musical_empath 163.676\n",
+      "superhero_empath 165.444\n",
+      "home_empath 168.604\n"
+     ]
+    }
+   ],
    "source": [
     "from collections import defaultdict\n",
     "average_feature_rank = defaultdict(int)\n",
@@ -1404,7 +1669,7 @@
   },
   {
    "cell_type": "code",
-   "execution_count": null,
+   "execution_count": 49,
    "metadata": {},
    "outputs": [],
    "source": [
@@ -1413,9 +1678,17 @@
   },
   {
    "cell_type": "code",
-   "execution_count": null,
-   "metadata": {},
-   "outputs": [],
+   "execution_count": 50,
+   "metadata": {},
+   "outputs": [
+    {
+     "name": "stdout",
+     "output_type": "stream",
+     "text": [
+      "(1, 4289572, 2) (1, 4289572)\n"
+     ]
+    }
+   ],
    "source": [
     "(x, y) = link_importance.nonzero()\n",
     "[X,all_targets,A_index, A], y_true_all = all_gen[0]\n",
@@ -1433,9 +1706,18 @@
   },
   {
    "cell_type": "code",
-   "execution_count": null,
-   "metadata": {},
-   "outputs": [],
+   "execution_count": 51,
+   "metadata": {},
+   "outputs": [
+    {
+     "name": "stdout",
+     "output_type": "stream",
+     "text": [
+      "There are 26145 edges within the ego graph of the target node\n",
+      "The most important edge connects 0-th important node and 13-th important node\n"
+     ]
+    }
+   ],
    "source": [
     "nonzero_importance_val = link_importance[(x,y)].flatten().tolist()[0]\n",
     "link_importance_rank = np.argsort(nonzero_importance_val)[::-1]\n",
@@ -1454,11 +1736,20 @@
   },
   {
    "cell_type": "code",
-   "execution_count": null,
+   "execution_count": 52,
    "metadata": {
     "scrolled": true
    },
-   "outputs": [],
+   "outputs": [
+    {
+     "name": "stdout",
+     "output_type": "stream",
+     "text": [
+      "(1, 4289572, 2)\n",
+      "A_perturb.shape = (1, 4289572)\n"
+     ]
+    }
+   ],
    "source": [
     "from copy import deepcopy\n",
     "\n",
@@ -1484,9 +1775,17 @@
   },
   {
    "cell_type": "code",
-   "execution_count": null,
-   "metadata": {},
-   "outputs": [],
+   "execution_count": 53,
+   "metadata": {},
+   "outputs": [
+    {
+     "name": "stdout",
+     "output_type": "stream",
+     "text": [
+      "The prediction score changes from 0.9631094336509705 to 0.12830840051174164 after the perturbation\n"
+     ]
+    }
+   ],
    "source": [
     "prediction = model.predict([X, selected_nodes, A_index, A_perturb]).squeeze()\n",
     "print('The prediction score changes from {} to {} after the perturbation'.format(prediction_clean, prediction))"
