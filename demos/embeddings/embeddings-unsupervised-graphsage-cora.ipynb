{
 "cells": [
  {
   "cell_type": "markdown",
   "metadata": {},
   "source": [
    "# Graph representation learning through Unsupervised GraphSAGE  \n",
    "### and using it for paper classification on Cora citation dataset"
   ]
  },
  {
   "cell_type": "markdown",
   "metadata": {},
   "source": [
    "Stellargraph Unsupervised GraphSAGE is the implementation of GraphSAGE method outlined in the paper: ***[Inductive Representation Learning on Large Graphs.](http://snap.stanford.edu/graphsage/)*** W.L. Hamilton, R. Ying, and J. Leskovec arXiv:1706.02216\n",
    "[cs.SI], 2017. \n",
    "\n",
    "This notebook is a short demo of how Stellargraph Unsupervised GraphSAGE can be used to learn embeddings of the nodes representing papers in the [CORA citation network](https://linqs-data.soe.ucsc.edu/public/lbc/cora.tgz). Furthermore, this notebook demonstrates the use of the learnt embeddings in a downstream node classification task (classifying papers by subject). Note that the node embeddings can also be used in other graph machine learning tasks, such as link prediction, community detection, etc.\n",
    "\n",
    "### Unsupervised GraphSAGE:\n",
    "\n",
    "A high-level explanation of the unsupervised GraphSAGE method of graph representation learning is as follows.\n",
    "\n",
    "Objective: *Given a graph, learn embeddings of the nodes using only the graph structure and the node features, without using any known node class labels* (hence \"unsupervised\"; for semi-supervised learning of node embeddings, see this [demo](https://github.com/stellargraph/stellargraph/tree/master/demos/node-classification/graphsage/graphsage-cora-node-classification-example.ipynb))\n",
    "\n",
    "**Unsupervised GraphSAGE model:** In the Unsupervised GraphSAGE model, node embeddings are learnt by solving a simple classification task: given a large set of \"positive\" `(target, context)` node pairs generated from random walks performed on the graph (i.e., node pairs that co-occur within a certain context window in random walks), and an equally large set of \"negative\" node pairs that are randomly selected from the graph according to a certain distribution, learn a binary classifier that predicts whether arbitrary node pairs are likely to co-occur in a random walk performed on the graph. Through learning this simple binary node-pair-classification task, the model automatically learns an inductive mapping from attributes of nodes and their neighbors to node embeddings in a high-dimensional vector space, which preserves structural and feature similarities of the nodes. Unlike embeddings obtained by algorithms such as [`node2vec`](https://snap.stanford.edu/node2vec), this mapping is inductive: given a new node (with attributes) and its links to other nodes in the graph (which was unseen during model training), we can evaluate its embeddings without having to re-train the model. \n",
    "\n",
    "In our implementation of Unsupervised GraphSAGE, the training set of node pairs is composed of an equal number of positive and negative `(target, context)` pairs from the graph. The positive `(target, context)` pairs are the node pairs co-occuring on random walks over the graph whereas the negative node pairs are sampled randomly from a global node degree distribution of the graph.\n",
    "\n",
    "The architecture of the node pair classifier is the following. Input node pairs (with node features) are fed, together with the graph structure, into a pair of identical GraphSAGE encoders, producing a pair of node embeddings. These embeddings are then fed into a node pair classification layer, which applies a binary operator to those node embeddings (e.g., concatenating them), and passes the resulting node pair embeddings through a linear transform followed by a binary activation (e.g., sigmoid), thus predicting a binary label for the node pair. \n",
    "\n",
    "The entire model is trained end-to-end by minimizing the loss function of choice (e.g., binary cross-entropy between predicted node pair labels and true link labels) using stochastic gradient descent (SGD) updates of the model parameters, with minibatches of 'training' links generated on demand and fed into the model.\n",
    "\n",
    "Node embeddings obtained from the encoder part of the trained classifier can be used in various downstream tasks. In this demo, we show how these can be used for predicting node labels."
   ]
  },
  {
   "cell_type": "code",
   "execution_count": 1,
   "metadata": {
    "scrolled": true
   },
   "outputs": [],
   "source": [
    "import networkx as nx\n",
    "import pandas as pd\n",
    "import numpy as np\n",
    "import os\n",
    "import random\n",
    "\n",
    "import stellargraph as sg\n",
    "from stellargraph.data import EdgeSplitter\n",
    "from stellargraph.mapper import GraphSAGELinkGenerator\n",
    "from stellargraph.layer import GraphSAGE, link_classification\n",
    "from stellargraph.data import UniformRandomWalk\n",
    "from stellargraph.data import UnsupervisedSampler\n",
    "from sklearn.model_selection import train_test_split\n",
    "\n",
    "from tensorflow import keras\n",
    "from sklearn import preprocessing, feature_extraction, model_selection\n",
    "from sklearn.linear_model import LogisticRegressionCV, LogisticRegression\n",
    "from sklearn.metrics import accuracy_score\n",
    "\n",
    "from stellargraph import globalvar\n",
    "\n",
    "from stellargraph import datasets\n",
    "from IPython.display import display, HTML"
   ]
  },
  {
   "cell_type": "markdown",
   "metadata": {},
   "source": [
    "### Loading the CORA network data"
   ]
  },
  {
   "cell_type": "code",
   "execution_count": 2,
   "metadata": {},
   "outputs": [
    {
     "data": {
      "text/html": [
       "The Cora dataset consists of 2708 scientific publications classified into one of seven classes. The citation network consists of 5429 links. Each publication in the dataset is described by a 0/1-valued word vector indicating the absence/presence of the corresponding word from the dictionary. The dictionary consists of 1433 unique words."
      ],
      "text/plain": [
       "<IPython.core.display.HTML object>"
      ]
     },
     "metadata": {},
     "output_type": "display_data"
    }
   ],
   "source": [
    "dataset = datasets.Cora()\n",
    "display(HTML(dataset.description))\n",
    "dataset.download()"
   ]
  },
  {
   "cell_type": "markdown",
   "metadata": {},
   "source": [
    "Load the graph from the edgelist (in `cited-paper` <- `citing-paper` order)."
   ]
  },
  {
   "cell_type": "code",
   "execution_count": 3,
   "metadata": {},
   "outputs": [],
   "source": [
    "edgelist = pd.read_csv(\n",
<<<<<<< HEAD
    "    os.path.join(data_dir, \"cora.cites\"),\n",
=======
    "    os.path.join(dataset.data_directory, \"cora.cites\"),\n",
>>>>>>> 54c68e2e
    "    sep=\"\\t\",\n",
    "    header=None,\n",
    "    names=[\"target\", \"source\"],\n",
    ")\n",
    "edgelist[\"label\"] = \"cites\"  # set the edge type"
   ]
  },
  {
   "cell_type": "code",
   "execution_count": 4,
   "metadata": {},
   "outputs": [],
   "source": [
    "Gnx = nx.from_pandas_edgelist(edgelist, edge_attr=\"label\")"
   ]
  },
  {
   "cell_type": "markdown",
   "metadata": {},
   "source": [
    "Specify the node types."
   ]
  },
  {
   "cell_type": "code",
   "execution_count": 5,
   "metadata": {},
   "outputs": [],
   "source": [
    "nx.set_node_attributes(Gnx, \"paper\", \"label\")"
   ]
  },
  {
   "cell_type": "markdown",
   "metadata": {},
   "source": [
    "Load the features and subject for the nodes."
   ]
  },
  {
   "cell_type": "code",
   "execution_count": 6,
   "metadata": {},
   "outputs": [],
   "source": [
    "feature_names = [\"w_{}\".format(ii) for ii in range(1433)]\n",
    "column_names = feature_names + [\"subject\"]\n",
    "node_data = pd.read_csv(\n",
<<<<<<< HEAD
    "    os.path.join(data_dir, \"cora.content\"), sep=\"\\t\", header=None, names=column_names\n",
=======
    "    os.path.join(dataset.data_directory, \"cora.content\"),\n",
    "    sep=\"\\t\",\n",
    "    header=None,\n",
    "    names=column_names,\n",
>>>>>>> 54c68e2e
    ")"
   ]
  },
  {
   "cell_type": "markdown",
   "metadata": {},
   "source": [
    "The node features are all attributes except the paper subject (we will use this for plotting the embeddings later). Paper subject label are not used for unsupervised training."
   ]
  },
  {
   "cell_type": "code",
   "execution_count": 7,
   "metadata": {},
   "outputs": [],
   "source": [
    "node_features = node_data[feature_names]"
   ]
  },
  {
   "cell_type": "markdown",
   "metadata": {},
   "source": [
    "### Unsupervised GraphSAGE  with on demand sampling\n",
    "The Unsupervised GraphSAGE requires a training sample that can be either provided as a list of `(target, context)` node pairs or it can be provided with an `UnsupervisedSampler` instance that takes care of generating positive and negative samples of node pairs on demand. In this demo we discuss the latter technique. \n",
    "\n",
    "#### UnsupervisedSampler:\n",
    "The `UnsupervisedSampler` class takes in a `Stellargraph` graph instance. The `generator` method in the `UnsupervisedSampler`  is responsible for generating equal number of positive and negative node pair samples from the graph  for training. The samples are generated by performing uniform random walks over the graph, using `UniformRandomWalk` object. Positive `(target, context)` node pairs are extracted from the walks, and for each \n",
    "positive pair a corresponding negative pair `(target, node)` is generated by randomly sampling `node` from the degree distribution of the graph. Once the `batch_size` number of samples is accumulated, the generator yields a list of positive and negative node pairs along with their respective 1/0 labels.  \n",
    "\n",
    "In the current implementation, we use uniform random walks to explore the graph structure. The length and number of walks, as well as the root nodes for starting the walks can be user-specified. The default list for root nodes is all nodes of the graph, default `number_of_walks` is 1 (at least one walk per root node), and the default `length` of walks is 2 (need at least one node beyond the root node on the walk as a potential positive context)."
   ]
  },
  {
   "cell_type": "markdown",
   "metadata": {},
   "source": [
    "**1. Create the Stellargraph with node features.**"
   ]
  },
  {
   "cell_type": "code",
   "execution_count": 8,
   "metadata": {},
   "outputs": [],
   "source": [
    "G = sg.StellarGraph(Gnx, node_features=node_features)"
   ]
  },
  {
   "cell_type": "code",
   "execution_count": 9,
   "metadata": {
    "scrolled": true
   },
   "outputs": [
    {
     "name": "stdout",
     "output_type": "stream",
     "text": [
      "NetworkXStellarGraph: Undirected multigraph\n",
      " Nodes: 2708, Edges: 5278\n",
      "\n",
      " Node types:\n",
      "  paper: [2708]\n",
      "    Edge types: paper-cites->paper\n",
      "\n",
      " Edge types:\n",
      "    paper-cites->paper: [5278]\n",
      "\n"
     ]
    }
   ],
   "source": [
    "print(G.info())"
   ]
  },
  {
   "cell_type": "markdown",
   "metadata": {},
   "source": [
    "**2. Specify the other optional parameter values: root nodes, the number of walks to take per node, the length of each walk, and random seed.**"
   ]
  },
  {
   "cell_type": "code",
   "execution_count": 10,
   "metadata": {},
   "outputs": [],
   "source": [
    "nodes = list(G.nodes())\n",
    "number_of_walks = 1\n",
    "length = 5"
   ]
  },
  {
   "cell_type": "markdown",
   "metadata": {},
   "source": [
    "**3. Create the UnsupervisedSampler instance with the relevant parameters passed to it.**"
   ]
  },
  {
   "cell_type": "code",
   "execution_count": 11,
   "metadata": {},
   "outputs": [],
   "source": [
    "unsupervised_samples = UnsupervisedSampler(\n",
    "    G, nodes=nodes, length=length, number_of_walks=number_of_walks\n",
    ")"
   ]
  },
  {
   "cell_type": "markdown",
   "metadata": {},
   "source": [
    "The graph G together with the unsupervised sampler will be used to generate samples."
   ]
  },
  {
   "cell_type": "markdown",
   "metadata": {},
   "source": [
    "**5. Create a node pair generator:**\n",
    "\n",
    "Next, create the node pair generator for sampling and streaming the training data to the model. The node pair generator essentially \"maps\" pairs of nodes `(target, context)` to the input of GraphSAGE: it either takes minibatches of node pairs, or an `UnsupervisedSampler` instance which generates the minibatches of node pairs on demand. The generator samples 2-hop subgraphs with `(target, context)` head nodes extracted from those pairs, and feeds them, together with the corresponding binary labels indicating which pair represent positive or negative sample, to the input layer of the node pair classifier with GraphSAGE node encoder, for SGD updates of the model parameters.\n",
    "\n",
    "Specify:\n",
    "1. The minibatch size (number of node pairs per minibatch).\n",
    "2. The number of epochs for training the model.\n",
    "3. The sizes of 1- and 2-hop neighbor samples for GraphSAGE:\n",
    "\n",
    "Note that the length of `num_samples` list defines the number of layers/iterations in the GraphSAGE encoder. In this example, we are defining a 2-layer GraphSAGE encoder."
   ]
  },
  {
   "cell_type": "code",
   "execution_count": 12,
   "metadata": {},
   "outputs": [],
   "source": [
    "batch_size = 50\n",
    "epochs = 4\n",
    "num_samples = [10, 5]"
   ]
  },
  {
   "cell_type": "markdown",
   "metadata": {},
   "source": [
    "In the following we show the working of node pair generator with the UnsupervisedSampler, which will generate samples on demand."
   ]
  },
  {
   "cell_type": "code",
   "execution_count": 13,
   "metadata": {},
   "outputs": [],
   "source": [
    "generator = GraphSAGELinkGenerator(G, batch_size, num_samples)\n",
    "train_gen = generator.flow(unsupervised_samples)"
   ]
  },
  {
   "cell_type": "markdown",
   "metadata": {},
   "source": [
    "Build the model: a 2-layer GraphSAGE encoder acting as node representation learner, with a link classification layer on concatenated (`citing-paper`, `cited-paper`) node embeddings.\n",
    "\n",
    "GraphSAGE part of the model, with hidden layer sizes of 50 for both GraphSAGE layers, a bias term, and no dropout. (Dropout can be switched on by specifying a positive dropout rate, 0 < dropout < 1).\n",
    "Note that the length of `layer_sizes` list must be equal to the length of `num_samples`, as `len(num_samples)` defines the number of hops (layers) in the GraphSAGE encoder."
   ]
  },
  {
   "cell_type": "code",
   "execution_count": 14,
   "metadata": {},
   "outputs": [],
   "source": [
    "layer_sizes = [50, 50]\n",
    "graphsage = GraphSAGE(\n",
    "    layer_sizes=layer_sizes, generator=generator, bias=True, dropout=0.0, normalize=\"l2\"\n",
    ")"
   ]
  },
  {
   "cell_type": "code",
   "execution_count": 15,
   "metadata": {},
   "outputs": [],
   "source": [
    "# Build the model and expose input and output sockets of graphsage, for node pair inputs:\n",
    "x_inp, x_out = graphsage.build()"
   ]
  },
  {
   "cell_type": "markdown",
   "metadata": {},
   "source": [
    "Final node pair classification layer that takes a pair of nodes' embeddings produced by `graphsage` encoder, applies a binary operator to them to produce the corresponding node pair embedding ('ip' for inner product; other options for the binary operator can be seen by running a cell with `?link_classification` in it), and passes it through a dense layer:"
   ]
  },
  {
   "cell_type": "code",
   "execution_count": 16,
   "metadata": {},
   "outputs": [
    {
     "name": "stdout",
     "output_type": "stream",
     "text": [
      "link_classification: using 'ip' method to combine node embeddings into edge embeddings\n"
     ]
    }
   ],
   "source": [
    "prediction = link_classification(\n",
    "    output_dim=1, output_act=\"sigmoid\", edge_embedding_method=\"ip\"\n",
    ")(x_out)"
   ]
  },
  {
   "cell_type": "markdown",
   "metadata": {},
   "source": [
    "Stack the GraphSAGE encoder and prediction layer into a Keras model, and specify the loss"
   ]
  },
  {
   "cell_type": "code",
   "execution_count": 17,
   "metadata": {},
   "outputs": [],
   "source": [
    "model = keras.Model(inputs=x_inp, outputs=prediction)\n",
    "\n",
    "model.compile(\n",
    "    optimizer=keras.optimizers.Adam(lr=1e-3),\n",
    "    loss=keras.losses.binary_crossentropy,\n",
    "    metrics=[keras.metrics.binary_accuracy],\n",
    ")"
   ]
  },
  {
   "cell_type": "markdown",
   "metadata": {},
   "source": [
    "**6. Train the model.**"
   ]
  },
  {
   "cell_type": "code",
   "execution_count": 18,
   "metadata": {},
   "outputs": [
    {
     "name": "stdout",
     "output_type": "stream",
     "text": [
      "Epoch 1/4\n",
      "434/434 [==============================] - 47s 107ms/step - loss: 0.5660 - binary_accuracy: 0.7431\n",
      "Epoch 2/4\n",
      "434/434 [==============================] - 46s 107ms/step - loss: 0.5420 - binary_accuracy: 0.7728\n",
      "Epoch 3/4\n",
      "434/434 [==============================] - 47s 107ms/step - loss: 0.5370 - binary_accuracy: 0.7834\n",
      "Epoch 4/4\n",
      "434/434 [==============================] - 46s 107ms/step - loss: 0.5340 - binary_accuracy: 0.7913\n"
     ]
    }
   ],
   "source": [
    "history = model.fit_generator(\n",
    "    train_gen,\n",
    "    epochs=epochs,\n",
    "    verbose=1,\n",
    "    use_multiprocessing=False,\n",
    "    workers=4,\n",
    "    shuffle=True,\n",
    ")"
   ]
  },
  {
   "cell_type": "markdown",
   "metadata": {},
   "source": [
    "Note that multiprocessing is switched off, since with a large training set of node pairs, multiprocessing can considerably slow down the training process with the data being transferred between various processes. \n",
    "\n",
    "Also, multiple workers can be used with `Keras version 2.2.4` and above, and it speeds up the training process considerably due to multi-threading."
   ]
  },
  {
   "cell_type": "markdown",
   "metadata": {},
   "source": [
    "### Extracting node embeddings\n",
    "Now that the node pair classifier is trained, we can use its node encoder part as node embeddings evaluator. Below we evaluate node embeddings as activations of the output of graphsage layer stack, and visualise them, coloring nodes by their subject label."
   ]
  },
  {
   "cell_type": "code",
   "execution_count": 19,
   "metadata": {},
   "outputs": [],
   "source": [
    "from sklearn.decomposition import PCA\n",
    "from sklearn.manifold import TSNE\n",
    "from stellargraph.mapper import GraphSAGENodeGenerator\n",
    "import pandas as pd\n",
    "import numpy as np\n",
    "import matplotlib.pyplot as plt\n",
    "\n",
    "%matplotlib inline"
   ]
  },
  {
   "cell_type": "markdown",
   "metadata": {},
   "source": [
    "**Building a new node-based model**\n",
    "\n",
    "The `(src, dst)` node pair classifier `model` has two identical node encoders: one for source nodes in the node pairs, the other for destination nodes in the node pairs passed to the model. We can use either of the two identical encoders to evaluate node embeddings. Below we create an embedding model by defining a new Keras model with `x_inp_src` (a list of odd elements in `x_inp`) and `x_out_src` (the 1st element in `x_out`) as input and output, respectively. Note that this model's weights are the same as those of the corresponding node encoder in the previously trained node pair classifier."
   ]
  },
  {
   "cell_type": "code",
   "execution_count": 20,
   "metadata": {},
   "outputs": [],
   "source": [
    "x_inp_src = x_inp[0::2]\n",
    "x_out_src = x_out[0]\n",
    "embedding_model = keras.Model(inputs=x_inp_src, outputs=x_out_src)"
   ]
  },
  {
   "cell_type": "markdown",
   "metadata": {},
   "source": [
    "We also need a node generator to feed graph nodes to `embedding_model`. We want to evaluate node embeddings for all nodes in the graph:"
   ]
  },
  {
   "cell_type": "code",
   "execution_count": 21,
   "metadata": {},
   "outputs": [],
   "source": [
    "node_ids = node_data.index\n",
    "node_gen = GraphSAGENodeGenerator(G, batch_size, num_samples).flow(node_ids)"
   ]
  },
  {
   "cell_type": "markdown",
   "metadata": {},
   "source": [
    "We now use `node_gen` to feed all nodes into the embedding model and extract their embeddings:"
   ]
  },
  {
   "cell_type": "code",
   "execution_count": 22,
   "metadata": {},
   "outputs": [
    {
     "name": "stdout",
     "output_type": "stream",
     "text": [
      "55/55 [==============================] - 2s 29ms/step\n"
     ]
    }
   ],
   "source": [
    "node_embeddings = embedding_model.predict_generator(node_gen, workers=4, verbose=1)"
   ]
  },
  {
   "cell_type": "markdown",
   "metadata": {},
   "source": [
    "#### Visualize the node embeddings \n",
    "Next we visualize the node embeddings in 2D using t-SNE. Colors of the nodes depict their true classes (subject in the case of Cora dataset) of the nodes. "
   ]
  },
  {
   "cell_type": "code",
   "execution_count": 23,
   "metadata": {},
   "outputs": [],
   "source": [
    "node_subject = node_data[\"subject\"].astype(\"category\").cat.codes\n",
    "\n",
    "X = node_embeddings\n",
    "if X.shape[1] > 2:\n",
    "    transform = TSNE  # PCA\n",
    "\n",
    "    trans = transform(n_components=2)\n",
    "    emb_transformed = pd.DataFrame(trans.fit_transform(X), index=node_ids)\n",
    "    emb_transformed[\"label\"] = node_subject\n",
    "else:\n",
    "    emb_transformed = pd.DataFrame(X, index=node_ids)\n",
    "    emb_transformed = emb_transformed.rename(columns={\"0\": 0, \"1\": 1})\n",
    "    emb_transformed[\"label\"] = node_subject"
   ]
  },
  {
   "cell_type": "code",
   "execution_count": 24,
   "metadata": {},
   "outputs": [
    {
     "data": {
      "image/png": "iVBORw0KGgoAAAANSUhEUgAAAawAAAG9CAYAAABJQkKSAAAABHNCSVQICAgIfAhkiAAAAAlwSFlzAAALEgAACxIB0t1+/AAAADh0RVh0U29mdHdhcmUAbWF0cGxvdGxpYiB2ZXJzaW9uMy4xLjIsIGh0dHA6Ly9tYXRwbG90bGliLm9yZy8li6FKAAAgAElEQVR4nOydd5xdRd3/399zzi3ba3rvCRBqpCMdpAsKAiJRUcTHR0RREBV/YsH2WHhEKSJNQXr1QYQAkSIJkBBCSIUkm0022c32cuu5Z35/zNnN3c29u5tkd7O7mfe+7mvvPXOmnTNnPmdmvjMjSikMBoPBYBjsWHs7AQaDwWAw9AYjWAaDwWAYEhjBMhgMBsOQwAiWwWAwGIYERrAMBoPBMCQwgmUwGAyGIYERrH5CRG4XkRv7OY6FIvIl//tnReSFfojjeyJyV1+H24t4zxeRShFpFZFDBjr+TIjIvSLy072djr2BiPxIRP7WR2GdICKbu3HvuM4icpyIrOmLeHcFEfmpiNSKyLaBjrs/GepleEgJll95tX88EYmm/f6siBSLyN0isk1EWkRkrYh8N82/EpH3RcRKO/ZTEbnX/z7ZP6e1y+czu5pWpdRVSqmf9EnGexffA0qp0/YkjEwViVLqZqXUl/YsdbvF/wD/rZTKV0q929VRNP8tIstFJOLf84UicvFeSGt7ms4TkWUi0uxXdi+LyJQu53zeL2M7lSkRKRCR34rIRhFpE5FNIvKYiByRdo7y3dLL53UDkb+9gVLqNaXUrIGMU0QmAtcC+ymlRg9k3IOJ9BfiwRKP09+J6UuUUvnt30VkI/AlpdSCtGP3AHnAHKAJmAkc0CWYscDFwIPdRFWslHL7KNmG3WMS8EE37v8LnAF8FXgdSABHAV8CHup6sogIIEopr++TCiIyHbgfuAB4GcgHTgNSXU6dD9QDlwMPp/kP+f4agbOBVUAYncczgMVpYRyklPqwP/JhAGAiUKeUqtlVjyLi9Ffd0Z9hDxmUUkPyA2wETulybAXwyW78KOB6YB3g+Md+Ctzrf5/sn+P0Iv7PAO90OfZN4Bn/+73AT/3v5cA/0JVRPfAaYKWlaXpaGOn+Snx/24EG//v4tHMXokUb4PPA6/7364DWtE8yLY9fQFeGLcB64Cv+8TwgCnhp/sYCPwL+lhbnuWghafTjn9PlnnwbWI5+YXgYCGe5fhbwA6ACqEFX9kVAyI9bAW3ARxn8zkQLwbwe7tFC4GfAG37epmfLv3/+CcBm4HtArZ+fz3a5N38E/s/3vxiY5rt9GljWQ3om+df3U4ALjE5z+xKwFcjrIYxO5aWHc0PoluomoBq4Hcjpktfr/Ou/FfgkcCawFl1Ov5cW1o+Ax/x72gIsRQtnu/tY4HF0Wd0AXJ3mluNfuwZgJfAdYHOa+yF+eC1++A+x4xk4ocu53ZYxPz9bgSr/mnZcLz9vK/14tgDfznDNTqHzc9D+3PRU7q/30xQnQ/0B7A+86F/X6vZr69+j3/vprfK/h7rco+uBbcBf6aFOyBBvd9c2a1jo5yYFxPzrcKt//BagEmgGlgDHpcV1OPCO71YN/DbN7UjgP/71ew84obt4suanNwV/MH7ILFh3+YXqC8CMLA/7DP9Ct1f0uytYuX4hmJF27G3gYv/7vWkF4+foyiLgf45Dv+23pymbYJWhK7dcoAB4FHgq7dyFZBCsLumc4D8IZ/i/zwKmAQIcD0SAQzNVDv6xH+ELFloo2oBT/XxcB3wIBNPuyVvoyqsULQxXZbl+X/T9TkW3Rp4A/trlXmWsmIGrgI29uEcL0ZX1/ujehEAv8u8Cv0VXJMf7+Z2Vdm/q0A+mAzwAPOS7TUU/dL8DTgTyM6TnRuAt//v7wLVpbg/hl8Me8rQrgvU74Bn/XhQAzwI/75LXH/rX5cvoiutB/9z90RX3lLRykEQLcwAtGhv87xb6mfohEPSvxXrgdN/vL9AvaaXo8riivZz551egX/YCfvhJuhesjGUM+AS6Yt8f/cz8jc6CtRW/gkVX1odmuW5d4+xNuV/m5y0nQ3gFftzXolvNBcARvtuPgUXASGAEulL/SZd79Et0ecyhhzqhS7w9Xdte1y9pxy7z/Tl+frbhvzAAbwKf87/nA0f638ehn5sz0WXlVP/3iGzxZC3TvTlpMH7ILFg56LfjJf6N+RC/ok5/2P0LV+Hf0EyC1djlMydLGv4G/ND/PgMtYLn+73vTCsaPgafJUNHQjWBlOPdgoCFTgSKDYPnXYwlwfTfX8SngG5keVP/Yj9ghWDcCj6S5Weg31RPS7sllae6/Am7PEu9LwH+l/Z7l37P2lm93gvUDYFGXY5v9exUDJqVdnx/3UI665t8lrZUDPALcmHZv7kpzOxNYnfb7SP/87X467iVNuNAt+2v87zcA76W5LQB+0eVeN6LfVtd0KS/NdC6fp2fIl6Ar2Wlpx44CNqTlNQrY/u8CP+wj0s5fgt9j4ZeDRWluFr4AAEcAm7rEfwNwj/99PfCJNLcr2SFYH0e/UEma+3/oXrAyljHgbnxB9n9Pp7NgbQK+AhT2UCa6xtmbcv/FbsK7BHg3i9tHwJlpv0/Hfxnz05EgSy9FWjlpyOLW7bXtKSx6ISToltlB/vdXgZuA8i7nXE/ay6h/7F/A/N7G0/4ZUkYXPaGUiiptJHAY+i3gEeBRESntct5z6AruK1mCKldKFad9VmU570F0YQS4FP12Eslw3q/R4vmCiKxPNwTpDhHJFZE7RKRCRJrRBaJYROze+Af+gq7sfpkW5hkiskhE6kWkEV3plvcyvLFooQdA6fGgSvQbVDvpVlUR9JtWj2H53x1gVC/SUQeMST+glBqPzkcIXVm3U5l+Xi/y36CUauuSrrFpv7PmTym1SCl1kVJqBLoi/zjwfT/eY4Ap7BhfexCYKyIHZ8qTUmqZUqoYPSYW6pL/Q7uUz3+xMyPQb85LRKTRz+vz/vF26pRS7WNsUf9/dZp7lM73r+Na+vd+M/raTALGtsfjx/U9dtzLsXS+D+n3fSywRfk1Vwb3TGS7B13j6XTv0a2JM4EKEfm3iBzVQzzpaeyp3HeNK50JaGHqMWx2Lm/blVKx9h+7WCd0e213p34RkW+LyCoRafLvcxE7np8r0K3R1SLytoic7R+fBFzYpXwcS5dnuDcMK8FKRynVDNyMHpuZkuGU76Mfqtw9iOZFYIRf6VxCFkMOpVSLUupapdRUdF/4t0TkZN850iUN6VZJ16JbHkcopQrRFSB0rpAz4oviTHQhaj8WQo8z/A8wyq8Qn0sLT3UNpwtV6MLXHp6gH8YtPaWnp7DQA90unSvMbLwMjBeReb04tyNPvcg/QImI5HVJV1Uv4ukcqVJvo7s5241+5vvxLBNtKr047TjoFudpXeLeE2rRgrN/mrAVqTTDpd1gQvsX39J2PPraVKJbbukiWqCUOtM/fWu6X/Q1Jc1tnF+WMrnvClv9NO2UXtD3RCl1Hrr77Sn0C21v6E257+7ZqUR3k/YYNjuXt67h7kqd0NO17SmsTnGLyHHo7tCLgBL/+WlqP18ptU4pdQn6+v4SeMwvz5XoFlZ6+chTSv0iSx6zMqwES0RuFJGPiUhQRMLAN9BdJjvN41BKLUT3pc/v6tZblFJJdL/vr9H96S9mSdfZIjLdLzhN6EHGdmu1ZcClImKLyCfQ4ybtFKArnUa/lfj/epMuETkDuBo4XykVTXMKot/WtwOuf166KXw1UCYiRVmCfgQ4S0ROFpEAusDH0d0Mu8rfgW+KyBQRyUe/XDysemEFpZRaA9wBPCQip4pIjv9WeHQPXnvKfzs3+WXoOLTF3qM9pUlEjhWRL4vISP/3bPTLySK/LF6E7go7OO3zdfS9d9BGJ1uBJ0XkAL88hIHeiPJO+K2APwO/S0vTOBE5fXfC8zlMRC7w03sN+t4vQo8ptYjI9e33ws/Dx3x/jwA3iEiJiIz3893Om+gXlatFJCAiF6DHCHeHR4AviMgcEclFd+UB4N/Pz4pIkf/cNrPjGexNuHtS7v8BjBGRa0QkJHr6QvtUhb8DPxCRESJSjh4H7G6+267UCT1d257Cqqaz0Bb44W0HHBH5IVDY7igil4nICL/sNfqHPT8/54jI6e3lWvQUmvaXi67xZGVYCRZaqe9Bv11WoQf3zlJKtWY5/wdooelKo3Se5/KtbuJ8EG1Z9Gg3le0M9BhFK7oQ/Ukp9Yrv9g3gHPQN/iz6za+d36PHoWrRFcPz3aQjnc+gu35WpeXhdqVUC1rIHkH3PV+KHpQHQCm1Gv0Arfeb7uldE+1CcRnwBz9N5wDnKKUSvUxXOnejrZ5eRQ/ex+hckfXE19Cm7b9FW15tBn6CzvumTB56yr/PNt+tCm1UcZV/XXqiES1Q74tIK/pePYkeY/kkumK4Xym1rf2DvgYOenwnhjbWWIm2QmxGv2h9DC126bzXpXz+Pkuarkd3RS/yu3wWoN+od5en0de3AfgccIFSKul3K56NFuEN6LJxF7q7CPS4RoXv9gL6vgPgl50L0GOw9X74T+xO4pRS/0SXiVfw8+07xf3/nwM2+tfiKvTz1ptw96jc++XuVN/fNvRY5om+80/RlnXL0YY4S/1j2eh1ndCLa9tTWLcAnxaRBhH5X/S40/NoK9IK9DOb3hX6CeADv/zfgjZAiyqlKoHz0D1a230/32GH/nSNJyvtlmoGwz6PiJyANjAZ39O5hsGPiMxB96KEetNyNwx+hlsLy2Aw7MOIXtIrJCIl6HGUZ41YDR+MYBkMhuHEV9AToT9CjxV/de8mx9CXmC5Bg8FgMAwJTAvLYDAYDEOCIbX4bW8pLy9XkydP3tvJMBgMBoPPkiVLav1J9bvNsBSsyZMn88477+ztZBgMBoPBR0R6WsGkR0yXoMFgMBiGBEawDAaDwTAkMIJlMBgMhiGBESyDwWAwDAmMYBkMBoNhSGAEy2AwGAxDAiNYBoPBYBgSGMEyGAwGw5DACJbBYDAYhgRGsAwGg8EwJDCCZTAYDIYhgREsg8FgMAwJhuXitwbDoOGNJ+G5OyDSDEedB+ddDaGcvZ0qg2FIYgTLYOgv7viWFisAsWD9MnjlQbhlMQTDezdtBsMQxHQJGgz9Qc0m+OeftTDl5EM4F8L5ULUO/u/2vZ06g2FIYgTLYOgDtm1r5b77lnHHHUvYurUF3v4noMBO68QQ0S2tN5/ea+k0GIYypkvQYNhD7rtvGdddt4DW1gQA1133Avdf3sp5bhLamgDRLa1AEJSCgtK9m2CDYYhiWlgGwx5QWdnEd77zItFokvz8IPn5QSxLuPwOSLgeJBPgxrVwtTQACs7+r72dbINhSGJaWAaDj0KxipUsZxkKOIiDmcVsbOysfp56ajVtbQny80Mdx0qsVq6Y9CoN8SCjQhFQvkMqCblFUDKqfzNiMAxTjGAZDICHxyM8xDrWogABPmQds5jNp7gwq2i1tia7HFHcNP4fnFD0EUWB6M4e4m1w//+DGx/TY1oGg6HXmC5Bwz5PxINr69bxXmotTW6AWCqIrYLY2KxlDRvYkNXveefNxLIE1/UAOCC4ieOKNjAm3EpQ1M4eEnF49wW4/4dQuaa/smQwDEuMYBn2aZSCUzdChb3c77kT4goaUmApG4ViJSsAWBeHb2+DkzbCpZthQSvMmTOS+fMPZqpUcs+EO3hy5u1MymnGFt1K2xkPoq3a5P2HZ8HrTw5QTg2GoY8RLMM+zcIILIsDXqDjmAAeuuUFECbMhgR8oQpei0BAYEsSrq+Gx5rh1qtHsvCI+zi5dANhK7UjnO56/BqrYetHcPNF8OivtXIaDIZuMWNYhn2aRREtUGtbDmVG4XJsUqT88SoXlxAWc91DuOyhGt7654eklkeQ4AQKZ45i6uX5/Gl/hwse+Cl5xLSSpXZReDwX/nI9FI2A0z7f5/kzGIYTRrAM+zRTg/p/TXQC7zUcy0Elb+BIAgQsLE7hNL76hWpeWbgIVZcCTwGraaiczNIVRzD122G8LWuwlQdeqtu4sqPg9m/AqfONIYbB0A1GsAz7NJ8qgO/aUJMSltadxJqmQxmbtwoLiz+XHkB0LSz4v7+jPAesANhKd9+1VaDaJrLp9jLkY4V7IFY+kRao+hDGzeibjBkMwxAzhmXYp3EseGkSHBCCiIKaZDE1rUfxo4IjmB3K4+WFW1EoSFrQbvXX3gqKbyPV6NBQF+mDlCjwvD4Ix2AYvpgWlmGfZ2oIFk+FOhdiCsbtsL9gzKiAtodQLng2WMo3/1OgAhR4DRTXr8psEmgH4Lq/wT03QGMNxFqzJyKQA+Nn9m3GDIZhhmlhGQw+ZU5nsQI4/5xxlJYEwYsBAikg4YJnQWgCN5TcQkCydAcqD+YcBT96Gs68EibMyR75F28241cGQw8YwTIYuiEnx+GJh89g7OgcSDZAKgooKDmEOdbrfKPwzuye80pgzWKYfABc+Ru48wO44leQU0hHk8wJwOd/AedfMxDZMRiGNKZL0GDIwrp//pMXv/1tGtav56vBHBJHnsPy/BNpiAY54vA2bsxdQPjNbsadikdAa8OO3yJw4XfgpM/CmrfBtmHuCZCb3+95MRiGA0awDPs8q+Pwcpvu7Ts+F+aGYOWjj/Dk5z5HKqG3DCEWw37tfk6c9gZXvfsuoYIC+Fk3rSsAy4Lph+58vGwsHH1en+fDYBjumC5Bwz7L6jicuwmO3gA/3eZya2ULl3wU5Tc1Ls9/85s7xCqNxo8+4sXvflf/OOLs7iM47PTMgmUwGHYLI1iGfZJ3ovCZDQleaEwQ315NQ0MTla1xNtY18v/W1VPf1JLV75LbbiMRjcLxF0Nxlq1CjvokXPFLY0hhMPQhRrAM+xxKwc2VbdRs3oKKRXHDOXiOQ8oJkMzJp7hyPdG8QrIusqQUT152md5B+Lb3YMpcEAsQcILwiS/DjY+DbXrcDYa+xDxRhmGNi0szzeSRRwi9yWJcwQc1jQSb6vFKRmEnYohvtac8j9YRo3FD4Y59sTKxedEi2mpqyBs5Cm5bDjWboK4KJu4HeYUDkzmDYR/DCJZhWKJQLOQVFvMmSZJYWMxgFp/kfIISxKqrJdyst6xXlo34q0woS4iUjKB2ymzya6sJRTNM9hUhXFxMw4YN5I0cqY+NnKg/BoOh3zBdgoZhydu8xeu8SgqPIEEEi9Ws5GmexBI4fs1iPDtAwfZtIELKcUgFAiAW+bXbWH36BVQdfXLGMahwSQmB3FzyR5mt7g2GgcQIlmGv4ipoal8EvZe8FYEzN8L0dXDiBvhXBvuIN3kDwcLxtwqxsXBwWMdaokT5xtyJzF2zhHBrE8Wb11O4dRNFWzZSVFVBQU0VbZNnMnNMOfMXLiRcUoLYNnY4TMm0aRRPmsSEI4+kePLkPrkGBoOhd5guQcNeQSn4axPc3QhtHpTZ8PVSOKuge38vtcIFm/W2U7ZAtQsXb4E/jYFLinacFyGC3eV9zMYmQYIIEWZ/4nRu3LaVxx74NU+fdikN5WNI2Q4F26uYvmkdp275gMu//23KZ8/mC6+9xms330z92rWIZTHjrLM46lvf6oerYjAYukPUMNzpdN68eeqdd97Z28kwdMMDjfDbeii3E4Qtj5ZUmCYPfjNKcVheCx6KQgqpp461rKWGakop5doNh7IyVkBemhZFPBjrwMrpWsQAbudPbKeGIMGO81xcbByu5TsE0IsGJtraaN5SRZULgXCIkrYmbMehfNYsxNoRiVKKREsLdjCIEw4PyDUyGIYTIrJEKTVvT8IwLSzDgOMpuK85wsFl/6Y4vAGAaHI0Fc2H8jRvs5rtAMSI0kobCeIAiBJOmLiQQPXZfNhyWEd4IYFtLjR5UKp7ADmFU3iIv5MggY2N5/8dy3EdYgUQzMujfOYMyntIs4gQKjTWfwbD3sQIlmHAiSqPiaXPUBqsQomHIOQGN3HgqJXE3ULaiNFEM6TNhBL/zxGXY0Y9x5bITKIp3X/oKb07fUFaq2s6M7mYS3mZBdRTTz4FHMOxHMYeveAZDIa9iBEsw4BTIxWMzFkHJLEtT2+QiJ7z5ARjNGWYsqvQ+1DZCJ5ymZK/jJVNx5HyIAZ8tkCLVjrTmcF0zA6+BsNwwQiWYcBZLu8REBfP30eqs85kH1NVKCwEW8C2XFo9beZ6Yi7cOqY/U2wwGAYDRrAMA4KHx2IW8zr/poUW8Hec7ypPPS29JwI5WNxYOJvmHJgdhBmhfks2SsHKOFS5MDEAM30bjioXEgomBcAyywUaDAPCoBIsESkG7gIOQNdlXwTWAA8Dk4GNwEVKqYYsQRgGkO0JOGwDVKZtuHtBHjw+qfN5Hh5P8hjv8V5nB8m+9FE2PDyUKFrC73Bq+FTC9J/FXqsH12zVW4/UpSCpoMTWAhVTUCgwJgC/HAnH5PVbMgwGg89gmzh8C/C8Umo2cBCwCvgu8JJSagbwkv/bsJfxPJj2YWexAniiDc6r6HyskkpWsKJP4g0QQBCWsZRneapj/Ks/uLUe/uWLlQN4QFUKNrvQkIL1LrwRhY9XwJVbdGvMYDD0H4NGsESkCPg48BcApVRCKdUInAfc5592H/DJvZPCfZyqj+DGs+Hi0XDVXF5Z+BzZNuB4tg1iaRvxLmYRKVJZzu49IcI4BDpEaz3rqad+j8PNhFLweDO0eBAUUAJumnt6bjzg7ib4dW2/JMVgMPgMGsECpgDbgXtE5F0RuUtE8oBRSqmt/jnbALOA20CzYQV8ZX945zlo2g4VKzn41ssJJmMZT1fABn/vwyRJKtnUJ8mIEyNGlCjRjrDbyLA47S6SUNDo6lZjO4odomuJPqc7yU0Bt5iOaoOhXxlMguUAhwK3KaUOAdro0v2n9LIcGTteRORKEXlHRN7Zvn17vyd2n+L3XwQ3AXZA7/FkOziey4TGTVn7wcb5o6ONNHSs59cXKBQeHnF/MnEpZbsdVkLBt7bBuLUwdh2MWQc3b9dZsgSOz9VrHXoKoj109wm6m9BgMPQfg0mwNgOblVKL/d+PoQWsWkTGAPj/azJ5VkrdqZSap5SaN2LEiAFJ8D7DhhX+BoU7KHSjfOWN2xHl7XT6x8JQ6AtW2O/Gc/rBvqeIYvLJ323/126DOxog6UG+QNyDn9XCr+u0+w0jYLwDzZ7u9usOBZQMpqfJYBiGDJpHTCm1DagUkVn+oZOBlcAzwHz/2Hzg6b2QvH2bQHCnlpQoj2++/gcmxjqPIc0NwOuTd/wuoJApTCFIsM9Fq71rcHdoSsGjzRAAQpY2lw9Z4Aj8sV5bBI4LwJuTobiXpowtKVgc2e0kGQyGHhhUZu3A14EHRCQIrAe+gBbVR0TkCqACuGgvpm/f5PiL4Z93gvJ0S0sp8FI4RSPZOG8EiQRsSsG4EORkeAU6iVNQKN7lXTqbLuwZbbTSRBNFFPV8chdqU3rn4a6rYzjo1eObU1DmQLUHTb20/msB5m+B1WZxDYOhXxhUgqWUWgYZF3s7eaDTYkjjv/8EHy6DdW+jO8cU5BbCzxcAEAzC9G68hwlzFudQRjlvsQgF1LHnJnUWFmtYxeEcuct+xzqQa0FrCsJpopVUMNKBIhs2JeDcCvzRst6xLglrY3rMa3EMZgXh47k9T4g2GAw9M6gEyzBIsSz430Xw0TJ48xmYMAs+ftEu18L7sz/vs5xWWgkQwMXdrXlUgmBjIwghsi9z4eKSJIGFvdN5ORZ8vQR+UgtR33S9XZiuK4Nar5VvNq1gWvl2iuLlVEYm4WHTmCgmqbLHqYBzK/Vcrfbf04LwwkQYHcjqzWAw9AIjWIbeM+1g/dlNCijkTM7iHzxLKy1YWLs8PytIEAsbjxQODnPYv5O7i8si3mQhL5NA29YLwgQmcj6foizNqvD6cii24Td1sD0F4234bjmcU1zPn1NPMCI/QdyzmF2wgqCVoCFRQlIFWdJwOO83HULXdTostECtT0KRpS0NlYIPE/DZLfDS5N24aAaDoYNBY3Rh2DcYx3iu4MscxMGUUd5rK78iiggQQKFI4eLg8Gku7LRBo0LxLE/zAs93iFX78U1U8AD3E2PH3DERuKoU1s2AxtmwagbML4HF8iZRlSSSyifPiRCwknhYhO0Y8VSIw0vfZGLuxk7ps6AjJWHZsb6gCOQJLI7qcTGDwbD7mBaWYcBxcDidM1jEm3zACmLEcDMYY5RQQg455JLHZVxOK62sZhVBguzP/gTSxApgJSt4l6VZ462llrWs4UAO6jZ9lVRSQA4B8ch12kgpB4UibMfwsHA9hwMK36MyMgWFtjQMiB4Tc7ydHypBt7xaPSjsuylpBsM+hxEsw4CTIMFjPEIFGzu6BC0scshBoXAIkEMONjYBHE7jE1hYFFLI4RyRMUwPjwUs6DHuTVT0KFghwthOinxXN5MUICg8ZQGCp2zKnAjjbfhUIcwMabE6Lx8u3QL/jkD6cFVUwSgHxpinzWDYI8wjZBhwVvA+G1jv729lIQguLm20EfAnGY9hLHOYw2SmkENOj2HWUau3LemBAnre5v4gDuJNeYO5oXw2KZs4KUDR5hZTbkPQjpOI7s+dY+H0/M62J78dBcdX0LFXl4dufd0yylgKGgx7ihEsw4CznPdIkuwQKqCTtWCMGB/wPuMY1yuxakd1XY8i3QDRF4s5zOkxnLkcSDPNrLJWMoI8GmkgTJjpTogULeRTwAWhg8jN4Hd2GJZO1QvhvhWF6UH4djkc2H+7oBgM+wxGsAwDTiMNKP8vEwECJEnyOq9yRC/nWJVRTi65NNGkD3TdHFJBDjmUSGmPYdnYfJzjOYx5tNCCS5KP+IhmmhjPBGYzp1shHReA35sdkA2GPscIlmFASZLstuvO8hfKdXCIECFFCjtt8dyU/9e+xcgOfxbncQF/5V6U2lkKE14IL3YggbzeT4bK8/8AxjOh1/4MBkP/YATLMKBUoHd3FCRjC8v2Z1qkSBEkhJX2+0VeYBlL8fAYxWhO5xOdhGQ60/k8V3B36mGU3aKt85SQSBUSS47m3doTqA1BuSn1BsOQxDy6hgElSoRQmhC5uKT85Z7E/9PHUhzDcR2tqD9zB1Vs6Qingo3cz71cyVWUs2N1/ilMYXP19Wzx6hkVrkIkiZsqpDU+iaQXoCFlBGadldMAACAASURBVMtgGKqYicOGAaWMMvIpIEAAEBwcQgSxsQkSJEECG5ujOZbjOQGADWzoJFbtxIjxMi/tdPyoHKE+WUZjdC4NkUNpiU8n6gUICkwwyyMZDEMW865pGFDGMJZJTKKCjSjAJYlCMYOZnM4ZJEgQJtzRAgP4D29kDW8jG3Y69ukieLoVtiahwNarsicUfK8cwuYVzWAYshjBMgwognA6Z7CKlaxmFYIwi9nMYT8c/68rdjc7Fge7rHYBUGrD/WPhoWZ4PQKjbLi0GA7vvYW8wWAYhBjBMgw4Dg5zOZC5HNir84/gSFayIqPb0Ryd8XiZA18r1R+DwTA8MB0khkHPFKYwg513RRzLWA7nqL2QIoPBsDcwLSzDkOAy5vMBH7CYN1F4zONwDmL3tzrpFV4tNF0D8Rf079CpUPh7sEd0789gMPQLRrAMA8IS3uZFXiRGlGJKOJdzmdrtPsWdEYQD/L8BwXOh9lhIbYL2zR9jT0LyHSj/ACzz6BgMA43pEjT0O8/xLE/zFBHa8PCop457uYfVrOqV/yqqWMWqTntZ9TuxByC1GcgHK6g/5Otj0b916zWh4K4GmLceJq6FkzfAgla9maPBYNh9zGuioV9JkWIRizK6PcJD/JCbsvrdTg138WeiRADdyprHxziH8/olrZ1ILgW8HTsxgv7uKXDfBT6f0ZtS8OUt8GAzHTt8Vbrwn03wm1HwX2UZvRkMhl5gWliGfqWSyqxumTZtTOcObusQK9Arur/NW7zN4j5LX1bsqUCm/UAE7MlZvb0V7SxW7cSAa6phbbzvkmgw7GsYwTL0K17XLT96yQd80Gmb+3Re4IU9SVLvyL0CpBC8Vt2q8pT+LgWQ++Ws3n5Us7NYtZMEvl/TL6k1GPYJjGAZ+pWJTMzq5pB9naRNbMzqFidGkuSeJKtnrHwoexGcWUCb/tgzofQF7ZaBphS8Gsno1MG/e3A3GAzZMWNYhn7FweFIjmFRhuWVLuIzWf2VkH3GryBUs63/t/wIHAAjloLXoH9bJd2e/m6s5zdA1xheGAy7jREsQ79zJmcyhjEs4F9EiFBCKedzARO6aX2NIfsOiF3XGgS9z1bC/3NxKaEk4zJPu0UPQpVOsQWt3fSCfszsPGww7DZGsAwDwiH+X28ZxWjKGUEt2zsdt7EppZRRjMZV8ERzipe8xeTmLMexW7ElgusFybHCnMSJnOgc1NdZAXRL6eFmeLQJ6lJ6fCqaggZPP1SZxrECwG1j+yU5BsM+gREsw6AkTJhTOY3n+D/aaAV0V2AuuZzL+djY3LQd3pPFTCpcSmMywMbmuXzUNpOEF6Qk0EBF6SLeUwm+lPcx8vtwtHZLEj63BZbGIFd0i8oF8gUOCMP7/nSxdtGygJEW3DMOpu68Vq/BYOglRrAMg5Y57MdIRrKc5dRTxzjGcwiH4uKyPLmdf0XyOHL0+0RTuaxuncZHrbMIWAlCVozGZDH/3HYOyZHP8/Lmudw9NtwnGzduScJ5FbA8AQpoRv+30BOG7TgcmwubXLimFKYE9EK8B4fBzmQlbzAYeo0RLMMe43nwUhsUWHBELkgfVsxllHMiJwHQRitP8QRb2EzcCjJvtEPAjlCbLOWj1lnY4gJCSgUQUTQniljedDCFUsWdDVP5Xh8sAXh1FSzJYG3fPmy1TUEkBpMCMDsEx+fteZwGg0FjzNoNe8RNNRBcDadVwlEVkLcK/tWy++HFiLKWNTvtMNxAPX/mTtawmghR4tJMxBPqkjm0eWE8LGzRsmFJilgqh4QK8WHrTOrcEAva9iSXmjcj8EQP4VhAmwfrE2YpJoOhrzEtLMNus6AFflTb+VgUOKsSmmZC3i6Wrld4mf/wOsr/K6aYS/kcZZTxMi/TQjNBQiglVMaLCVgxNkfGUx6qxZYUKWURsJJ4WLS4hQAohE3R0czYw5aO58GXtmRwSFclv2mpgHwLXo7ACZmnbBkMht3AtLAMu0ScOCt4n5d4kd+2LSXHbkOg4wOQAm6szR5GJlaxktd5FUEI+H+NNPIAfyVKlGq2YWEhQGsqRMJzSCmHvECUV7efxJjwZmJeDs1uIduiY3CVnpScVA4pbM7YA+FQCr5bA+uSXQ52bUIphacUeQKzg7DGLMNkMPQppoVl6DWttPIUj9NCKylcppUkGVW4mGe2XERDUq/qKugWRvuaebVsZzGLaKGF6UznQA4mSJA6alnBCppoZCzjWMZSgI75Ve3C1UQjVWzBwsLGwcMj7jkoQFB4ymJrbDyboxYJFfTjTx9Ecyix4bLi3c/36gS82AYhgWR33XxKEY5FOKAsn4iC/UK7H6fBYNgZI1iGXvMOb9Pk/8WJUxSEQtXIxRPv4faPvonCpr0+Pzsf3mc5z/AUHh6CsJa1LGYxp3E6L/MSoLBx2EwlNWzHI0WKFIIQJOiLlxAnzgQmkCRBCy04kkAIE7CSVEYmo5QDeFikECBFgPb2ng1cUgjF9u7ne3lM9/aV2hBzs60VqFtcI6s24JXsT8Cy+NweiKTBYNgZ0yVo6DUbWE8zzcTRzScbQQElwQaOK1/QIVbFAleUpHiOf6BQBAkSINDRsvoHz+DgkEc+YcLEiOGRAnTLSqGIE8f1xWsSkzmeExnBCIooosRJUeBEqYpOpjE2lpCVxFMOjh9Gu1gFgLE2fL28iSXJClpVdLfyXWBp4ZsVgiJLhx5saQTl6cGtZAIrEWdkzWZs4CDH5a6xZs6VwdDXmBaWodc42B2bKCoUiEK3beDgknd5o/YUDgnZvDwJNlsVJEgQZEetrce5hGaaKaGUGqppoYVUh9DQ0cJSKJIkOIpjyENbTFzIxVRRRZu04lrl3BkrYY2XYGQgxvT8RmqS+dQmiskFlECOFeOIUY/zm9R23U2YEsZ6U7gx92wk49YhmTk2F3ItiHlwRI5eMzDe2kxoy0Zmvv48iHDI2qXMbdpKwZgxfPqch/vUtN9gMGiMYBl6zUxms451nQ+KbqYXBVp5Yr9/dGyuWO8XLYXqJA7tYrSZyqzbhygUFjbTmMbpfKLjuI3NhPYFbwPwv6O1UYWQiyOlNKbgyRZYFIHxAajJfZKUXUPcC2sBUR7brA/5Q+wVrg6f1Ot8F9rwh9FwfTXUpnTY8bGjOPSunzF61VJK83IpcmMox+HYG25AjFr1mm2uXt5qdQIODMH5hTDSgRoXPojr1u3BYXDMJTVgBMuwCxzGPBbwQkeXIOwQoCAhtrAZFxcHh3GMI4dcYkRxcBCEFKkOkdpJrBSk2zN4pGiWZpIkCXSzDUkgrSIrtuELxfrTpCJcH6/B9UI7WjtikcJmWWrDLuf9wDA8OxHW+smeFQwTv/VmVj35JFuXLqVkyhT2v+giiidP3uWw91Xei8J5lbA9pVvfORbc0wjn5MMTrbobVoBRDtw6BiZmLwaGfQQjWIZe4+BwLp/kMR7RXYI+FhZllPlm5+3GDjYX8Cke5WESJFCorDsMZ5pgq4BqtY375V6+yJd2qQsPoMbT6w927ZtTygLZvb20HOls+ZdbXs5hX86+maMhO0rBpVu0WOX544JxT3e3LvHXaHQEJgR0a+s71fDQuL5dRcUw9DBGF4ZdYi4HcgzHEiCAQ4AcchnLOBSKWczGZoc53lSm8TWu5hROYzwTdll0ADZTSYW/meP2JFxVBVPWwpwP4Rfbwc2ylccUqxTXC2J1EUkhxUfNc/jUJvhxDdRn2x7Y0K+sisPGJOQCSU9vftmiIIHCI4VFCgvYkNRjhxsSsL6f9+w0DH5MC8uwy5zMqVjYfMg6v0vQYzwTOIqjdzo3n3xmMYuXWNCpVdZBN/OaFODhsZGNlKemcORG2Opq6z+Vgh/XwptReDrDtlqOOMxhBuvkAywSeMrCVRYvbz+TbZHJCPB8G/ypARZM0qusGwaOdQm9RUsdO4qAQ5wx4a0UOC00ucWMCjRR1Tabza7DtCDEzVJX+zxGsAy7jI3NKZzKPD5GIw0UUEApZRlbUG208TiPkWDXl33wECyghGL+UKcH6AvS+gQ8BQva9FjIQTk7+7829xTujuWyMPkRSIK36o9mW2Qy+RLo6Fpq8eCqrfD6lF1OXp/wZgQea4agwPxivWDucKMhBbfWw/N+L+3xufBcC11GMT3yAy2E7DgTcis4Nu8VqmNjGRGq5c26E8ixYIaZJrDPYwRrGKCUIpFIEQzaA2qhVuz/ZeMDVvA6r+20kG1vUH7bLUSY2ezHdRF2kkNLQBS80pZZsAC+GD6aL4aPps2DsZV6bCT9EuWg96+KeRAe4A7yL27Rm0DqVTt0pf6jcri2D1aVHywklX4h+DABpZZuIf+ybsfq9u2ErDhhK0ZLspB3Go5iW2wMR5b9h3igjlDDUfy0PNTJwMawb2LGsIY43/zm8+Tl3Uxu7s/IyfkZ8+c/ged1s0f7ANFAA6/zaqd5WBnJWgkpbBXkM1xCiBDjAzv3HrYba4zrhfWYgxaqncLAF76eg+hT/tWixSpHdKsx39JdnTfVweZhNFazKKLHn0bbsCqhrSwzlc6SQB22lSJguYStCJujk6iJjyBguxwcjnOsWUTYgBGsIc3117/ILbcsJpFIYduC63r89a/vM3/+k3s7aWxgPR6KgG/S3h3trgrdzecpcBLT+Y58h2lMB+CaMr0BYszbse5sm9LLJV1Q0HN6QhYcmwPRLmvWRtETg0MD/CQ80KTzm76pY8DSef9708CmpT+pdPVY1faU7n5NZTnPtlIopS+GiF4nstUtICBJ1sVDZqsWAzAIBUtEbBF5V0T+4f+eIiKLReRDEXlYRExPts+f/vQ2ImDbFiIWtm1hWcIjj6zc660svX4ggHSyHMyICAFxyCGHsOQQkiBfDZ1BvuR2nDI3DLeP1itORJT+TArAcxPB7mUp/stYmBzQQtfq6c/kAPx5zO7msn8YTj1fExxtnt6YTal8Yqmcjv3M2ilwmqlPlJNUIWNwYQAGoWAB3wBWpf3+JfA7pdR0oAG4Yq+kahASibhYVufqzbIgmfRobd27/UqTmAwIHl63E3+lY311wRMXxOVgOZhRjN7p3EuLYdMMbdX31hT4YNquWfeNCsCKqfC3cXBDuf7//jQYvRcmpF5WrIUplVYRJz3dPXlx0cCnp784Mle/FMT8lm2216jGRAkpJVikiHtBioKNFAcaeXX7SUwL6pXyDYZBJVgiMh44C7jL/y3AScBj/in3AZ/cO6kbfOTmOnhe51dPz4NAwCY/f+8uCzCCERzCobTR1mlljHQEoYgiJjKJCUxkKlP5FBdyNudkDTdg6Upwv/DuTSK1LL38zw9G6P/2XqoIT8vXq8hHle4qa/UgCdxUppd+Gi4EBO4YCxf6ec1GigDbYuNoSJZR4LRQFqzhqarP0JQYy7VlZsKwQTPYrAR/D1wHtI9KlAGNSqn26Z2bgXGZPIrIlcCVABMnZpiYMwz5+tcP5xe/eAPXTWFZot9gPcVll+2PZe39d5EjOJJGGqhlO6C7CdvnYrWPa8X9vxM4ien+eNW+wl3j4MoSeLQZghZ8vghmDEOz9hIbLiqE51phYwJ/+eSd8XBoSxXQFilgY0SXha8Ww3m9GKM07BsMGsESkbOBGqXUEhE5YVf9K6XuBO4EmDdv3j7R433zzafguoo//vFtYrEkwaDNZZfN5c47z93bSQP0eoEVVFBOOdXUdJo4rBe4tUiSJEqESjbtc4IFcHiu/gx31iehzc0uVl0R4Igw3DLGtK4MOxg0ggUcA5wrImcCYaAQuAUoFhHHb2WNh92Y1DOM+dWvTuWGX87jPfc9Ik4rE2QSSZI9m5OjWzwVbCRKlKlMJUyWyUy7SYwoCkWKVMd+V53iVx6uElq8BL9rCHBXXL+Jn5yvzbwNw4dtSdjcSzugEgv+uwRuGmnEytCZQSNYSqkbgBsA/BbWt5VSnxWRR4FPAw8B84Gn91oiBxlJktzGrdRKLe12DYt4kyKK+DxXUEZZVr9bqeLvPEAbbYBewPZYPs7xnNBn6csjnwABqtmW0V2BXjnOc1jVNp5tUcXTLcK0IHy5GP6rVBshGPaMSrWFJxNL2KTqiSVHcpCax7HBkXyUhCkB2L+fl6VKefCz2m5X4QIgHxgZgFXT9cofBkNXhsJ77PXAt0TkQ/SY1l/2cnoGDX/gFmqp3el4E008ykNZ/aVI8SB/o422jp2ABeFVFvJh1/2u9gAbm0M4tNMGje20z6uxRFEVG0NVbDRB8Qj4JtB3N8FDzX2WlH2WCiq4032atV4VMc/DDlTwVuAJTtyylXM3uhy0JsH417fx+ppNux1HzIM/1sOJG+GoDfD9GtiaZqR6TyPUd9O6CgCHhuCIXJgaMGJlyM6gFCyl1EKl1Nn+9/VKqcOVUtOVUhcqpXZ9UbphSCWVNNKQ1X0rW2mlNaPbh6wjQoQAgU7bgSh0C60vOYC55HTT1egpeLv+aIoDtdhWCls82pSi1IL7Gvs0KUOGGqp5m7dYyhLqqd/tcBSKF1Nv0OA6WCoXWxxa3DxcBYcVLyIQaSMQaaU6p5AL17by/j+fJ6WgKgktPcybSud7NfCXRi08xRa80ApXbN0RRteJ0F316IQ8GO3oNQc/M4xM+g19z6DpEjTsGutY2627QhElQj47r2nT3g3YdQUKCyFCpM/S2EIzzTR3O3HYEoh6ueTabQTsLTQkynFE0SRRUqlylLJxoxGSkQg5ZWXDejffFpp5gsfZRAVKQUCFKbbyOYbjOJCDdjk8D49aGnC9fEKWbtXGFCg3zIhwNZ7jYCc9bC9Fw6jxXLKiis2rUnhiU2Rp8fjxSD1Zu51NbGIZS6lKxdjUMpeG6FReaMlhRlBPOQAtPttceLENzimANYnO3YHp3/PFXwFDwRkFcHmXpSlbUvBsC7wSgYmOnqM2HC0pDb3DCNYQpbvxqXYKKMx4fBrT9URdPCy/ka1QeHhMZ8Yep83FZSGvdHQvZmrpiezoFhwd3kJ1bAwBK0WB00SeONSlYFpgPa/9/BHWPvsPVCpF/ujRHPPd7zLx6J23MRnqJEnyGI9SqTZTHR9Bk5tDjh2lNVnIG24tfyxppkgy389sWFjkkoMlLhDoEIqAlaAlWYj4N0CJkAjnsPrgoyGlUJZHRAm3NQgtnp5HBbCaVbzCy6xonsaDW08h5gUIWC4pz6Ul7nBwaMcSVxawJg5Flr7XDnpZpnSxCgPPTtAm/RMDO88/a0rB+ZV6U0fX35H6tga4eyx8wpi675MMyi5BQ2ZWx+GSzTBzHVy9YS4bW/bLem45IwiTeTS9iCIO4TBcXBIkSJIkQYIiijg6w55Wu8o7vM1a1mAhtNKSeR8sdnQNHV76HxQWETcXR1ziSlCSYk7l/bxds5DQiBLyRo4k3tTEC9/6FrVr1uxxGgcbFVTQSCNbYiNpSOajlEU0lUd+oJnXm6ZwXmUTZ2+C39ZCXS83nRSE46155DoxkspFgIAkCVkJltUdgu3qgaZkMAQKrJRHsKWJUFMDVjSC67o83gy1rh73XMR/2Ng2mb9uPZ6oF8QRj6SySaKIpqAiLV0eMCOg10x0le4utND33PI/15XBCflwdG7mydJ3NMBbUe0nR/RK+y0eXLlVh2nY9zCCNUR4LwrHbIBnWqDahSUxm8c3X8KS+iN2OjePfM7krG7DO4uz+SQXMJZxlFLKURzNlVy1x6btCsV7LKOZJmqooZluLCf8rT5Ghmu5ZNzjHFL8AUWBRqYVvM95Yx6ieHQ9ka/tR/U1k1Ehi1BhIcrz+OCRR/YojYORJhpJeNCaykFQiICn9GTwsBPhP62jaXThwWb4QlXvx5gOlLmcYx9Noe2B1UrIEl7ffjwVzZNJOQGSgRCIYLtJnHi0w18g2kZ46yaSNdX87e9Psa3qI2IqwQt1B5LwbEJWCksgKAoLjzh6K/uU0uWzzIbVCd0t2OzpVlRIoEhghgMHBuHTPYxXPdIE+C2rVk+Hg9KCvTjavV/D8MR0CQ4RrqvR4w/p85PinsWS7WdzdUkea2Q5SVxGMYqjOYapTOsxzLkcyFwO7NN0KhT11OHikqR36xkKQnGogSNDL6OSLiRS4DgwuQi3xSUuFq2HFlC4qJlATg5NFRV9mubBQBlliNKrklu+WHkoEGhMFJPEYXkcjs6BKlevGtEbAwVBON4+hGPtA6lOJbBViM0jLK5cv56NSSHc2kQinEukoBg3EMBWCst1CTfW0jJyHMq2+X3xDO57ZSunH+TRkJOD5beZ9SqQiqDoZaUUsMXVFn9nFMCv67TVX6unK5qgQELpfcemhGD/HsaiFOACcW9HV2J7I66+l61Mw/DCCNYQYVls5wVAQxa0eBaTEidzeuhkNrCeWraTRz7KX1B2oIkSxcPrtVgBWNh48STq7qVw7Hho8g1BJxaixhfixj0iB+ZTuKiZRFsbY+fN66fU7z0mMJHRjKDQ2U5bKowlkGfHqIqOozo+FhDaFKxPQHlAj+vsikWdjc1YW7eeRzmw5MSpxBobqX5/M//z1jv87cCTSeaMwEsmCLc20TJqPEqEgrptEAyxZtZhrI4fijgBPAVtqSBBSeFYLpZydEtQYH0cNiXhX216Rf15YZgZhHW+4UUSLVy/H93zHLvT8+DdOGniqLHQRh2GfQ8jWEOEAkt3uaTvupry/D5dq45fcgcRIh1CNZFJXMblhOhfkyoPj/Ws5wNWEMAhj/ysi92mY/nv6UFCFFJIy4+fJbVsI5w0CYK27lva0AQhm1RJDqo+QsvWreSUlbHfpz/dr3naG9jYXGSfx9LEEtrsNXhKeLdhHu81HQpYOOgKuzoFRY5eAX1PCRcXM+m44/haSwsbHryV1y6/hmhhKfHcfDzbJq9+OzlukurRExHPJWkFSHkB2uUjphwkpadG5AtE/fIY8aDdkv21CHwsB47M0S2t+hR8f4Q2suiJU/Phl/XtE8w1gq60FrTBl0v3/BoYhhZGsIYIXyqGH9fqwWZH9PylCHBMjuKZwJ9pow1BOoRgExU8xz84n0/1W5o8PJ7gUVal7Qbj0vOrb4AADgE8UtrsvjmO+8gyZGohalMzTCjQrSxHoLoNynPxHl7BfhdezMHz55NbXt5vedqbhAnzP4XH8NWqY7jLr/HTjRRS6Psfkr5dEHbWGWfwyZtu4rBP3UfdzAP4zzmXUzX7EAprt7Jp3vEkgiGU5OzYslnaU6Y3hlFAcwYjCAvdoloSg9lB3Z1dYsPxeb1LV8TTrTalIO7HmCv6OjTswjwxw/DBGF0MAWLEGFV+N1fP+AmXT/05h5Y/Q0wlmBeGX42voI3WDrFKF61VrOyVgOwuH7KOVazCwSFIsNt9r7riktTb02MR2upiV8cQR5B73oOqFigOQ0kYbAu7LknRdof9L7yQ/NE775M1VEmS5C0W8wSP8RILaKEFR+COMTDF0XOUSi1t/u2itWJKEG4bA2P6cAsSEeHyl15i3qcvYErlOg57+SlsIDluEolQGCVW+slo6Wj/ZMe3kSCuYGUcPojrnaOLe9jPs51xQR1A1A8rBbSo/8/eecfZVZf5//0959w+d8qdXtKBBAgQIPSi0gUDCljQxd6WtdfVXXfVdUV/rn0VxS4qC4ooIgJLB1lCTUJCCOl1erkzt572/f3xnDslmZlMKpNwP/OaTObOLd9zy/dznuf5PJ8HHH3g7aTKmJ4oR1jTHB4e/4/rcZVL2IKQhsWppZxWs5x/M/6FFYgdxM71KoXCxcWfcGTevuN5VgAM93Kp4GsiGTuAiUWCBDHi1FDDAo6mon+I26ww/uYc3mwF33wSWiog56Lnp2iyZqAsi2x3NzVz5x6w4zmYyJLlp/yYNIOUBlg+yRO8hbcyx5jLT1tEDdjvycyuegPmhuEPrdByAGZuhysqOP9HN9KSc7nQdej5+2ruqWuVV3Ifm7UTClImtFpwUxquTE7tLo2ArGCEGkt1sFPLhPWKRJmwpjnu5C9joqTSB91XBR7gfhZzCgYGHt4YRwmNpobUlFzb9xbGsF5sBCYWPva4xJWkkgoqOIVTWcwpw5f7i10aFi6k/dln0UNF/NY4tGfQEYv61rlUPN9H3vdJzdu98vFQwT3cTZr0sI8jSMT1Z27no3yC8yoU98yC/0nDZgcWx8TJvv4AfWL/OgRf6wFHW+S0Rfu8k3BtZyQFOCoNuCcII4TbaAlptTsyamTebt6WD2bhgzvk/6VHNUb9XFaEa/Z4NWUc6iinBKc5XuLFCf+2kueppppjOBaFwhv1ZWJyBW8Y93Y/74eF66BpDbx6Izy+l25Mizhp2DGjBCNISY6GQmFiDm/ODTSM+bthWVx1880cccklxJrr4Oqj0d+/mMj1l6AiJkNdXSy85prDqna1nnWYWGMiYwuLIYaG/QMXROCLDfCLVvin1PhktTQPr90Ms16CMzfAHXthGPxiEb7ULfWiegs6Hej3wbVCKNMclQacOkpNwpaSpt+aUW+J3fX8frMHlmwRYisJLhQQR7wKLSWanDJeeShHWNMc1iQvUSSIni7mtVRRxQqWU6RIA428jiU007LLbf6jC77WCyby4j9VgEu3wF0zxXFgTzCHOZzISTzHs8OXGRjUUkeYMH30UqAwPBOrj14WcSKttO1yX5WtrVzyh59zi/0b4m4Br3OQ3FA/Q++uYeGbLuO0he/Zs8VNc4zXcjAi257aeeQjWbhiq/Q2hYBeD966Hb7pwgf2QEF3x5D8jBoidMiWnPRhHJ/93UMhacCClvdZnydegFEFJ0Zh3iT1t4wP/xFMywkbQpwgNSwHCGtZ1xv3zKWqjMMEZcKa5jifC/kD4zs7XMBF3MLNbGQDGk2MGBdxyYRGqbYP3+mDCCNGpSFkk/iXTnhwzp6v73VcziJOYgXLMTE4nkXczV0MksbB2WXK8A524OOPa4i7kufxw1AVroM5daSQGl47RWzsAy7RP5hYwNE8y9OYgVAGRIhSTTU11OxyV9fJ2QAAIABJREFU/XZH0oPPFiS19sYq+GynCBBKzeQRZNTHl7vhPTUSiUwFfR7Dr4ZGohcNe139jABfroev90KXNxIhZTU8X5SerKMmeCkfyIgSMhEcUzQgPpBpxbaGWgPuyUjjccUUBRxlHB4opwSnOY7jeGazK5NUUcUfuJVVrCRPHheXDBnu5A62ML4TxFpbFFuhnV71CLDa3rv1ubjkg1ElMeJYmDTRxAAD4yoUu+niQe4f97666MAiFEwolu2yRGxDk1k8HYK4kItooBE78HEsEfLVvHnM9WwNX+r2Wbhe86/dEg3dnYWPtsOKArtQeERB2hc3jImQ9+Evg/DFLrh5QAQMthb5eMKQmtPekJWJyM7fWgUzw/JeqzCkh7DSELsmWwuhToQaM0gDBiRVaUgasIQwkNdChqdthGxZ3v6KQjnCmuZQKN7Ne9nONm7jNoZIEyXKEEPDm7pGDztLGJg8xiO8lWt3ua8WS850PS2bUgkO0LIXZ6ouLnfxV7axFY3GxmYpT2BTHHdoI0jv1tM8xamcjovLczxDF12ECfMSa4abjg0MkiRJUQtoEuOMSTmUESHCB/hH1rCGbWyhkmoWsWiMSKabLn5cfIwH/FpynIKHRVGH2GwrjgyL1N3WI31aICk8S8lGPx56XHj9Vol0SnWgJhNOjsE6W9xTjNG2EnuAmBJni681wm/SEhkld1qHqcS1ZSKcHYdGUyKzOEH5LGDP0u9FcaxirQ3f7YXPN0x8f2UcXigT1iGCKFHChGimhS1snlCu7uPRPc4UYoAaCy5IiG1OHNk8bF/2g0/uflrJLtjERrayhSyZYZeNySTtJRQocCM3oFBYhIgTYzvbdzoOnzRpihQ5m3MmHQK5Mwbop5se4sRoonnSeVwvJxSKBcHXzkgzwO36dpbn63mq/xQc38JUHqAoEmJVEBHbQM4Tu6M4IgO/JDFxr9OXu8XWKcpIj9RGF+wcfKsJnixIdHZUCNq9ySM1gKSCZhMMA37UBGclhDBPiEjE5flgBqSltTS8t05Sw1IK/jgDLt8qqUq0ELOJ/BwttvCBHw+UCeuVhDJhHSLooAMHmx66d9tblWaAn/ETEiRYxEnMZz45fwdd+W/ztfhS8s5Xecw+Da1DxAzF52rgXbuWTXaL1bxAD90TRlOTIUMGA4MQIdJMPFrYwGAOU+u98vF5lEdYzQtBVUhRSSWXsYTKCWaDTUfY2Dyjl7OlUMH/9Z+KqVwMZaKUjAfxfAuNwkA2co1EWg5wYRx+3Trxff95SD70eaT+VXLS2OZJVHRLoId5OAsnRSGbGbFZ2hkWYhVWbcFXG+BVo4LgsxOwMArLCxALSMYJUo4f2s17bVEMNh4Bd2XF+V1r+FCHRI+j3/ka8RTcaEtDdRmHP8qEdYhAXND7pkQOLi6b2UwIi7W8xLH+HE4e+B4Jr5uIEecXVe9iyIvSHn4vZ1R9jPBeVDJtbNazbq/IqgSNxsKa1HvQxaXAJDmkUVjHWl5gFQkSw0q7QdI8wH28niv3ep0HGraGv+fgJXeQbusZdvg93N1zEln3KHqdOizlAAqtFUqV5BASN8aUpNDqLFH4/Wfj5EIEByEAucexPU7rbXgkB/9YI3OoOlyRuQ+6u2YIDSTt2BoSgpy/UzEtrOBvM+H9O8T3TwHNFny6Fl43BVsp05BpxSBR2ic6IRMsYueM5c8G4CvlKOsVgTJhHSIYYGAPXSv0sBrPL95JxOvCNoM+JgVx5XK0910U1wCNe7yezWza49vsDVxcHuYhHuEhZjEbA3P4seezgJNZPKweXM0LhLDGyMLjJOikgwwZ8S0E+lzNV7P/hxd9grCZJ+rXcbV5AceZB78xucuVTX2r69GhbYr+cQw4lTITCx+NwtUWhvJBaTxtUqpYxVQwikRBrQWeK7Oivt0jqbIBb6SmtDBwhjg3DrcPEthiCXyEYCJKLJQurIDftsItaYmQKguw3B6JbkJI3StlSip5Z7IqodqEW2eICrXHlebh2F6cHJkGvK8avt0vv48mKxe4e7BMWK8UlAnrEEEH7RiYeHvgDejhodFUu124aqedQllorci6y6kOX7TH6xliiPwUI5+JMOLYHsZmfJmiwsAMxN9P8SQ+Ps20YGCwnOfYYm/HebyJ7Z1pcnM7qDk5R7/Rj0aTIEGSSgiaqkGaYq8buosjq57CROFrg6LZzs3cTEK/jblqYm1/jwvbXBGv1JuagU2bQGuqZ89GGXsnuP1Gj9SJIuYQYZ2h127Ew8LEJWR4+L6BRwilXVLhHrJuAtcThggjkVKNMSJF/3UabgvSfibS//SaTfD4HDgyAv/VAA9loMsfkZsbwPyw1I/agh2hNQSfGNWn/edB+HiHjAxJGlBliAv71VPItFYYULGPKbt/TMGP+hnzjivFmsttuL4bPlknxFvG4YsyYR0iSJLE34v0m0azOTSTY4rrx8Zn2kfhETYmKXhMgjRpnAlIZipQKOqoJ80AGo2JuUt6UaFopYUQoWDOlpxb2xSpIEmhI8QX37+abMdqPFeDqWlapLn4ux6mMlm/Ok8k1s+CBbW4Soj+o1055jU+i6dNdCDGcLRBWDn8xX+Aj5q7Nii7WoYR/mlQIprIxnW85tv/THPnVqkr1Tcy50vXc8Txx5D2fXxtMj8ydhTMeLA1PJyDGtNjK0NorXG0DBLxsHB8jaUctDbwMei3U9g6gomIJrJAEnmcTg9em4Dv9UMMsAL+DCMRzhe74bdtMgX4iDCkC+KAHgUWRuS4EgZcMIEY84pKibwezUG3K1HVydHdz7TaF/R7cNOATC1OGtBgwhZvfAHjL9PS+PzxvRAPlXHooExYhwgK5KekwNsZGk1XuA2wMP0snoqj8Yn4aYqhhTRYx+7VenawHWNYu7XnqKQSC4sUKWqp42IuYRnLWM4yAMKEKVIgGqgDneGZtgxHY3/8ejdDHT4VjWK662lN+zOK535usH0p9K1VoH1Sbf30f+t3nNV2Npv9amYrD1ePnPKLrZVJegJ15W8H4PdpaLLAKhaY9+/XMdixHQb7oFigsGUzK+/+V3qPuIRw2Md2GunuOYcvpOo5bTfuIT4+HbTjYWPrcECipUbiEJ4OoYNqk60twkivkxHYHS2KSe/SlUmpTX2nb4SsSrCApwuwsgCfawevHWZb0F8Ng8AmV+pFn6+DqknqX3EDLj5I3QVZH96zA7bYkloc9GBAj09WLpB14feDUn+LlrtLD1uUCesQQI4cHXQQJUqBAnYuRN+WFBsePwLfMTj2spXUtPVPePtGYx5e1XfQQ18i4vejgFzkNFoqfrDXayqpFS2sPRpholDUUsfVvIk8OZIkqacBheJcXsUZnImNTYYMt3Pb8EBKK/Dd02hChMnnHTY85hFvYPhypSBSDWvvNDj+Wo9VAyZaw1A73PaRPOatz+Hqi/C1icIbjrAADHzijK8GuHlQ6jWmgqpl95LYsRqzpxdbWWhf4Vw0l+VzL2D5tsvwIhFmxbaxuOYuPtvzBm5tqaRhgk9ZWMExiU4ezoZImA4ZJxmQ08izpYOfEPjoIWnAE6LSIPzmSnG9APEEBCGu0W7oLuKU/oPnYdU9YJ8SpAOzEKuDqoSo/HZe59N5uDkt4ouz4zLhOLUXHQIbivDVHqmRfbkeaqcwGuWeDGx1RsaoxABnkhLudh8afIkmy4R1+KJMWIcAChRQKGpI8dImnz9+YQlO0SIUs3HyIdY+cjSXffFPNBzZNXwbCwuNJkKE13MlqVAKr+Z1ZP2NhFUVDcbeV6kHSePhBUa35pQJy8CgjjrezDXUM/7jh4KvOHGaaWEH24kTH2PLFCOGHUxbkthjxIBXB26pVbM0tfM1WsPgBo/0Do/BF4dIpmL0Fpuoj24P6j4mBi6G0lyszh13TWlfyCJs9dLs34XZ3YM2DYxcEWUoMk8PcNQzP6bxiPt47EtfZbNuI+MmOTa+ivuzZ3DNJKPsz6t9mufso+h3EmS9ChimKI0elkVoTIqECKOUgQ4m91YY8Fh+hLAWROD4CCwvQkRLfcdF6O4jlfD+r0PxDWDaoHzQPhSKsGO2kMNowrpjUAaGhpBm4p/1w50ZuKl1z0jrqs3wx+zI7zcMwGdqRQgyGZ4r7Lo57S4BvdaG/8vBkkOng6GMPUT5XOQQgKTPQkSI8PTNp+M7Jsm6LJGETUVdFjQs/dXZwNiZVGEiLOH1pBAnVFNZVJpHEt0HsgIRXCSoCIhj4m0kSow4cUKEOJ5F/APXch0fnpCsRkOhuITXciwLsSmSJ89CjucEFlGkiI45zD87Sq57ZIyJ1lAcgLkX+aSOgBPf63HS+zzO+aJLaoGPk9F8oL6Tdb1voTM/C6XAUjZgcY5/McepheOu5cyYEERdxVL0vFrwfFTRQXkeuYZ6MnXN2DXV1Kx9iQW/v5mYWWDITZLXHgO7KTumLI+r2m5hSdMDmMojrIqElM3O7ugKTYYCnu9T0LDBlogqPyrq8PH52oxVJMxBBrRPWmsKWjMvBPYL4LcAppAVAAb4RSjmxEi3ZIdU9OGbfZJyrLOkftQckp6o2yZqyhoHt6ZHyKokodeIrdKGiTsZAJgVIvBuGf0cTI5GU0h2xb5pgcqYxihHWIcALCzO5Cwe4kG2r5hBsipPaYCDgUG8yqBv9UwavGay5hBFitRRx5VcRRPNFCkON+nuD1RRDWjqacDDG24CHu3/5+MTIUyUGEWKzOcojuCoPXqcCBHO5VWcw7lBvCHnV6XHOf+znVz5/l/Q22Hju6AsaFqkOf5an2w3OFnZ4swwnPSxAi1zk1wYbeLVLUn+lnkXW/rTHBO1uTSeIm5MHDZ8OBWc8Ye2kzl6HpGGSqwtvaAUnrbQSqENg0JNipn338/Kd78XT0O/3cDi3fQcNdGMqZYxM76FhkgvXcXaQH4iGrhSlBUyPDxtMaDlshjgaJd84Qme6t3EKRVtPBlW/CrfjzYaaAoPgQILj4zfwo3tFjET0oFPoI+4TpSkdt/vF2f0L9XDFkccMCp3ekoSCh7Pw/um+Pp9OQj4xyY55SE/1SWOFhNhSRJ+NSDCi2pD1ltpQO8EaUEDMdTt9eAPg3B8ecDjYYkyYR0iWMDRVFLJL6oNcoU41bEwUaJ00olrGySSLlVGJdVUkmGIszgHA5MfcwNddKLRNNHEG3nLuG7ge4IKKpjP0axmFUkqyZAZjnJK0Z1GkyNPPhCLPMLD2DiczOI9frzRUWM7O+illwQVzG6ayRN/+CT//fc/s7TreWrmahpP1GQ7Id+rUAagwSko6o5RWJH5Em1a8M5qgElydaMwOww3t8LXnQoGjQx9X7ya+vf/lHyyig0nv4reeQuo71hHavNLmGhMJXRTY5icvJuNcyazSJKk33M5oeppHui+AMcPBZJz2d4NPDQWjrZQiIN5jUpzQ+I6ZhtrMQsOnm9Sb7qsyf4QS/lEDNnZlfLJ+QNsbqsger9J7HSLvFL4pY3fBCIiarhjCC6tEBWhF9gojVYBFrQ0/04VmUlqTundZJEbLbihGb7SI76HSout2O1D46cGTeDZPAz4Enk+VxB/zA229HFdloR3VY8425dxaKJMWIcQWmjlU1fA9T+BRAhCFoTdOJ0DcNHb1qCVT44cMeK0MYMbuYEcMp1RA9vYxg/5Pp/is/s8quMczqWaap5nBQkS5MkPS9N9fAwMLCx8POLESVLJUzzJXOZSwx4Mawrg4HA7t7GWl7BxMDGoIcW14XfwqddczX/ywrABcEUzGCHI94BhQaQ+hkpUcHffTF5fCzOCQDPvS63mzoxIuq+tkplg441v3+h6tBdqmV21nsE3zWfT0qt48OwP40ai2JEELxqK2c88TF1+C1m3khmRQZY03cuAelNg4Ds+GmnELC7kpu0LSZpZqs08fb6JBkzlkbQy1IQGKfpROou1VIeGWGjV8VbrJ8xTL9Klm3FRNCibuPsib+MmvsK/j3oEn2hogFyDx/Gnbqb9iWNwFycAJW+KOMQjIt3v90Rmf3ocXpOA+7OSZjOVuGj4wFumxvGASOG/1z/S7wUjKr8PTuEtYCoYcKVBWilY50iKcjx/Qwfo88W+SWt5TUE2uAYDtjkiIvlZy9THrpQx/VAmrEMMV18M3f1w0x3yu6nreMOSzSy8fA15bGYzh9M5kxUsGyar0am0IkXu5R6WcPk+rcPEZBEnsogT8fF5kdUsZzlF8mTI0EcfGp8KkqRIDUdIW9m6V4T1BI+zipXDqkEXl266+Ak/5sN8lDnMZQPr8fBQShOrg3g9eL6FoRwcz6a/2MIjWXhbtdRprt0Of8tI5KCBXw7AR1Lwn40uTzo72Oal8ax2PKuTpb6iPtFH0a2gqEM89LH/QL80QGwgTSQ3hI9i/WkX8GJ9FVfWvsirqzfhGJpeeiclLIVie/o86kMbmVX5NKdFesm7cTZlZ/HC4HGkQhlM5VNEEzdzVBsGCQOO569s8WpxUPjAOjtEMlTFa6wH+WLxy4S0Q1GHiJgOOTdB2ChSd/Vqzn6+l4f+79UUq2MwA6iRiCUCDPkiXQf493qJWh7IClnEFbyzCr7XK+4c51fA+2smd674Rr2k9dI7ydHnWSNCkYlQ8OHD7ZKabLaEhAY9qaNNhJLd1OgIzEWapPMuhApiObWng0rLmD4oE9YhBqXgumvg2suhoxsa6wwqK+YA7x3ezAG2s31M3QeEuDw8NrFhv67JwOAYjuUYpKfrJdZwP/dRQcUuk3X31jl9KU8MH89oi6ohBvk1v+QCLqSLTgYYGJZ1+7o0qB08P0LRqxq+5b0Z+MuQbHIhfJTSOFrx86F+spV/wVM5wAVP49oxEqE0Q24VjlvNPV2vIePH0XObiaQHsewCXjRCvrKGkOFxdMV2woaHA8N2UONhiyNWSM8XujkpdQ9FbZErxAlZmhOqn6c6lOap/jMxlWZmbAuLkjtY2rWE7Q7kw2q4HhRTkPMVnlNHg7WB+nA3O4rN+NrH1XEUsKh6GY5SxBf2k2wcxLEt/KCmaSMRltJCSF/oknrRB2tkEvWQD38bgn/ulusB3J8T54nHZ8sUgPEQtqDjSHh3h9zeUvC2KvjWFJzAnsrDoC+pwQFPRp/kJ+jDGo2J+rRyPvS5kiIsE9ahizJhHaJIJuR7NEaTQwMNvMCqXW6nUMRJ7HL5/sQMZg73Z5WEHi4uJgYzmbVX95knDzBu83SOHM/yDO/ivfyUG7Hx2V6oJGbaGCg8P4KvwxjAWcFm9es0uGgiho2Bh4FHXaSPVzXcRwEb14tgGgbaV0TNHJ5v4GsDyxhCawNXWyhDU6ypCc7ofXzfwtUK2wuRpYcUtTTRjNay4XpIfchAnDP+MAiObdNY+RRFZVFwIyjfx7bB95M0RbtottK8rfVRjraaOZ1zWalCvGsH3FlcwjWR39Clm7G1wtFQxSA7jAs5t+5xHuw5k5CRpzrcT2Okl5hZxNYQNlxaY9vot8dGuT5C7RscqFGQ9qR+1O7CfzbAl3qEDEo1IK1hswNf6obvNE/8ukUt+F3bnr/e2eBlzviwsihrCyMb1t74qxSRk5M9qcGVMf1QfvkOU5zJ2TzGo7i4w0RWskA6k7MO6GPHiHEBF3If/4sdOLErDF7N+SQnaM7dHaqoooeecQkrRIi1rKWXXsKEiBkW0VCStUXZZCPmEF35OXwoBW1OlqGeNEWvCYWPoVzaYhs5o/bvRM0CVaF+il6UjFuFj4FSCh8Dxw8RMWxsP8z8ipd4cuAkPN/AMFxcbeLosByl9vll+xm8p34r1yaPZV1R8Zku2BHkq1IGXJ6EWwdlltSzWZv5Df3YfhjfsFBKozwXx1MkLZ8ELXxAvW/4WTsjLqKLX9nv41hrBceYqzDxAJOXvHk8ZX+d10druL+oKYTWc3RqKQU/gR+8B8JGkdnx9SxPnzjmOQwjkYghLxZRBaYPN6Xh4rgQR3xUsKwUhDTclYHv7NUrOjkWBWKVLYG2vWRzFVJiabUnKEWi1YY0QJdx6KJMWIcpokR5O+/kd/yWYmAZGibMySxm/jgDA/c35jCXa3kH29mGRtNK2x4NYdwZF3Ix/8PvdiEsC4vewFLJwiJEmD56qbR8jjOipH0PUyd4f3QR6R98g09s6ObvZ15KV2Me3TKLRHiAc+ofxvFDFLwoyZBBxCxiGn1BFGKitcLHpCHcjSLMTGsNScPngb7F2H4EPzglCDtF5hSHqDRruLO7iXdH4boOGeNeslPKehKVtFmwxgHH8+jPVDMjtQ1Xh9AKlGEQLaTxzTAnhuMkR2VR/zgoAxuzqoL35X7GKeYzzDA20+63sNI7FWVY3JOHnFbsyM2j0BHhgsZ7CRsOETQZN8HdnUsY3YKpkOhv53JUyBCLpO4Jesk07NVomqmgyZKU5Kc7R9KQOrh8hyMRU8nEqtQgPRE0stFd3yhN0GUculBa7+HpyiGAxYsX66effvrlXsa0gIfHZjaRJ0czrcNNxNMdaQZYznK66KSGFItYxEpWcT/3jnt9A4MIERpoCKJKGfzYSCNHMZ/nvvVDbtiW4ZGLryFezGPaBda1zeWEWatZWL2CrJvAUD4t0e0o5aPQDNgpHC2RVc6pZlZ8M1FTYWJRTRXn+ZfzrXWV3NxTxLRt8olKqsN9zKjaDKE4rfoIlmaryPmKAiIVj6iRwYkOEEr3URPu5bVH3oNvmhS8KJbhkvAG6e84nu/Ou5AmC9od+J80fK9Pbj/gS02ntGFrggm/yOZsIZu6xqc+1MfxVSvodytYlT4OR0dJqX5SqhuATr+ZLEk8FCFGphV7WqKZtUfAmZtE8JAINnzPlyGQ/1oHn6s/MO8BgI91wB/SIgapt8Q3cX1R0pGtlhBQ2oPt3ogScWc1fRw4MQoPzCm7ub+cUEo9o7Xe876WUShHWIc5TEzmcvDnPO0L+ujldm6jQIE8BdbwIk+ylAiRcV3dS3Bx6aSTVtooUuBCZGyKk8/z3B138sSnv09ldhDLl9vP2LSC5MwhfG2g0Bj4ZL0KktYghtKEjCJKawadahqsQSpVgighPD/CM0Mz+VOhh/zGDlS8jWxlDQuTyzip+RnWZY9k5dBRrNcuA56HhzW8mTrB+WFpUrAfjdGlW/lLx5WcUreUxkgHWS/BU30X0u8dzUfaxYX9hgEhj7yWqMfT8uEtPRNq1P9dRkccBt1OHS/2nkdNCEw0LWoTbcZWfKRRrdHs5AX/OPp0DSEl9SkXUepdVgGNIZlEfPkWEUKUcF4CPnGA3NEHPLFZOiECT4YlyqowYMgTZeI7amCTDT0eHBeBe7LS+DwaJXeNYyLwraYyWR0OKBNWGS8bPDzSDBAmMqymsylyK7fQSceYfq4CefLkxqgeR8MPvhwceuimjREbBXtoiIGKKrRhDpMVQLamha25AnNrNqMsH7RB1k0QUi4Rw6E3P5Ow4bHYO4858WV0GOsxvRQ/3HYWmwo1OFqRbw3jK4uYynJC6zL68tU8P3giYaNAUVsYysPXathoN2wUaIx24PkmHYVm7EgUfE233cRdO66QhWktDbuGyeM5+NOQpOuiRtCThNSYMqNUc7vLk8yPwn2z4c1b02wt9GOpCBYKQ4HtK+aYW/lctcO3Bxro96RWdHUV/DQQVCyOwaYjpfbW7sKrEnBKdPyetX3Fw1n4XJf0yWV8IasFYSHsZgtOsaRfrN+Hc+KwJAF3Z0WaP+LpLycFMy257KOdcEVSXEsS5bTgIYsyYZXxsmAjG3iYhyhSxMEmSSVzmMtDPDDGTNcLvkqYytTlIYbG+BXGamupUz6+7+MZBmZg8zBY1cBA1qTfWUVDpANXW4TReNpilhXl2OocNjbvpJZfs5UYcW7csZjl2bbhTVEZGik8KcJGjqLRiGF4xKwiYe1i6xAZtwLwaYtu4YKmu8m7MXJeHMtweLT7fHqKY70VlaGwUDhAVzD/SSPCiJyWSMHRQmKldODu8Gge3roNErqPnE5QaWQIB2SapoYrw/fwyWQTH6+/ij5P/AN3rveEDfiH6ik82F6i4MuIkH/vFvLpCI7d17L+bzTCehtu6JdjN4BbBsVR/sgQ7ECeFxeJQENKGo3rTIk+fz8oDcTfbzowRFvGgUeZsMo4qNBo1vISf+EOPNyAsBy66GI96/bLY9SQYjvbhn83TJPzP/Ih/vehu3nyrEtJ5jMYhTxOOEokFGFb/2Vk4yuoim7C86NsyBzDKa1PkSPLCZxIKDAeXpWrYenQHEATNhwMfDxtYhkuMTNLhZUPHGRV4COvqQ71kXPjKKU5qvIFnu47je35GTLyHmiJbqXXTqF18FFUMlLEZexEYFf+RFjL5rswAt2+CDDSvhDZZFTuAH/JgNYzMSjg0UPSyONhclH4OT4RvxnUv2IEm/zBxhM5eOM2aUoeLVsPI/UrX8PXuqBfS3RZcquIIqKQLhdmheW5Ucjz0u6NONAbQLMpjcPrbJm+XMahhzJhlXHA0UsvL7KaHDkK5HmBVWTJ7v6Ge4EwYaqpHvY3LEn65114Id9MpfjWk8v435kLKTa30hYLEQ+b1KpqyJ9LR/4kNrtZ2mJd2NicwImcxukAHM8J/Hd/CB9FSNkYgTGtoXxcbRI1iyh8WuPbMPoDIlMe4BM2ihjKZ8iuZFt+JjEjhwpqRdsLM6my0gw4Y4tBpb6ocJACLHn7lf6f8+GD1bJZf7dvalGWrSGsTHxtUPBNflN9Ay1GHw1qK2BC+MC2O0yEgg9v2y7WUDv3WNmA7QcOFsHxx4wRMneDtGi3hmIggW+xxCFj55qVCpSa7W6ZsA5VlAmrjAOKdazlfu5Do/Hx6KFnjwY+7ilixLGxaQiGQo7GzJNP5jsnn4zWEnFstOG9O2RAYVxBTlfQrOJ8O1XBcSwY425/LAvxnQFM5QVjFUfuW2sDSzk4OkzSynBm7aM80Xc2RW3ga4WpPNpim9hamE3EKAyno5SCiCrQ79buOnURmUV83kzdAAAgAElEQVSlNRgGzDJlxEkuSAXODkuNKaqkAXmLs/uGWgfwtMIkSo+upuBnaTDWgaqEyv8CY+965PYVT+RFgagmYV3NiPVS2hsRmIyOKgu+XG+DPTIahdHX00L2s/bP0IIyXgaUCauMAwYXl4d5iDBhQoQOOFmV4ONzBmdO+HelJNU0PyIuDLek4UVbCvtvrjKYEdrVCcTE5KJ4LWvyNnlMlPbF/smXEGhOYh2g6C+2Mis6QH3jfewotGDjkFAFOopN9NjNhNToQVAaA03Rj4yZwWEiH8xmS2yRKoPNt8eTCGFuCLa58LZt8KNm+EwKPti5++el1EDrYeCpCorxf4Z4DqxjZTbLQUKPKxOI78tKI/VZcYbToJOhVLOTCWaCEmGNJjQxDoYjQpL+G/BGnOPPjsPSHPx3nzy/b6iEOeH9fIBlHDCUCauMA4Y+evFwiZDAx2eQPZj+txewsGijjVdzHo1MwbAOcW7/VN3U7v+91XBPxmCVXcTRoWDgoaIttpnjkusZyB1NMrIdlCZuZZmdWMeyvnNojW+hHYu4maHgx4iokQmD3cVGtK+EAA0DE4Wl4OwYVClY58qGu9aWVNgpUYmqQCKuT3XCssLk9asSRisKw0qxqOJI9tLaca/R7cIpG0RMYgEbEN9ArUY4u0Q6o2EgJxkFIBb83PmYfeQ+Y0rIb25Yala2lucuZYhUflVRXndHi+rxm41w1oF1KytjP6FMWGUcMIQI4QezsbJkp6Tw2xfMZg5X86a9Ntjd7f2H4Q9tFl/s28pjeQNDuZxQuZbTqtbTZqY4L3wpP04PsMzdRF4bNPlzmK9TrOqfT9HcSs5LUvTDFL0Ivjawi2FsFaFhoJNCTR2eIaJ9V8Pf87Jx15oSKTxblGhrTVGihyZT0l4P5sDQo/q6pnAcJvDGJFQdZLIC+I9uIavkKAWi7Ytjvhkw1XiZwSqkEdoATo0L8Yw3tNhF0qaOJ07xPqIWnBUSh35Xi0jlWAWWKZHXV3rgznjw+GVMa0wbwlJKzQB+DTQi79kbtdbfVUqlgFuA2cAm4E1a6/6Xa51lTB3V1FBPPT30kGHogBJWDTW8ibccMLIqYVYYftY0i7W8xEqex8bmCBZzHCcQNUNcEqvn3o568ho6tKSvMl6YCm8Wx1U+RmtsE5tys0jb9eRDDbQX4iye1YyB1GBWFGWMhqFFHTfgw5OFERWg50q00BdM4nU0VAUqupIAYTIBhokY8CZN+Hi7TPZ9TeLAy7y7A2f6uzO7bjphAxwf3lUFPxrYNTUYAjwlx5hUQjKT1etKaUM/eCIKGp4tjJrL5cP/5WFhVJwzulyRu88qpwanPaaNNZNSqhlo1lo/q5RKAs8ArwfeCfRprb+mlPpnoEZr/dnJ7qtszTR9MMQgf+MuXmDVfiOs0ogRhSJBgpnM4nJeT5yX19m06MNrt4x1NXe1CCLOqXsIM7KKIS+BhUHMsDENm+e6r8T0mlC+RFGDwcfRQiKD4gRy9TgjEu64IbWtQU82+9HDhEvWTT4SndQbEqkVGVEiHhOG+2aJowUIcT5TkFTaSdF9i8Q8Lf1ffxoaaepVSG/U8FBHLe7s80Kw3oFEYFGR9SAXXL/ekLVEDSHw8YY4jsbwfSPP5c5XV8Hzc3QIIib8bebLI+d/JeGwsmbSWrcD7cH/h5RSq4FW4Arg1cHVfgU8BExKWGVMHySp5CreyEuswd6rwRC7whL9HKdzBqdyGpVTHHV/oLGiKHLz+lGfKktBpVmgKbGauaEEBd8g7YGpwkRNh5OalvGrbZfwaIExhlMuI6av46G0kacMIbW4EmLJ++KAYSA1MJB6T50hJLo5UBMq5MOvgRdsuHobPDhb6jsf7xD7J5Tcz+dq4fJKIbCML5GdMcWI7PNdcOvQ2Ms0IiCpC0g9q2GGBdtd6TOzg9RgyXfRA1KWRJkNCnqnoNsZ/dSNd/VS+nSNA8cYIgI5NSZWVMmXIVVaxtQwbQhrNJRSs4ETgaVAY0BmAB0wfjVdKfV+4P0AM2fOPPCLLGPK8PAIEdovhKVQ+HjMYjbn8CoiTJ+Gmon4JWTm0UhkGDdGpvrahEiE0iyKwsP5EW/AqeY8NFL/MY0RFRzA7BAcZcHjRbnPFlNqYUeHZcw8jDizlyKwF4vw96zMvfK0NNxqJDp8+3ZI7JC1RQPie20CrqiC02OTj5y/sW/itQ/5Ujdqs+D3bfCazTAIGP4IoZQap+eGRMn5WF5cMEJIxLYv8JFjandhaR4eyYli9OetkiosY/ph2hGWUqoCuA34mNZ6UI1KrmuttVLjd2torW8EbgRJCR6MtZYxNVhYVFFNjty486wmg4FJggRRIjg4eDKlirnMm1ZkBXB8RDb0jD+SEvQ05L0kKUMGWlqjPnI2Ni208mBOft+bMpIfCAour4BeD86IyVRfKzCKfTIvG/spUfhJ/8Rk6ANPFCSyKrlDbLBFnegiY+6Hr4hEZX/KSFTyw+aJ04aZSV7uc+Lwb/Uia+/3d62jlepxDSZsdzWbHPAR53uL8dWEewqFpCRLUeNWV0jrg4fGUINXHKaVDaRSKoSQ1W+11n8MLu4M6lulOlfXy7W+MvYOBgancfoeE4yJSQiLJpqoIUUDjTTTvIv10nRB1ICvN0jqrN2VFFe3B2+ttLjAOJN88OXgkGGIKBGO5wQag82+lKbbE+S0jNu4KyPiibdXC1mBpLbOr4BLKqDWkrReKQ04WuKukQis0Ry53NEjZDUeStHXi0X46SQSqMQkLFxhwNmB4OOJnDhUVBlSWyoFjBFsavVqku5jnGE+RovaSozMGJPbfYEL9PmitnwmL24btw8GDltlTDtMG8JSEkr9DFittf7WqD/dAbwj+P87gD8f7LWVse9YxIm8ilePiTB2BxOTCip2ico8vJddYDERTovDX2ZK5PCZWvhdK3y8Do5Vx3IZr6ORJiKEOYaFXMUbSZLkC/XyQSzVsAy07Jil70m25lKU0evCv3XJzKyJcEwE3lcTWBqN+q4yxMn88qSso6jFTWJ3pSIbUSz+NTPxdd4+gVmuCSwYdf7iI2m+mZbUrmR+s8/RxkpqVA9FwhR1mEo1xOej12PtcUJQ7/Q9AhdREnZ6sNGRloIPtEuEWsb0wnRSCZ4NPAo8z8gJ1ueROtatwExgMyJrnyAzLiirBKcvBhjgFn7HAAMUKY5xvjCCL43GxBwewLiWtVRQgULh4ZEjx2u5lNnMeRmPZP/iXzvhG73govE9yY8p7aMNk0hmEN8wcRIV497WRKIVX0t/07ojIDZBik5ruHNIeo+2uTAnBNfVwBurRJV4+yBc3xM0K0+BE06LymPfN3v8v2d8mPWSpPxKO00oWO/zc6E1kJJ3u3DaRnHBCCuJUptYg6k8PEwMfFxtsdBcyWeiX+ezhW/wmHvO7hcoRz3J39SY/5kIWR4Rgasr4QsHcDjlKw2Hm0rwMSZO459/MNdSxoFDNdW8m/exgfV0081mNtFDDwaKIYYCz0GfRhq5lNcRJ46Ly2Y2oVAoDM7gTGYx++U+lP2KrzTCh1Lw7bseZfXylaw69QKS7VuY86ebaFyzHKU1m08+m4c/+AVydU3DtzOR+oupZFvuD0Z0vL1m/MdRCpZUyvd4eEMlnBCFP6bh092Tr9lCIpO3TmJBWGHAvTPhHTskhegjY+5vbB4hKwjGmQRuF4VA5n5p6DleF/oLdzmXUtQRFlnLOM54nrByaFE7Jl/cXkCEMSIiiSqJHD9XN7mopIyDi2lDWGW8MuDi0k47YcIs5hRO5wwe41Fe4kUsLHw0J3ACZ3DWcBPwJVzKEIPkyVNF9bQTW+wvNIXg1Ft/TFv/IC8cdRKn/79PYzhFiokq0JrZTz1My6qnefi7t7GtoQ0fSeeVxAoeIm//3+zEhDUVzA3Dp+rFTeKPk5jqN1twcgzes5vHOikG/90Ev0xDhYKPpeCI6Njr9Hrimdgcg78HIpTN/iyOMl+iSqUZ3VnlY7DJnz3Fo5l6BqlUO8triQKLQTN2mbCmD8qEVcZBQyed/I2/UgxMdRSKcziXV/MaTucMChSooGLcOleSSpJMEBYcRojX1aGefZZFv/k+pl3ETiQxfA/fClGorKHlhWe47PoPc88Pbme9LamzkArGjyD9TPtrFPwtM+A92+HmoREJeQyYH4JLK+HKSjgxOnlPltbw5m0SrZSahn8zCN9qhHePIrpaU9Y94I3UA570TuVF72iOMVfR68v4lVqjl1XeQp709imztAuCXuVhKX2PB+dViJCmjOmDMmGVcVDg4vI3/oqHS4LE8GWP8DCNNJEiRZTobu7l8EUP3Tzrr+KZTyykMPQ4C/7wJ/LRKvJVKVAK0y6S2rIOq5Cn4um/U+vZ+L5PWlm4yqLCkH6mIkIk+wOWAb+aAT/X0hCd2IOG4RK+2wu3DY3tqdIaPtUBp0fhyKgQbtSAd1XDpztHxB4+Jv+U+wHvCf+UJeE70ShuKl7Lz+z3sD9de0vCldEik00O/NMBnK5cxt6hTFhlHBTsYAdFXcT2EwxqOaO2lEWBPOtZS4rTXu4lHnRoDYM+dBobuEffw1pbk683qfvkaVhzEiS/+AiJ3k58K4Tp2KhAIKVdl/mfex+XbVxFnxlh60VXsunaf8KxolwRyNj3G5xnMXO/Ielvg9ApEPsHMJundNNeV5wuSmQFkrbMI3WqJdukh+zDKamdGb7U4EYjQ5Lv2h/nu/bH9/IAdt+tpUZ9Q2kEC3yvH34c28uHLeOAoExYZRwUPJd3eRbNYHAaawBHR6AuDM5BmJE13fBMXtR4WxyPk5sewtYhCn4YAxhyklRfNA//VytQ6/ux7BFfcq0MtFI0b1lLc0sTRsFF3/E7Ev3dvOr6r00oI98rFO6FoX+RWVkqBvlboXg3VN8EZstub/679FhHdb3T/3PBJOGv9Iia8LrO/dNbtSsUEXyKASWZwSRqHzXsszi6EdlAvBrvGIIfH5D1lLG3KGdoyzjgyLrwzi3NONrAUkJOPvBCUZPxFLOY9fIu8CBjgw0f6pApu22RNL4qkvXDeMiZfbptDq4K4X/mTEYLZ71QBCMRp6atlSOballWVLzgh+iqbSL02P18evkO3r5N6ln7DO1CNphCbNSBSoDZBP4g5G9iYBAefw5WrAF/Ak/jJwsMz2web0kdntgtxRR8tVs8D2FstFOCDLXUmHhEyGPiIO+ikXseL1tZGobpYgCKcKA0FRKTmtzwISPrrTRkyrMzPTp+yhiFcoRVxgHH9b0w6MVY2nMuZ9Q9TBQZ9qRRrBlaQEt168u9xIOKWweFVOos6HMipNAodPAvOJEoPfOPgYEaQvO3EXJtOo9dTN2ZZ3LJhufoXrWKjmCwI4BpGCjTItXTwe0NLVwxCFftox9wj9ND3EtjmQ2MnrqhjUo2bnmCN31pxDUjEoaFR0JlBVx6LpxzsigXF4Slp8llrLHvaHS5UnvrGRVkj8cTUQVxlUfpPKDI6khgdKXJEkEkPGNvW3KrL/kSpoCiCmaHabG1igBRJEVZESguPS0+h7UmvHsHvLMKzi0PeJwWKBNWGQccK4O80LrMMXQXm5iTWItlOGzOzaZet6KqX1m64Y32yNTgtcUE0dxM2uJbyLgJQGEqF8Im9x55Hfafr2dmSHqUvt4KAzf/io5nn6UnJpuwCSjPQ/keudaZwyq8vSWsggcf64SHMkl+FzfI4dJiWcwJyya+JV3gsWULWG6ACkE4Dd56WLUOjpwF9z0Ob7gAPv8BuKYKfjMg7hE7E9bomlaXKwMpeybIDDcaEFUuA76HIoxGUaVyzDS6+WTs51yX+0/SfmQ4vQdiCRVVI9J0Q8F3muD7fWKZ1eeNPH69JfOwMkFzsx08r0eGYG0RPt4J/1wHbzz8RarTHuWUYBkHHOfERwxx0k6KZQOn8VTf2ewotHFu/JVFViBznfJBKJDV8FT3+bTnW0mYWRJmjojh8ETP2fj2DI6OwAUJ+FWrTDyev2QJ0VSKcHcHyraxchlivR2su+RN5Kvr5Hneh1TW23fATWlo9xL82X49Cd3FZsdlqwNrCnncrM0vn3g7riVTfbMhKMyU44lFobEO/vQAvLRJ+rluaoPF44g/S+8HhagPK8yR9OFomMA3GqHWzHGcuY5jrK0sNDfTaKZ5V/x+ro49wtrmH/EvdeKleHFCetFKz4GJuIdUUuBHA8KIUSWjTRpMqDbl97khuDQJc8JCnucloNqSv6cM+O8+aSEo4+VFOcIq44DjndXwX73i1TZaiVWh4CuvQOubqypF6t3hSsqsqGPc13EF1aEBklaB3mKKJivM5qN2HdseS6V4/S9/yR0/+Amd9z1EIVnNymuuY8OFV1LU4u33hilGAs8X5HVZb8MiL8P5m1fwZCZJ7KiFmIbiZ87HMZXPxdaf6bM1qAT/8fi/sXTLaVBytzDkuxAXAjMM8DxY/iLMnwOLY/DoHLh4M9yfG6lPlcao1BrwP63wjnY4NwbLi2JGCxIltYXg2hqooovv9TgM6Tgh5fHe6L28O34f+D5VoWr+bVREeX8GPtsFa22NSZ5/CP+RT0R/CCrMb9yP8L3iG/BQeKNqbyHg1DgcF5WILxQ8776Wqc+9LjyYETPjDY4Mvby4PDvroGPaeAnuT5S9BKcfVufh3e0y5NBHRnHc0gqzD0/Tit2i3YGfD8AfByVlNsOSsR5pT5R1X22AyyaxPAL4Ti/8e7fUXDQSqVyYgJ+0jMzcmgh/HYK3bgdXa7Rj43o+4XyOM278GrnWmay94u1kK6rE4JYMNSpNRjfQ92wIbgZKTb+lefRFOLMJUiHo6IYvfQgufZVc5akcfK0HHstBjz8ibpgfhpvb4NgovGeHOL+nzJHoqNeDE4PxJWgPt/8t9DlDVJoxooYrAhA8qLkNzF3H5BVy97Gp/7PkqcEhRogCA36Ui4duwyE8XJsr9WDNtsRT8eGspAkHPHg6L4dXigZrDZgXlus3WPCLlpFxLGVMjv3hJVgmrDIOGrSWPpuwGpkX9UqH1nBnBn7YJ2fvdaaY0S5J7jofajzscODmtKQWz43LbKnQbm6nNcxbJ4azEbeIncmAYZCJJbHsAlUdW3GjMdIts4dd5MMEI+4d4JfAWiTf5gQ/Xwevfg68rKz7zhsgmYD3boefj3KQV8CxYbi1DeZHRo5xZUEc0h0txJv15Th+2iLtDwB47TD0eXBXAoaoF5NfhtDJ4x5noffNrMp34KmRkNP3HM7K/BUfg3AgcinVvmIKnpgj5BlTonK09UhUWNopj49Aa0gi5MuTZYPcqeKwMr8t4/CHUnIGPRH66OU5nqOHbiqoIEIEF5dmWpjPgsPSCUMpIafXVQR1IDU1oiqhJQSfrNuzx+xwRVKfUGAXCiilsK0QKHDDEaKZQYz+HtINrXiWVJaGjdtDwLuA1cF3AjgOzDDkHoBUFXz9k0JWN/XBzwKyGp0KXmnDQzlYMOrlXBiFX7eKSONFW0ah/EOV1JSGYTZD9S/A2wG6COYsUBOf+UT0NrSqHOMH6KgoIRxsIriMiDRAlIIrCvBfjfCxDvndYGS6sYmQ92ZHCCtlwv3ZMmEdTJQJq4xpgS66+DO34+Ph47OGNYAmRS2b2MjzPM+VXDVt52DtK5QSscDBQMIYFTEEGRY3ICbT15hKIg/leejg8jF5GAs4Tr4NRBZ+OvC9r0jdyrIkQvpsj1x9vMP6Sf/Yqb6uFiPfz9VPwQtxCk3LALZ5HM3GCta4tZgI8SRUH/OMzaz3jxomoZKHYK0B3+uD61KwJlC2+kh/WMlWqrTW0s/JBlSWsf9RTsyUMS3wBI+j0YSJ0EUXnnZxtUu37sLGZog0y3ju5V7mYYFKE06JSRrRiESQsoBCK0VqsJdK38GLRPHD4xcYRzf2hhH14mdmwLFHClmBRCr+BNUGzdjm5tsH4ZLNcNkWuHAz/KJ//Nu6Gp7Kw/9mYPtuZnX9PQvvSX+IPs+nVnWDXyRJL61Wnp83ZYgGpFyyYVJAFdBhS0owt9PxlupcGhmP4gfp7TftY79bGXuGcoRVxrRAO+1EidKhd4C2QcnZlI9i0N/BvGIHjvcQ7daL1EfeiKXKTTH7gt+1wkVbYANRPB/0/2fvvOPkKOs//n5mZvvu9ZbcpZNKEgKGFpAOho6Iwg8UFBABsSJFUERQQEARhGBAiggISJESOgQwCYFAICEhvZfrbftOe35/PHu5u+Tu0i6N7Pv12tfdbnZmntnszXe+7fOVEl86RenaZaQDIeqGjO42NtnRlqRRVXWRjW59PUL1T9U67QULHbdtk5B6J66kmQqyfVNRB+5oUJ7PaXnwbrYyLyCU99PkZGdnaXBuPvysaNNlJly4tg48YjT3uw9zvPYQ/fT5LHAPID9yIQeHDuAvLvymDmrddqO1tBvFDtnhpw/lCdY5cHJYrSHHziNnsPYwXMdh/jPPMO/JJ0m3ttLvsMM48LLLyO/ff1cvbbsIESJOHFsmcIXM6hZA2E1wautr5DlxQENnFrXJeynMf46gPnjXLnoPpo8H5g6G95KChQmDinmf8ETCYN7QkawPFWaljNrRM2mMRAzH68P2B0HT0DT1HlPCdfXweqB9HMd+fij3QrnTbhTaGO5RM7EAHmpRIcUllhICBhWGu6oWHmjOGkQT1nQwJhqqh+pfLTDOD0dtpELxSUqtqUCHNYziYffPAFTb8MMMXBJUlYmtbuccVk8IoJ8OLw1QRnWgF/p11TiWY4eSCwnuIUgpsdNpZt51FzNuv51YdTWJujrmP/00z517Lom6ul29xO1ifw4gIxNI7E4iO+OTs8lz4sS1ICkthKkXYThN1CZ+vWsX/BVACNVse1mZh28ecyj/OeVALhxYjFfrfFno/+n/OOz+P2JG8rGDYdVsJSWulLioyr61Jlxbqzymthldd5WrYorhHsgTqu/uwnz4cojaBSjViXpHGQ+PC2I+WP+Cusdh4Vzl0azdyKq4KA+nxlbhxI3p1ghJaGhq5tQPlvC9j1eRlO4Wd1lL4JoSZYi/HsoZq11FzsPazZFSsviVV/hk0iRi1dW0rFyJ7vNhp9NIR+nLxGtrmX7HHZxwxx1d7uO5VnisVSXb2/7odjdGsS8xdxlviTrcrDypIW2GZFaR1PzZvIk6X0vLJ2R+hCsdNJHr3OwthICArkJqSiECdNNk/FP3M+X6e5C6jnBsdTshhLrWC50UsNyG+5vh6ahSNnmor/JipvSHWWlIuWrYY8lGV5yxXpidUoYp+R9IzwI3K1LY+Dl8dDjI0zZaJ8ooNTpKLmpj9jdsAvX1ZCJ5+MLZ2WsSfPXVPL90MTHDS7/PZ7L0vJ8i28KJmynN1IAfFfX4lhw7gZyHtZuz5NVXef/GG7EzGfz5+TimSbK+HiuRwMlkNjw+f+QRHNPstK3rwoHL4Nvr4OU4PBWFA5bDtTW76GR6QCA4RBzHaa3v45cZNOmgSQdXaAjZJgwrMTGROLi5r+4OYX9/uwoFQPGqxawbPR4rmAeuuyEXJaTsFOdrywPVOuq7dl+Tet2nweFBOD68qbECuKxIbZtZBelPwM1HqWjkAfngTKddxr3DsUAZrUM7FI0uyMDPH3+V3xxzIuMuOYNh5x1HYNIdVCdNGhw4dOoLyKYGvnHTjxn97IMEWhvpnKHqnjyxqepIjp1P7q9+N0UiWcJiXva9QvOfx5M4sx8UBnAdB6REui5C0xDZ2EomFmPtzJmd9nF3E3yaYUNJrwd1d3pnE6w3Nz7iboAWYj/tWM5uep4CpxVdOiz0DiYo04DERWBLC91tpsE/Iedd7QAOCSiV8jaxWtvrJ51XiHDdzXohbdV2poQHW7bseKP8qnBBWwnSVaFCj8iWkWsoO1Lf9bb5GpyTrb1ZacKVr36Mdttv8eLilpRhRwoYOuUpvv+fu3mqCoJL5vO1f90NSMyCYg56erI6L9jsIK4Dc4McdwtyBms35d26l3j+5VuJ3zuVzO/epGH5Umq/X4GWn72llBLZZriEQNM06ubP77SPh1s694+AMl4u8NemnXQiW0veLQyxqvlxwz8Yl/qCeYF9WevpS9hNEnSThNw4dZ4+zA0ehtxB4/72ZgwBD1a0V/U19R9CqKEGb7wFsgMPIXt91zY1YG0TqhrsLRfhvakMhhYqA9WWvTSyVaJoQLzr7c6KKC0/KSWP//Npxvz4LMLLFxJYthBvrAWf16C1qAzvqy/Q305SVbcGX7QFK6g0r0Z8+CbH3vc7hGUxaOY7nPCnX3Lcn69hwCcfbFi8QBnGXHPw7kEuh7Ub8ulLTzJt2WPw90/AELgeHTFlEekPV8NBZTBF3b66to3u9aL7fAhNI1zeWU+tuwtGWw5gt0QI8BxJ2v6Ilb6BOELnnfARlLjNhJ0YUb0U1zMaTUiSJAmRG1TUm6yxYFJzVpQXQAjmnXweZcu+ZP2or2EFw7gCuh6zqGgTtd1SKgx48QQ49Hmo1oHx4FSB2wrMA7opBv13FCb1hbmPPUbinrvR0ylcnx+RSRFYOA85cix2OA8zaZOJRtnvhONYOes26gpLEFIipKTf7Bl85xdnkV+zFtvnBykZPPMd5p14Np9feBX9PfCrElVokWPXs9UelhDieCHEg0KIcdnnl/T+svY+1lvwYgyeWx/l3defRjz5BaIggCgIgk9H5vuQLSlcu0PHpJS4joNmGOT370/lwQdnX7fBXsQF+U2oUFo7bWGbn+3OCeTIdTR6yhAINSRQ6DTphaz2DaHRU0VaZBBoeLocSJFje7ipDpZmw8Vt5ijatz+rxh9JsKURf0sDws7KsncTIhTADwu3TmKqshD+9htwzwR7KLgaUA6ch6rI6IJWCTNbTWY//DD+4hKswhKE40BWZspTvQYtlSRcUECwpIQDL7+cqpJCKpfOJxRrxpeMUdawniEfT8UqKsYqKMYqLCFdXMaYN/7DL+PLmTYILirs+vg5doa9Ld8AACAASURBVD7b4mFdCFwG/EYIUQSM690l7X38uwXuasomn6OS8GHf5fgPP8EIq/8ezTBwLQuCBtryVjyhEE4mg+s4SNcl0qcPh119NXmVlZCZAfHfgYzxS+nypP4Uc5xBONnLjwB+VgD9vN2vZ5fjO4qAew1SzCLPiVFvFCHxIkQeUrg4OAxnRAe97Ry9wR/q4B+t3fyjrtPab/N9bwbQx4CfFvf8vpgDk5tVgYbpqp6peV4QQ8CTzmoX+unOiYPsPy1tjGKnUlSV5jGnTxXepnq0TAZXE+itzZQXF3P4DTejZSU4vv3ss7zyox+RampC6JJm1yIajpDn92NKdUOnazpeXCas+oLig3K9frsT22KwYlLKFuBXQojbgAN7eU17FctNZawKdaWhlnRN6qxCMvjQNInmogorPBokLIwWG28ohOv3Y5smTjpN/yOOoHDIEOY+fi/z/vVbUs0ulV8rpmxEmKumHMCbA85k9sTL6NOvkptHlXNQePcvVigJXESJjFAv11EgJK0kcYUqBRjJKCZw2C5e4e5LnQ0fptQF/dCAUoD/NK3Kx8ManBCCko2c0780wG8but7fxqPnu0Og1Cp+lA+hHr5iroQratQk6nxNeXQJqYo1pAArsPljClQ+dmJlAa+Gw2hmmtH5flaM2Z/M+rX4G2oJDRzI9yZPouqg9ktU6ciRnPfaa6yZMYNMNErD+lpeevBhTMCbjTeZEgKGzvCizcx3ybHT2erxIkKI06WUL3Z4/hMp5d96fWXbwZ40XuSRFjXNtI/u0rJyFbF168jEogx//wXGfvRfjIoAUhfQlESsaMVrBPD4/Ugg3dKCa5rofj/ScdB0l6IhHiLlYWrnx0g2mmiGQDNASi++vEIOuPhijvr97xFbE6/ZRSRIMJV3WMdaJODFy5EcxRD22dVL2215MQq3NKhcVL2jPAYfSqQ1Q/sYjTvL4fvZUJctoWghxLajhqXNgPQ3IF+H60vVoMqumJWCH1crtYp1tpoH5hOqr6pN329LlnJ2BJ7qB/OfeYZpt92GLy8PTzBIuqUFKSVnPPIIJSNG9LiPVHMzj556OmttQVMoDwGUxpoZEPFz/pRXMPy7YdPiHspOGS8ihPgn8EMppQnQ0Vhln+9WxmpPw83O22lZsYLounUIIRBCMPukC+g/432KP1qK0DQMw4udsjCFjXRdXMvCNU0QAiMQwIzFcGyHhkUOyUZJJmohXYnQBB6/hhR+zESCBS+8wJjzzqNk+PBdfeqbJUSIUziNBAksLPLIQ8sVtnZLtQV/rFcTcRs7JC7TtI/K0FHfuZ/WKBWK8QE1aiTZg4UQG/2EzkU7GkoLEKFmXJlS9WGdFul6NtcqK5tLFUrhou1/1AekaDdWbV5Wx0pXDRWNuLwQbshW7o369rfxhsPMfugh4uvXUzZ2LAddccVmjRVAoLCQb957D2//+tckm+oBSaRPBcfffnvOWO2GbElIcA3woRDiW1LKlW0vCiHGAj+XUl64oxa3N3BEEO5vdGiprcPj9ZJpacX2BdB8fsLRZjQ0pBQ4jgO6Do6DFe9c52u2tiKz/SRSQKIus6FCUGZlsYUwEMLCTiap//LLPcJgtZGrBNwypqeUl9LUTQmoS7uChSXh9gZ4ukp5RB7ae682xosyGuVaZ02/tjpBD+AKNUFYF8qDq7NVaXufLupiqgy1DlDvbaJ9iKIP5Qm2GaoAEBHg1+HuCmUENw4OCCEYetJJDD3ppM18Ql1TMW4c5778Mo1LlqDpOkX77LOhvzHH7sVmDZaU8jdCiJnA20KIn6G+nz9H9aPfvYPX95VnqA8u1KPcEcpD6ga25kOXLsc/ejv+lkbaQrYSui67yvZjtT/vXM4uNEAEaLtH1TweAkVFSClZ9uabzH7wQdZ98gmZlhYQgsLBgznqppsYfvLJO+qUc+xAmpyew2k27W0NL8fg/9bB1cVwegSejm305qxE09gglOpKv8+2lFHUgHJdjeFwpRq0WJq9mljZgYmF3eSxxgdgHy8sNtU2q01oq/UIoAykB6W6UeRRE36/XwCDd2CNjWYYlI4cueMOkKNX2NKiiw+A14GXgTrgO1LKD3bYqvYyflQVJnnVH1hSuQ+JVasYsnA24aY6khvnF7cy3wjgSg+O48F1MggpyR8wgKpDDuGzhx7io3vvpWX5cjUiPbvvmtmzeeqUUxhw1FGc+/LLeMPh3jjFHDuBQwPde0ltdMwPeYGpCZgShaMDSqR2sQWyBngfhAGVEiaUwg3nwWJDGZkCHYoF3N0MX2ZUDurLDNRY6gas2YEfFLQrt2+MIWBSH/hbEzwfVWHANlJk50P6wBHwRKXSwMyRA7agD0sIMQn4AtVvPhJ4F/ipEOKrOfp1F6B7PJzyvXM4YNqrjJ3+GoHqNZiJROc3ia2cnZ7FSZukW1qwEglKR4/m1MmTcUyTzx56CAArmezSEK6eNo13rr9+m84nx66h0gNDt8ILSaGMSxx4JaVyX1Vp8E+GyFw4Zi3suw6mvQtX3gYHB9Qcq9Mi8GZSvX+gB/bzKaPS4Kr81I+KOk8T7ooCHX5T0m6MOsqHSdS+HVcVj+TI0caW3LvMAUZIKa+VUi6SUp4LfAjMFEIM27HL23sYcfrpnHjPPQw+7jiMQADd4wEhVCw9O85hW/AVFlJ18MH0PfBAZLZvK7pWVd1ZsdiG3FcnhEBKyZJXXtnUcO4E5MZhzhxbzP5+lRfaEqzsA5SRsIC6T8GXBj0PllkqbVpRAvOXqgeoqsLXE+o4M1NKjb3RgTBQqcMlhcqL2hwrLFhotmtcdnwkXGVQi3f/DowcO5EtyWFN7uK1PwshPgNehVyNcW/R/7DD6H/YYbiOw7x//5s3f/UrMrEYhteLmUio5uGtJNPcTN28eWi6jhEI8MWTTzL+0kuRjoMn2I2TLCUia7TsVApvaOcUPdiZDLMfeID5zz6LlUjQb8IEDvnF5RT2XQfOStAHgfdwELmG4e74RhimJ2GNrZ67QCYrrO5BGaWebgUyMVVi7hPK+3KkKqQQAuoagaHZBncHPjdVTqztrrdBKrFlKbcsGBDP5si8Gthue6FFm/L7UaH2vFiOHLAd4rdSyneBo3txLTmyaLpOxf77o3u9uJZFOhptN1bbEBY0YzGErpOJRpnzr3/hy89nyDe+AZqG7uta90b3eCgePpxA8WYkC3oJM5HgrauvZvYjj+Dx+wmXl9OwYDrRL76O03wVJCZB9BpoORfcLVPuXWnCj9fDUSvhp9Wwei8IL50SgUOC0NfofDdaoqkeqc2a+rFqLE1H3Oycw8H91HNP1qBZqGMICbiq+CIlYVKT8sI2xzAvlBtqu3BW+LZttMkAA24r26JTzrEXsV33L1LKNb21kL2NTCxGzWefoRkGfQ44ADORwE6nifTti5PJ8PrPfkZ+v34Ei4tpWb2adEuLunIIsU3hwXRrK0YggJVKMfvBBznw8svxRSJ88cQT1C9Y0Ml707xe8qqqOOYPf9jhDcaZWIwZd9zBopdfpnHxYjx+P65tI4aO4NAzkwQKksRrXfL7Za+WzkpI3AeR3/a43w8bGrhz7TSEbrNGO4RZqSqejMKb/eGAr/CoiIAGk/vCu3GYkYSgpnJMT0XhuZhSonBleyhwY7RyCJZDvAaK8yGVgtYYnHQEDKxsf19YVwbGaqtKzLpGjoRb6uG1BPytQlUPdodfg1tL4fIaFVL0CmWwSnV4d6A6lxw5OrLVShd7Aru70sXCF1/k/RtvVE80jURtLf78fDzhMOHycoadeiqfPvAAhtdLsrGReG0tmdbWbc5jtaF5PGiGQaSykmBREeMvu4x9zzkHJ5Oh7ssv+fTvfyfZ2EjVwQez3/nnUzBgwPaf7GZ49YorWDtzJq5tUztvHuv3Hc+0S66i3yiTewddTzwWoDxu02d4Nl0qLZAxKJne5f7qFyzgo7uvo77uPQoPDFJ5TAhvvsFD5uU85LmC/fwwY9AOP63djowLh6xQIbj5mU1mIm4gImAfC8x3ofxLyPfBtyfCt78BRofb2yur4Z4GcE3AAFdnQ0yvNA77lKkerGerNh8UWJCBx1uURNPhQbi4QE0+zvHVojeULnIGaycz6+9/5+2rrlLFFELg2irZYPh89D3oIKxEgkRdHemWFux0Gum6qvChq+KIrUXT8ASDFA8dSrCkhFRTEyfddx9VbSrvO5mWlSv5z3e+Q6CkhDXTplFTUMrb9z7InVW/Y3BmAf3LW7A1gwa9gmoxkrBm0N8wKdDSUPL+JvtbMXUqb/3qSuzEHKxIECsp8ZZ4GXnrYMqKElzu/Ju52jhie2m7zcXr4flWaJYum6rKCvzApAoY4lOTfLtSqWhjjQWD5yhDJQVIgw1elmbBgJAqmHi8Sqlf5MjRGwYr53TvRNbMnMl7N96InU5jJhJkYjGsbCjQMU1STU348/M3/C50XU0V7q2wnOtip9M0r1hB9ezZmIkEC194oXf2vQ0k6usRmkbDl19iJRJ8dvr3uSZ0OyNaZpOqdWloCeFqHopoIOSuo9m1qTYbWCxO3WRfrm0z7dZbgTjBIoEIe/GW+jDrTWqmNCOQHGm/0uNF+KvOVcWQktlqjE1KL1xGeOH8Qjgi1LOxAujngTHPQrC1g7Fq25MBq22odZRMU44cvUXOYO0kXNvm1csvJ1lfj2vbSMfZ4DVJx8GMx6mdO5dV06bRunYt0nHItLRgJZNdl55vI7rHg+FViYXY2rW0rFrVa/veWgoHD8ZKJjcYrpZxozncmE5rIoBreFghBxGXITRc+otVFIm1rJCjuDZ+Ke5GF8JYdTWZ1lYMn4pbGZaFFAI9rBOdHUUCmu4wcS/ugx7udRiiLQEkGhIdBx07+3BJSkhuxVftvBEw7F7wdFQKywr/OUCNrQordgeqLfg0pSSjcuy55IpGdwJWKsXLF19M7dy5Pb7PSadx0iq7oHm96IaBlUptd+6q0zFMEyklmq5jue4uVW0PFhdTPm4cTUuWIKWksGY1YoiLK9R9VNqfx/x4hFK9ASl0/ui7kRZ3ADGCtLqdpX98kYgarR4sx0ksxu+kcTUN2wJPiQep66zJHM4DfXfNue4WuE0cYXzIInMI7gY1PxXH82BRohtbpSpxybdh3mKYvXERS/YrZcMmNxY7G1PCzfXwSkxJRukCzs6Dq0u2rFcsx+5FzsPaCXz57LOs++QThGFscS7KNU2sZBItGxbsNaRUYchMBm8ohL+goPf2vQ2MPPNMIpWV+PPzKZv+IWuXBYlE1Mhb3TKRmoYhXP7dfCZLGIHtSvxECW/0kfgLChh87LGkW2LY9kA04RJIRfGl4ux/VBJrxSgeHXP0Jtu1MTcNV9bAGauV4vlXUmFBi3B+8C2qxHoMLHRcPJh4sPBjcV0paFtxEY+E4L6b6Hzb22F7iRLF3ZU80AR/b4IvMjDfhLkZZcDubdy168qxbeQM1k5gyZQp6B4P0t76eIRrq3EiwjDQPNs/El7zeDACAUpGjCCvqooBRx653fvcHgYecQThigrKx47leDfKEx8dg9nqkJ+Xpp+9glJPE18mh/J28GSkFMScMN8NLesyx/L1665j4FFHgSginRpBJlHKqNMOYdAhDzH+uKe7NfwfxOGba+DBZng3Abc3womrVR/XVwrh56C8w7gz9AeGacsJkkAAfbRa7iut4eRtmFfoQGeJio3YlTqAUsJdjUoyqqPGYhr4dd2W9Yrl2L3IVQnuBJ495xyWvv46mVhs26r9NA3N40H3eDYZLbLVCIE3FEIYBiXDhnHua68RLNqM8NsOZt2sWbx9zTVYySTxQJhV4QDDyxcQKUozr/hQXjz+WjL5xZS6SX7g+y8XV5yK7h3T7f4SdXWkmprIHzAAT6Dnpisp4cDlSiIoIJSH4WQbYL8ZUVVuXymkDYm/E0/+h+V2AWHdx4C8i9AD39i23UkoWgQtXXyt++qwbhdOsXEl+Bao0GRXvNsPjs4NFd5p5Mrau2F3M1hTf/tbpt95J65lqWKLrcQb0XBtHYQHO5nctkVkZ2kBBIqLCZWWonm9DDzySCbefXeXuaym5cv5/JFHSLe0sM+JJzL42GMxulHG2F4c06Ru3jyEplG67764lkWi+qdEC5aiiTCeVIJ07XIMDVx9LMVVVxAs3LaLbEdabBiwRDJQrOYwz/9wEMxxxrPYGYaLYKBXhQcrDLi2GL5bsE1iI7sfMgMyDqIAxPY1PV1XDbc2b/r6pflwf+Wmr+9MxJfd/9sxfnhn8M5by97OXmOwhBATUbO3dOAfUsrbenr/7mawvvj3v3nl0ksxY7GtK6AQcPDFMOYM5Zh9+Wo+8/5rkKhv7TG8KHRdGca2K+tGxywcMoTiYcMQmkairo5TH3iAinHjOr1n1uTJvHP11bhZI6d7PAw8+mjOfPzx7jUIextpQvoFEg1Psm7NLDIZg1gijN9nEw6Z5Ff9gfL+3932/VvziTdfy78SffmO9z8ESCnhVYJMSl/G7zO/Jyh0dOmSslwcRzLh40U8fFxf9tln13qluxODF8GKLu7DvEBm1E5fzgZcCcaC7rUTCwUsHQZFuSblncJe0YclhNCB+4ATgVHA/wkhduGfwdYTLC5W0kdbeXMw4VLY9zSIN0CqBQ6+2MclUw+goH//HrcrHj4cTyiEputobfIEWeOleTwk6utpWLAAIQSu49C4ZEmn7VtWr+bVK64gE41iJRJYySS2abLinXdYsDP7toQXAmezaHkRmYyPVKYEw/BjO2FaogEaV9+hQlzbgr0SGo8iZL/Bt73P4cEkg480PvykicoIpdTikybxljRmNI1j2/xvn0oOOOTv/OeZz3r1VPdkVmaN1capLBP4LNX1NjsDAeT14A0bwIqvWp7yK85ub7CAg4ClUsrlUkoTeAo4fRevqUsSrpLA2ZiF//3vllXjdYg1DThMGatUs1CtLbqH5pUpPr5/Do7T81UgUVdHqLwcKWW7RmDWWHrDYTx+P6nmZsxsFWKotLTT9o8dcwx09OCkxE4msTMZ5j/99ObPo5ex03MwrY29ugDSiRKL1m7bTmM3gUwghCRfNKMLFxcNFw0LD0vdYVRq63GdOI7jqnFktoMI+3DzdX7202dpba7e7nP7KtBThHT7y4S2HSHgkm4cYQOI6FCWa+zZo9gTDFYl0FFkd232tU4IIS4RQnwihPikvr5+py0OYH4aTlgJI5bC6KVwdQ20Zu86peuy7uOPKRs7Vs212kIqxogNDpnQNbyRMOs+s5n33yZSDc09JlKseByhaWi6ro6paeiBAELXMROJDbOm4tXVhMrK6DdhwoZtYzU1NC9b1uV+nUymVyoVt5aGpjJ8vkyn13TdxrQMND2/2+2klKyePp3nzz+fJ08+mY/uuQc7k92PNQvQkYCOS5AUBaKVPBElT0QZpK0gjR9NONmPWiI1DSyHgJmmNaoxY+qjO+iM9yz2yV70N44f+IHRu1ho+OZSmODv/JoOhARMjCjFjhx7DnuCwdoipJQPSCnHSynHl27kMexIlmXU+IoZKYi5UO/C5Gb44fqsUyMEnlBIXez1zQfLNb8fzeul+nNDhfQ8HnyRPHTDw5pZNpmYBKEhetiXlJJgSQnFw4dTMXYsvkgEfySCLz9feUvpNK5l0eeAAzhl8mR0b7scwdx//avH9e13wQVb+tH0HsEfADYBfwqQeAyLUKCFRWtOJhTuXrpixp138uRJJ7HguedY+d57vP3rX/PA+PGqWlOvom1KVNuFVsPFwEEgOdf7JFGZR8bxIiVIXQOvgf/Nz5FJC8OAdPzzHX/uewBvD4S2UhyZfWjAv3ZxwQWAT4Ppg2FyBQw0oEhTU5IvL4Lby3f16nJsLXuCwVoH9OvwvCr72m7B9fWQlKrfpG3wnRDwflKpYgshGHXWWTQuXtzjAEbd61XFEpZFXlUV8aZ+JFvyKBzgxxPSEVoKwweOqaN7eqjUy3pWsXXrCBYXE6qoQPf5sDMZhBAYfj+RqirGX3YZZz7+OHmVna8q4T59ut210HWGn7qpjt+O5rgTz+L92T+hoclPONiM41i88+GpHHfKH7rdJlFXx4w77kAKgS8cxhsO4w2FaF62TGkOhq7KVsfpyC4EX/bT5/Adz7NIvBDwIoTA//IsQg++hWkKSoosDtw/s+mB90L6eSE6DH5RCON9cHYEaofCWd07vzudS4pg+VBYMhS+GAK3lO/aHrEc28aeEMGdBQwVQgxCGapzgHN37ZLamZWCjX0dL2qa6noLRvuh70EHbXbUvHRdhKahezx4QyGGn346T9zxCjq1RIw4xfuFKTvsZLT/vQGA4fViu24nnUGh6/gLCnAtC8c0SUejREIhKvbbj5ZVq4jX1OAJBplw5ZXsd/75ANTb0LRsOe6Xc/HlRRh83HHoPh9OZtOL8QE/+tEukXLyenUu//kvWbTofFYsX0dJaRGX/rIKXe/+irPmww8xEwl8HTwwIQSarrPo5Zc59pZbIHI7Iv4HhNtMRgo0KZEITHxEKeXG8kJu9Pr41oV/5X+vtKLbkiRQVODw658toGrIbplK3SV4DfhL9/c6uwVC5CoC93R2e4MlpbSFEFcAb6Bsw8NSyvm7eFkbKNBg44xZ26jvIdlI22f/+Aeu2XM5kjcvD03XsTMZdK+X6W9NpaEpjRmsAk3DeCtKJn8VowbvQ/LLeSAEwjCQ2f3qfv+Gi7MECgYPpmTYsA29Tb68PMIVFZxy//2UjhrFegt+/0U9qXtup/jDd/FpgkqvRn5BHkfddBNTb7gBt4PRqth/f076299650PbBoQQjBhRyogRWxbu9UYi3RrXNvFfQj+C4AXoziqqnUKei5WSsJayvz/KhPAwIh7VVfrGYxcx/a1rmPJagsICi1NOqGPU6HEQ2I6S+hw7lbgD72VbGPfz53JXeyp7RB/W1tIbfVhJFz5MqrzUWD8M7kZ1elKjCgu6Uk1MdSWkgIMC8N5A9Z6/jxtH07JlOJmMCgt2nBosxIY8F45DoKSE8ZddxnMPPEqyqBRdSlzHRroSbyJKwwETOOzzD/CEQtiZDJnWVlKNjRgdFB38hYUcfs017H/hhayeNo2azz8n3KcPQ044gWBxMalkil9e80dCrz5HsHo10uMlUTUIq6KSMelmIsVFTLznHuY+8QSpujqGf/ObDDzyyF0qlLu1OKbJ34YOJdnYiDcUAsC2LKx4jCFHFzDoiEoKhn+f4Wdc0V763xNSgj0P3GrQB4I+9CvSQfzVptGGuxrgr02QQd1IFmlwYQH8sTz3X7gz6Y0+rN3ew9oVLMjAReuVwkHaVbHuCwrgxtJNv+AXFcK8DLwSh2h2gv3Bfniug6SP0DSEpuEJBMhs1PArNA1fJEKkspK+48dzwp13MuPhR7G8PnRUqFC6EoRACg3Xdoj07YsvL49zXnoJxzSZ8uMfs+yNN9B0HV8kwvAzzmD/Cy9E93oZdMwxDDrmmE7HfO7WO/FPfQ2PlUF6vEjDILRmGVG/n3hZMaK2FieT4cjrr99Bn/COR/d6+dZTT/H0mWdixmJIKZF2iv6HwHHXRtE8rTjW1Xz5xFRGn/9vcOOglYDoJswoBHjGAN1LQuXYfai34bd18HQLtGz0b7Uu/KkJlljwWCUEcrmsPYacwdoIV8Il6+GLtBpFoAPNDtzVBAcE4LQwfJZWIqmGgONDMKkv/CIDKy2o9MBIb2fDVnXIIWRiMZL19Rg+nxrxAXiCQSoPPZQjrruOiv32I5DV9OszcjiaY+MAUrobGl2E6+LmF+C1IsTr6oiuXUt+v36c/o9/EFu/nujateRVVRHp2/0MDTORoOb1KWRKyvBHm7PzizTQdPw168iUFpMHvTqDa1fR79BD+fnKlXz5zDOsmPoMQw55g8L+LlbahbRAMxwGjnsJe/3+GN580IohfA34jtrVS8+xHbgSflID7yc2NVYb3gO8HYO/NalRIzn2DHIGayMWZ1R1n1e0z8sxhGoK/ksDLEzDI61KINUn4IlWuLwQflAIQ7sp3jvoiiuo+fxzNbPJdTGzfVITrr6aceef36msHGDUKafgv+MeWL8eM6DCWZ5UHDsQZKhHqvCUlBj+9gaTSN++PRqqNqxEAj8u6AZWSTlGcyMYqsdIMzME41H8RUUUDxu2bR/gbobh8zH2e9/DEP+mdIDEjAustGD5By4181y8IRhx4mJGnVyM5k1A9GooeCjrTW0fqTR4PUrGMcfOY24GFmU2P4zSBF6IwS+KNz9hOcfuQc4Z3ohWFzJy0+FuOrDIhFsb1fTSegfW2tDkwKQmVRHYHaWjRnHGP//JPhMnUjBwICPOOIOzn3+er1188SbGClSBwfX/eYLggQdjmGm8iRjRfoPwTjiC0dXLSNTX03f8+E0UKraEYEkJReVllKViJAqKyRSXgWkiUkkMw0NESI679dYt6hnbkwiWVoDr4NqCGfc5LJjiYCYhVgvT74X37kyAuxbcRkg9uV3HmvI+DD8JiidA0SFw9i8h3nORaI5epNFWwxo3l503hHqf+dVL439lyRVdbETcgaolypJ7BLhSErMcTKERdlsY55lJcblFq1XK8thomq08ynRV0nvqDhhV0JLK8O6DD1Pz1ON4XQfpuhQNHcrEv/51mwwWwKpp03jzyitpsSWNhh+tqYGwR+P4q69izBmn7/KhjjuCZN1sEgsPYuV0yccPu0T6gNHmEbsQb9A4634vRYN08J0CRU9t2PazFEyJQ8qF48JwhG8devI+MN8HEYbAOapiUHj4ZD4c+wMlVhzwgeMqT+vgsTD1n7vm3Pc21lpw6mpYkoGe7hMqNTg2Av/cDRqc9wZyRRc7gLAO38uHR1rAkZK47YCQRIxmLuj/IF4tQyITpjywjoHh+bxW/U1qrZIdNgq8IODjzJ9eRuKcb9GwaBGBwkJK9913uyr2Bhx+ON/85z+Z9/TTRNesoe/4cxl1JN6R9wAAIABJREFU1lkES766wfxg2QHYzReQaHgEoYHW4ZsvNBCaS+OKDEWDJDirVdhVCB5phvuawYtJiCQzEi6TAxcyVG9C6CWABYm/gbMKIjdyy2QlwxhWkVwMDcJB+HgeLFgGI4fsktPfq6jywNn5anhjoodpPsUeuKYXv/JJF96Kw6sxmJ0B4cIwP3w7D06JqJx4ju0jZ7C64MZSsKXFsy0muqaR74lyRuXTRHxxXFeQF4jRkPKBx2b/ohm8VXMa9zXDeK9D9LWXmP/MM9ipFPtMnMiY887DF9l+1ytUVkaorKwXzk5RMmIER/3ud722vz2BvGEPUr5/msVvP4emuwhsOgaOgkXZ3+3PIf4n6gLX8mCzxYWe+zlKexoDkwBRitx1uNjojgdEKYg+kPgnmO+zZNkD6FoVSA8I9eclNDUYcv7SnMHaWVxdDKM88O11KlfViax+1DFLoKSAdl2p7SDqwPlr4fWEKp9v4xMTPkqovNpvd55i3FeWXA6rA9UW/KQaTlsXh4InOMjzOt+fdSWXXHcsfc/5G9qkWeiJNLruUOBtJuUEqQysYYhH0uzA5Bv+yAc330x8/XrMWIxPH3yQl3/4Q+x0eqesP1lbw/9+ciHvXXQOzZ/P2inH3KMQGoNOnYSv6CBS0UFIPEhXjW/Jr4Q+YwQQATyQvJ85yUbO0e/iBO1RUoSx8NBXLCUoEoAFxEGuAHcmyNXg1DNm8GpsR4KMglS3966rHLYDuhiK07xiBWtnziReu42q8zm6RBNwWj58OHAjJRoXkKCl4KE0nHUVLF65/cd7uhXeSKj8N277caSEpQ482wqre8hz59gych5WlowLP6qGWhtGF84ioCfY597/UPC/2bgRP+gS7dG5yP+tQT56Gl6vwOs4SNfPYA8Y61ezes5cmieejc82Gb5yPnnBIE3LlrHivfcYOnHiDl3/h7+5ivf/9GccV4KAGf98mnHf+DonvfJ+rjuyA/78fE75+918cMNp1C9USuxVB8ARvwBND4EIABmQEHE+5mj9eVKEGSDmk08tGqr0rO2nIvu7s5TfnHctr330JomkF78vhSPDZEw47lAY3EER00wkeOfXv2bNhx+iGQbScRh55plMuOqqr1zBy65klB9GeZUHVJ0G0wIRA0KQHAhfToQ/PAqP3bh9x/l3FNIWna1jm+SNVMZqcQb65xQ2toucwcoyIwXVthqFHvGvgBUJ8qd9gawIg6YhkYiQB7G8Ge2DVbjHDaMsugpt8lzypzzM9PN/wcdX/J6Az4eQEo9t8t2XHqRo6VI+f/RRdI+H/ocd1qkUvbdoWrKY9/90p5qwmi1vdF3JZ6//j6EP38vQi37S68fcI3HqIf0GxcXPc8ZdDaSaA2hGAn9eW1gwDdIAXBABviZepU40EBGNCAQCd8M1qGsyjBqwhCm3fJdfTvodC1aPwO93+N5pOn++uvM7Z951F6unTyevbwXBwgxmCuY/8wxF++zDqLPO2lGfwF6HT0CFB4qBNVOAjwAHpA+0Y8DaFz5YogpjAtvxp1ljqv1i0GV5YlxCce4+ZLvJGawstfaG+2Qc6cOzvAap6QiRvVBJFT0VQqB9UYf2tUr051aRmZ6hZtTXWDFgOHk16/D7PEhX4grBsoVLEKvXYKVStCxfrrT8Jk8m0oMi+rbw0e+vw3HbjRWApgkcVzLrr3flDBZAZjq0fA/cekANbgwWgYqKt11hbCCqXpOL8aTW0kdLI6UkQRgXTXlWoiejFWPC6BnMnHQCEIa827H9/0eDnSDP8RHUPTimyeJXXmb/7yQZOXEqhs9GSkHTqiDzX78vZ7B6ESHgkkL42WPgTgNCIAXggPtfsOqhpVSFELeHola1z075sKx3hQSvrjQMc2wfOYOVZYhXefNSQnNiLH3L5iFd0GwboWugOSom7bjIsBf9u/9FTzp4lkaJF1Zx5KSbKFq1BKSLHQiBlASbG0gaXioqKgiVlhKvqWHGHXfwjb/8pVfXnmlt7fJ1AZipXTijfHdBmtBygTJWwg8y3uEfN+4ubUtACCCFhkAKlzAJHPwI7B4n7IKr8lciAloxr0Vb+cv6uURdHR3Jt8It/CgymvHnrWLfUxpASHRDraHPvibFA6dB4gEIXdKLH8DezekBuH46ys2Koqoi0kqNK/UiOGE4cho8cCOMHb5txzg5D6a/CJzIppUBFny3ePuNYo5c0cUGvuaHcX6odqA6sS/Vg07EHZQP62Jgu2C5sF5d6MSLi9Cakoi0RTRYxJAZb1K+4DOKVy6mZMUiyhd8Tp/5n5JXsxbNdWhcvBjHNAmVlrL6f/9rn3rbS4y66DIApTmYRboSCYw844xePdYeifkpyNqssepZNb+z7+QCjlKvwsFDskdj5brg2OA6Ooi+zLJG8tvWr+NKizItSb5I8WSshAdaP2DYcTGk46LrEukKZNZuegICEveCvWS7TjlHOxkzW7TZgPKCPCjDZQMaGGmYtxiO+QEsW9PjrrrloiHQtxH4K9CU3XdG/T5EwB29V+C7V5MzWFk0AXdXwGWFENI0ookjsEcfjIaG9lkd2ie1iKiJlh+E2iTx4gqeu+Au0v48YqUV+BMxnOz4eMPKoDkOumXiiUex02mSjY1qNL0QCCFIkKCVViSSRH097998M48edRSPT5zI7IcewtnMOJKODD39mwzYfxSOC7Yt1cOFkrICDrzl7h31ke05yFhWHV/Scytpp4228DW162gtNCyBxqUw5Vqbef+t59HM6XiFQ1BTYURDg1ItxrPJSmQkiOYBNAlCyTJoGuheG5xlELsF3NyAyN4gFISmoPqYNR9qnIJkQ74p4FXvSWfgqju27RhlBrxxDXytD/juBOPvEHgevhuDBftBXi6W1SvkPsYOBDS4uFA9AF4dN4zPpvjwjC/HlS6mx0I6EtEC75x+JUULF1G4ehkIgZFOYnn9aI6DFCovIrK3zU4mg2OaJBsa6HvKUUzxvsp61iOAkB3EuvlVzGlL0bxerFSKj++9l8ZFizj+9tu3aN1CCM79aC6zbruZLx6ajGs7DD/1VA7/yyS0LqSf9jq8h4HwgkyyecGere8Aj9dC80rQPeANw76nSd66xcuisVUESjqo88s0HpI4soi40Ah6laHKDj7O5sYkkIb0Y5D+D/gmQuTP4Bmw1evKoRACvF5AU/cHMttmgFAPJytybejwxeJtL8AYXQSf/AFmzIZb/wHVC2HhYrh8Jtx4BVSWb9v6HQfe/UhJfgkBpx0NRx6obnD2NnLSTD0QTTQy+exjydQ2YxRHyDgpaEjSetBwPiufyNhHHiBSX42j63hTSXWpEwLNlcigAd8ZgZw4BNI24Wkt9I+W4z52CjFvEq3ZJF5TS8pJYCWT+M5/DVGn9qHpOuGKCv7vpZcoHDx4u88jBxD/M8SuR7WR9u53fu1sdRHUslVggSIfr1x/MK+efCbLTjmOCj2herJkK0kZQCfDq+GTMEQPMgwbEEA+5N0GwUtyLQrbyEkPw9TnQQTBioNdTTZpDSWBbL7XhAF94aOnwb+NzcSxBJxxBaQyUJSvXmtogrJieO5u8GxlWbuU8Ju74fVpak2uq3QpTzsa/viLbVvjrqI3pJn2Qhu95eSFirngoefpf+IxiJiJz/WinT0G91tjGPnCU6TzC0nlF6G5EsejytmF64JHIO+fiLxiPJQGEUOK0W89juCT3yXmS2KvbqRu3nwaamNE1yVwhEP6sDJ0r1dNw5WS1tWrqV+wYFd/BF8dQr+EyO1AGJXEgM75qjY3Z+uQEhyz3Vjp3jCZRATdF+SAN18jLExq7BBJFxrdAlplHr/w3bUFxip7+48OxCB+N9hztnp9ORS/OwV8BaClIS8P9CBgKTV921LGKhKEkYNh1heQSG7bcaZ+BNEEFBdsmM1KaTHUNMBHc7d+f18shjdnQEUJWJZ6vnAF3PYQHHIOrKnetnXuqeRCgpuhrHww59/0CNyknr/40A3MmfURdY5NxhckVtoHiSAQa8HVdHTXga/3h5ElsF6NEfFqfsqKBrBCW4FuCVpWrWFdupCY6SEsoVCmyZSVsnLMQKrHHUKouZ59pr5Eor5+1578VwkhIPQTkAlIPgzuSlRmXACFqHpkCzVBye5+P13s1p8PmRj4woJweYZUi8HY0+dQte5gzu1XzmMNXzIrDaPEcs4PTONA8ebm9rrRcwluEjJvgmfcFq8tRzsHl8ELt8NVT8OSOVB6AIQtiM3P3hpo0NQK0z6DeUuhMAJ/+hVM2H/rjlPfrLygjXElNHY3nKsH5i4G24F4EuYsUuFBTVP5uM8WwHEXwZwXtt0j3NPIGazuSMbAsSBc2CkMM2bw0cz98e3kawapYWOxfQFaqgbS6rrk1awhUrMWsV8ZG9RwpaRwnyFI28GORWmNN2MmEoRsE4t8EgTJN2w+2fcs5h04Abcwj3QoH+3i67CtavaTuXLYXkMIMEYrjT9tgDICxIEMeE8G6+1scqNnmlbAujlK7X3w4VDYHzIJCORLzJSDmbQpGxZl+ImL8TKX66omgr0cWq4DUQRmgPbiD1WDqMrX2p63obX/FHqH9+TYFo7uC7N+rv6LNU39nLMQHnpOPXRdhdviCRXSu+oOeHUy5G+FFOioIervNVtfBSgDpgkYsQXRfSmhul7l08qKIT+sinVWrutgrLKeW9APa2vgxXfh7BO37TPZ08gZrI1pbYBHr4PP3lHftEFj4KLbkf2G89kjj/D21VfjmiZemaHyi4+Jl5Tj+AIEG6rxpVTZs7s+tuFaIzSNeHUNzUuXYYZBzFiHnFCFlhKUODFSEY3VDX2YF5pAqqQM1+fDcB2kYfBg/khKG+DXOdHM3kFKSE4CvQ+IUPvrbhPItap/iiAQ62LjIFImWT4Nlr8H6z4HMwHLP4Bjr4NQscB1JIZXUtjPQvP1wetthObzwPcN0EtBHwb2XNArwVnChq5SJCr0VwLUo8rpNdo7T/2gRcB7zBadIuRSXRtjmnDhb+C/7yh5pqoKuP+3cOAYeHM6GEZ7oYXMekN+L7z3MQyqAl1TBmdzqlkHjYGv7QsffwF5YbWvWAJO/DoMG9jztguXw/V3w6p1yuMbMxSuvghCAYjGs9+UDsbQ4wHLhrkL9x6DlSu66EC8uhr36mMINi5DGB6kbmA5DjWRCi4dfwP73XE9ofoadRmxuw8byUI/7vPfAq+OxzSwU0m0igisaMF36VSi+xXinDUKKxAk88Y6Hhv1e1JjhuKUFeK1M/h0FyMQwPUF6e+FtwZAee7WYvuRSWg4QhmsTq9bYM8HtxYVFuwa14HWdeDayvn+/GkY+y31e9+x6iLTbmRgQ+kfBuAFY5B67j0ZtGLIvKqOq+VB4CLVLJyZBtEfgluX3dYL+gAIng+hazaxRElXPaTTxF2NCd5NFaNpAU4JC35cBPk5OSAADjsXPpyjPj5NqDllhga3XwV/exxqG5VXo+vqZ8YEnxfKiyEYUFqE0RCUXQjjhsBlRXBgoOtjpTPw/Fvwyvvg0eGM4+DUo5RR7IrWGDzxijJW6YzKqxXmQ2Ee9CuHKy+HiT+DdE12Ax18QYhokDbhHzfvGQarN4oucgYrS/Xs2Xz68ws4wf8lDgJbM0gHI7hCEDLjvBytZNbCJIFoC550zw2kAHJEMfrt38DtF8Z1bPTPGvDdORsaMzQ1JBA41PgqCeppnvjdk8QO3A/p9xLUXIJhH5phkJGCwR64rw8cGtz2zyNHFimhaSJgq3KxNtxmcKPgzKOTYukG1HMrrQosWlYr46RnOwYSjVC5HxhdlkILoBiEBVpf0EpUHi1yK3gPBi2/i3W6YM4EayaIPPBOAGPkBmMlJTQ4cH8TTIlLmu1WVtsBQBIkQ1+9FZ/RhxE+D49V5uYwLVwOo0/LGqsOZWaWDQMrVQgunW15EyjPRddVMcaQAep+YpUFTjMYXhh5M8hCmNSne6PVHS2tcPav4P1ZKoDTr48yTAuXQzKtjKmuq+GfXi/07wPaD2BOIVi/zHZmeAEJHgdGDYQP/qW8ud2d3ADHXkK6LlNvuIF9jCRSCEx0LG8AN3uBEBLGJlcwNxHE9AfRLBPD6exhaYaBm50joek6cnEzgUunYhYI3ESaQKgAqzaO5vHg0Rw016LcqiYjA4Q/+ZzYQWPBEIQiIYQQmBLCQo3xznlXvYQQELwM4jer6XoilB0DklFGIfVF9o0b38Sp51IqQ5XXVw2A1L1gZyAdBdvszmC1JUwM5TW5NUptI/or0MIQ/h34v7HROjXwTVCPjnuS8FIMJjXDnLTyrProSdbaXiz0bBTa5P/ZO+84ucrqjX/fW6bP9ppNspveIIWERKQlhCJNVHoRUFAE+YENQVCkiIUmoIKCoCgGpEmTXhJCJ530vtlNttfpc8v7++Od2dkkm0AQQgj78BmyOzN35s7dufd5zznPeU6dU8RgGlkjBjEvAdO+4IudOe+rkrK5TbSpCdhQT06MmenRSlv0BNqrN4IMgLRVkjZlwYLvgG8QXDgdXjn/o9e4pIRJJ0JtQ64uvT7jrOHzqLSjpikic6VKY3ZEYEs7hIeC/B1E7lYmKFIDzwT4z7Wwplb1aCWSairAofvvOJr7vGMv/Vi7hq66OmItLWwqKGQ8GwFws8lqKRGuQ0faQGYqno7Hi5HYmrCEpqEJgZtJFUokcasboibCNEhVe3F8QcTyNkwspCbxukk86RRnPnYl/600WPOd84lJiSkFPg2KDJjig6H9vb+fHHwnKNFF/B5w6sEYCYGLwVoL/GWnm+omSF2tsq2kaq3SDCgdCWYfK+1I1EM8YRBLeCnIj1OY140QXkCoSEtoEP0lmBOJiXL+1qkISQLHh+C80FKCqYfArQdzGs86Z3BdSz4BDZISPAI22F4EdoasJGkM/MJii5tHtUxTZ3uY9okfxM8XJoxSnOS4menSmfsdF9XhMABoQlkpbRNcuy5KlwO4GZ9kCaQaYcWrcEE9PPC7j0YQT78GmxpyxCSlIiYpVbSXzfYKoVKSPm9mZEk2Si6Hwl+oDHbaVY+/+g7c9W/1fIAX3oCZB8Dvfrx3NhbvhR9p12F4VUfeq+lSItKLBwfTsdBdB5+dxBI6ryfKEVKiW2mM9PYDGR1bfeOErvdIecwpNVTcfT7+8YMRzQlwJK6jptwKTaD5DESeF7/P4bRnruM7T/yIif44A02oNuHrYfjdx+yO78cOIAT4joOiJ6FkHhQ+CN4DwVqwk43UaaIb6mZnLg52WtkxGb5cH1YWc98dzI+uOZL2jgCNzbB0RZDlq/Nx3SgQBWsOWPNxnTaaF9/N5fc/ySPzVio/SAlLI6/R2PZtOhIvszaxgfrue7mjaTmOTBOXmaBAAEjcXv1jDhqacLGlBrgM6l+SUjkWPCWKoGxH2YJaFoqsSlAptjBq+e5lxxOIM0MZdY+KuGS3qlMdcDrc91jmNXeCV99RZNebSLIVGVeq2ll22KfrKhKbPhXCQUj2chQTJlgmjErAH/6lerHqG9Vtw2b4z8uql2xvRD9hAaGKCsonToS2Nv5k70eb9KNbKTTp0B4o4qYx57BJL6JpxL4AaE4f8mLXxU2nlRhDgPe0yQz872UEjtqXsn9cQOEVx2KOqMCoLCR/nxGIoActz4fu09BMcH0uFU8+xZ3J93hrCMypgWvLINxfNP/00FvA4Cxmx0NDcvcLTUVThlddWCrGKRLrjXRa5+qbZrBuYyEvzB5KcWGcspIYUgqaWrLqRBcr0UXnurUs+OedmL//FVMv+yZDb76KgJviAuN3NNhBFqZLqbfzWJyqZJOTT9SqZ20KYi44EgwELgIdFxcNAwfL1ZBojPF6mLKLNZa9DVLC5c0w9hYIDMjcmTHjDx6Biq6yTcIi81i2Pa8vCCW+cVJATKX2Nm6Bi38Fw46Cfz65486IfUbm9gm2rql5THXzeTJV1DDY+8C/D4D216D7Smj7CyRiEHXBJ+C0dhWxxZNKhp9IKaJraFFqyL0R/euvDA67/npePu8SGupquVkbxRAjyppjT+Gxr1xIqxHixIXfpGjjGjzx6E4FF7rXS2CfIaSvm95znxbyETppKs6QMIkLH8OIKhcD2Xu0hc/A1SR1mz9gwugPly9/UkhLeCcObQ6M9sJozxdUEq0PAet11CmxrQK0d5+UiqY0XZFWX1i5toRE0qC0KM4rbwzn3YUDGVgZYXNjiKqKCDdd/TIA7Rskmg6x5ijJ0gp80iV/zvNoE4bhO7aDJsowpPobSQGVYgsNDCDuqr2MuGAKHV3aaDh4cVBpQZNTwhF+Xxn8wgsuNlqwIQ2VpTDgXki0QKIVlt4PTg2IcSAfQZFW1m86U8/qE0KVIHUBIZ+Sv0fjit82N8F3r4FX34O/3bD9puedqHq7uqIqLSgEPS79FaVK/h5PgFkMHAip4SCi4I4FSsC5HRLL4Ohb4TfDYPFaJXd3el1GUmlFgms3fRJHb89DP2FlEKqo4PxHHuLUlz6Ajna6ho6mu7QSKeH/aMNbGCK8rB3L7RVdCbH1ckrTqD74YDSvl01rW+kubyc/WAyAi4uYNICSISPonr8q01QhVX7C0KAkiNFuUTeoExsbYzf8aeos+F4DtNi5CVAzg/CrMiX2+MJAJkGEUH+UbclKAL5e93+4qtZjOmpkiAQhJNGYl5VrfTS3+hk+pANQY0iEBuvnQqo5Ril1REQFbjBI+MVnCB3TxmARo0WWkSIACE71/Jsbkj/HRp24GuAVgjEejbCIId0Iwz0Jvl1UzAGh/lwyKLKH3CLMX6pupYfCxrkgTgd5IvACPbWqbdYnW0FIlUk0vdDZnWsK1g11OntMeOR5uPy87RuFHQfe/BccfYFK30mUZH7qvrBwuRJ0GGPBOgvcTtBcFc2JTpCloI8AYz147oaxt8FitiarLFwX4nup0X8/YfXC+IDGf46awHUtMD8Jo034aQl8JVRM7M5bWfX007x58820r1ypNtgm9tc9HlLd3aTNMIt/HGNNTZRAZZopp3sZNd1kvDaRSX86jdlX/5L5s/4OMQvyvTCkEFrj2MePoHOETgftlPLhA3SkhNdjcE/G8uWCAjh4F+Stv2yGVjunQnQlvBiFaX74et5Hf53PPaK/hdQzqEvRtoUIibqSbU9Uvdt+IdfqO2p4K1WVERqbgxQXqgGatg2Oq/PVI1cDYMVh9s1gJwEhGaytpsGJERAdDJKdVAqo0iSddh5BJBYGk42FFIhO6mQ1SaBIg0cHwYxgtum45BM+MJ9/DPNAga6i0XAm/Sal6t0ObYLoSmAkKroahFqXNG39Gr11GAGf+ltGe3kNSqnqV7oGpqGI6cU3c4S1oR5u/pvyEvSY8H9nwjcOh7QN7y6Gi65X9wcDEC9Vggpp5d5YZGwlZaH6/Z0lcNeDSsG4I9TvxGNQSnhrIbz2HtQMgONn7Jqbx2eJfsLaBqN9MGvQ9vcHy8rY59RTWXjffbRn7pMVQeRxI2BwHsxvQHu9gc0r1/Nw/Ci6yGegESLZ4ePFn1jUfG88B33nYCiBY++8E/sHU1j053vgrTrI8yL/+BXkhFISIsmDzGI/JvNlDkTbQZlRSjhnMzzYnZuZ+1A3nBqGf/Wx/9uixYalKSjrVSPThDqpn4h8gQjL7YTkMyA7gTwkCdx0Esd2EUKtVj1+DaH1tk6SPRcwicBGp0sLY+BQ6HYjBNx89Yv831VH09wa7LnwXHj2+0wevwUAb1ityiOdECiEAAlqtHXEYpJRh4OFn+X2GJrcciq1BnQ8/DZ5OR+4E3p23ZAw/QsuWf8wGAJuKINLG6ExEyR3L4W2uyHSBvJ+YBRqRlYsc9smOulZkAi1qPN4FNlk16s934VeNmpFBerf9k447+eqzlRerMjsX88oX8BrL4bbH1ApvOwUIL1FqU97v7CUgAvuaiW5b+9SYoumth1/bnsHEWIsDvufAqs25va3tAie+ANMm9D3NnsS+glrF7DuhRdoXbECTzhMalgQ9w9HgFcHy8X6+r40mFW8fmOQlkfqKYk3IGJdVAyswAo5PHjvKs45eX8KClSzzqiRX+aDW1UThoPTU88yMXFxWMJiiihiLOMAdaI8GYFZXdDlQo0Js7rVfmX/iA7wUAS+HYWZHxJp9ZFJ6IGz9/WS9wkp4aXuJI93X8IFntsIiCSDE2vQhYtjKQcLYUBXvYfSURJBkp6eLBRZOWjUm5UUuBESwo/uOuQTY2h1B0/+/SHmL6kkGvOw75hmykpiPe/roDP9ModnLodocya1pEsGTobuI6dxXOw3xKWfWqeaCGEsDCy2bvTqlPB+Aqb2k9ZOMcUP/xkEL0Vh0XL4z1+VLF1kRBZy2c631zUlITcNFQm1d0EooEiot/7KldDWpZzaT8m01v13DkTiym0dVBpxU4PqnVq0UvVh6dk1qVQ1KjYDA8mlKEPAPKAVTI8io5aOnTvK7zdG+Q8OrlSEmEjCklXw/V8pt3ddz6yjJDS3wxmXwYpncsS5p6KfsHYBG2fPxkmnMYNBrOtnqCVya5K0bhAJ5WGUaBRNclj/5kCwwogNawiVl+ErKEQIWLeuncmTlVQpSAADgyRJ3Ax9GBhoCAQaXrwsYXEPYd3eDv/shDxdqXBfWryKaS89weDFbxMtq2TpCeewZfyXsIBb2z6csMp0GOGBDRaENNWEaqIsaI4r+vSO4Z6EW9rgutZyBjKFy7ydlMomHEcqtZ3u4glCOiZIdFqkomF8IdXOIFGEk9B8xPFS5HTSohcTdqOkNC+4ipgMw2Xafpt73i8pvdyZupDH0ieRwsu08ne4+L5b0d/dQKxV9XN5xpfw9fgteESaMq0NS5osdCexrWwtqwt4L9lPWB8FZQacWQBvvASk1AXbNJS10Y5gGkpaPm441DVm1KAZ41nHyVg8bbONpsFpR+cu/OvqcnL1aByWr8u9dyignh9Pque7bqZl4h5gBjA586KvAi9EUxYmAAAgAElEQVSr17Fs8JpKXJHegTucAJasgVN/pHwIvzwJXnlHpS0XrMg0wJMz0cWF+iZYthYmjf2YB3g3oZ+wdgH+khKQElniw60KQVMMRwhcw8RIJ4nbhdRMjjOvyyBaWkSeP0jbmjUMmDIF23YpLs5dWdazHhsHExMrUzdxMl//IEF0dFIZ2VKbDQ91qVqTIaD4ofsYefctWB4f6UCAUMsWqha/yxsXXs3ymV8jsbPwKQMh4JpSOKYWFji5qKrKgOlfACl0vQV/aAchBe2iGj8JNNfFdQBdR5euGspoqM7OdDSBr9cioFkvRhOSQrsLHQcHHSk0bE3fYfh6VeJXvGbPoJhWNGzesA9iuRjLo4edzEhNJZofSR1KSnop0lRhslhrx3RtLMweQ4ZsTUUHqvvP4F3ChvqcVsp2cs4S20LX1DE2DTUpuLVTycY1Q93nuupmGmqOViIFBfkwslpFUFmMqoG//QdWb1DPsWxFIqDmZkmphBMdXb36s5IgngPzZRW1ZU11XKHeL2WBuxNRRSgIFcUqkmrrgDnzVO2tqldZ3HbUawEgto4U92T092HtAiacfTaaYWB3x0FKXNfBycTW6ZJCnO408QYbu8sivaaDZreYVCLNlrpOpkwZQE2NSmy7uKxiBfnk4+IikT1RloaGDx9JEgxhCKCkuRqKrPSONqpuvorC+vXkN9RSXLsG3bZJ+kPs/4/b0NNpTu/Dnq4vrEpBl1Rjw7Oqs802HFEH1l6eFlyYVL1MhgC/gDZZRpedh+GR6Iaig87NAtcRBEpcDG+uWVwAhnAJOTE0XGxhkNT8SARldmuf77fRqeZ1+xC8MskCdzJLnX2pdatZ6EzivtS3e54XIYwUWUpy8YkUg7X2rV4rq+isNODYEKxYB5ffApfeAK//74O292rsM0K5UmQbdOUOFhdOpknYNNTQxEEV6qKeTqtoqKw41+zrSPX7hJFqu7ygkrin0yrd1tGtCEJkamCRuNqH+kaVagz41L+96069XeElKrpzZYasPmRBGvTDmk3KVDeb+gPVn6X1Ep5kJyC5jtpmnxEf44DuZvQT1i6gcMgQDv75zzFTAvH6Jij1owlJOhwmkTbR0ynWvBHCOyof4TNIpXQakmFmzKjht789vOd1atnIFrbQSgs2NiLzX1bKHiVCkBD7ZXICFUYm9RCPM+SHZ2O2NKKnkgQ62wi1NlG2ajHFdWsxEjH269rCOfmSj2Jq/OdOiGdOkhRKKOUCy1JwZv3eTVp+AT5NHdc4AZpkFRv0MaxfV0j9aj8tG4qQbojadwKsfVXgy9s6JVdkt+GTKSTQpeXhCI0CpxttB7L3LXIAjtRZKccgJHhEGq9I4aDzl/QFWNILaEzR56Ph4sqMw7s2iOG+cip0kRG3q5TwKBOer4bb/gFTT1VF+HseU5Lps3664+bVLzq+czIUhDMNunLnTQpV5TBxtOqP6opAZYm64JcXw4hqNTJkUAVMHKNGgaQsWLYGnnsDDvkmHHoO3PUQTBoN5SWKPDShUnqxhPI2zKblUtukJm1HpfCyQyGyXoMfBU2tKpKMJVTK08n4IwoNQv6cxN+x1esLAbddqUx/93T0JxR2EV/+yU+oPuQQPvjvYyzYsInEwZUkwgMxNkVZ/kKAje/7kWET48wRmGMrSBYXwKHVtLnd5G/aQFdxkMeDjyIz/2nq8oSGho5OGeXsz1RGMRpfpsheZcKhAVh//30E5r+13T5priTU2khQg+Oe+hP3XzYHoeuMOv54pl58Md687SV/c2MwJ5obI5hFdvH2VgLmxODwz4EL9MfBAQEYYMDKFNgI/pr+P67w/pzu4cMort2MSSfSkTSs3If9TvwATfeiphErmEgkDkk8+GWCArsLE2uHTeXVWi3tshBXanhEVjqvHCqQkgXOFKYZS9hX38Bx3g942joSQ8vDFWFcV3B1KZyaDyuSkKfBPj61Yr7mjyoKCGQuNq6jrHn+OweOm/4pHsDPKUYNgXuvhz/NgoeeUwKKHWFzk2rkHV4N40fCD85WKT7bUbOzEkn4xR3wxgKIRFWkazsqYmrrVK+dTEFBnnrfEdWwdI2KuGLxnCO87aioadsZAb1/NnQ1cqSt88MXI9mHbYeeIpvtqMGUfh8MLFeRn98LQwfCrVcow9zPA/oJaxchhGDgtGkMnDaNwlmzeKZjLsaWJh6+rJJI3I8wdThwOBw6Cq0jgXAEc+sbeL+ziVmv/ZJ1U710Hz8SmemtyKYCs/+eyumE2b4p4royuOm5B7FjueGCuYujVKv2eJTmuXMIlJTgSMmCZ1+gec1avnHfvYjMsmqzBSfVwTvb2yFuhU4H5sT3XsIKanDPAPjOFlibhmeso4lIH9cG72HEBBPXGYKlnceMyfMg2vfYEQH4SeN3d1K5z6BKa2CkvpY37APxYCGQpKUHj7DI17qJygCIfITvYH5RfjIzU2FeioIp4CshmOxTK+EDe82dfPg5cIWDNy+FtA2kZaJlrC0eeKqfsHaEscPhT1fD989Q0WkssePnxpOKJMqKYfwodV/W4CQYUBf7zU1wzZ9UdCWEqlWZpoqIXKnUeqVFKjrbZwSs2Qhb3NzMrdSHeBCCcrQoLvx4n1eQSyPGE+rnylK4/Wfw1d1nqvOJoJ+wPgbqLJi1rpnZjZJhH0DjpjjO8lZkp4GWb+L+8Ei0zhgiBUUhm/KmWhrD5Tw07gTyxi1Eug7CEQiPgRQq0hII8sjrk6wA/BoUdrbQviPfJCHQPB6ilYO459RLWTZyP6QmyGtvYd3iWi7atwaPBt/aDO9/CFkBJGSu0XJvxQQfvDEEliRUY+lk/wzy9BlApmYIEFsHwg8y2zy87Tp4a7huRkXomGiajaZJNKGMaH/hu5GzY3cTlSEcdMq0Fqq0TuIE2NfTCaFLIPgjNKFzUAAO2on6TyLZWDiP4IBB+AqUN5CT8JJurEBK/Ytpr7ULWLxS+f/15RQBOTFGPKnMZRtaVE9Vtr8qi+Y2uPL38MAzmShJKKJKpdTPhq4IsaNbRV5dUdWkK4SKcj5q5taV0NL+4c/rC9lvLaj625R9FFH++m44YKKK0C/9jXJ6dyUcNg1uu0LZRe1p2MsvSZ88FiTgtHq4tzHBmmH78vj6E3j9n8UMO8plzIkueZNDWGkNJ2rjujbF4QRRfx5BJ8Vb5gAao0loiCJTFm5HHGGptKAERjJ6p+9dPGoUWsYJfjsIQTIeZ92qtYy689eUr1yEbtu0F5Tyc1lO5SrIWwEvx3fkOpOZc5CpRAskx+yl0VVveARMCcCMkGoZ2A7eg0AfBNv0QClsvYHrarR1lwAC29GwHA/JlJ9k2geYHGi8yYmexxms1zFSX02haCciBRf4nlAN3J7pID6a2/EC5hGc8RJCk6RiXlxbR/cn0YpbEALOPmGXDsMXCpu2KHeJzoi6cG8//FDiNeP4PDGEkOSHYOlquOAaePENuOg6+NZVcO+jMONcePiFXASTVR9mm85dCUceCLgqsiovhlO+ou4vLlC1qY+DgG/Xt80OhswLqc/tuPDWIjjoLGUnlUqrutlTr8HB38wNtdyT0B9h7QKkhOtb1GXKv6UO3WMSf30tR/06SXiQAK9L0u7mP1GIrdMp3E9nk52H5fjRHYf9X3sFbaRANMeQIS+YGm4yDboHUzM5kIN2+v5f/slPqHvjDdLxOG566zRUoKSElmA+3aWVeKIRZt58GY/eOItUQQmW37+Twe/QM+Sn16/7tq9hn4o88FV8zKO1l8AYBYHvQuxmcKKoKp9OziQ3K4MwaOkuIpow8XkSrG8YBlKjpnI9mivxeEATCX7rv5I59nRetA4nIJIcZz7DfvoKML4K5uSd7MjWeIe38YctvvLD2Tx3ywzSCROkQDMcTv5qnKMP+QI3Z7kdkHpFDcw09wXzANUBnsFjL6kIKJw1IZG9XCyMFGMGLyMUiJFK+4gm8wgHYNnGUXywRtWrhg5UF/+X34LGVpUaTKW3ri1lFX+moSI0iUorrq2F2e+C5SjCyc7B+qgimWx8b9tKObjzeD8HmdmnVDrTpJ4JVd5aoAQaoYASZYBqjt7SAvc/ARec+tH2a3ehn7B2AS2Okn2X6RD1mEjHZfIZHYTKJamorvonZIoxBR+wePBEpJnGr0WwoiYJzaS9tIrQOy8T+1Il7op27BI/6AJvhZ9pwYMIEsS2XWbN+oAHHlhCZ2eSadOquPTSLzF8eBHVhxzCAT/5CYv/8Q9S3d24to0QAk84jFldw5rOJI7QcINhgu3NDPjgPZZ/5ZQdj0rIQm79S16knRtvO5cntUGMueFORo4s/hSP6ucAwQvBmACdZ2VM3qQaSiRCgB98X4P0C8SSMeYs2Z+D95mD5RbiuiYbGvMoCDXh925G0zUMEWKmZyEzzTdQvoUOEIK8P+SuGB8BCZIIBGMO2cDAcY2sfqsGO61TM3U9Pxp0EvAFJSxrBXRfBG4mhSuE+tvl/xGEipLfmK9k3wKlokun1Slg6Gm+cfBjLF43gZbOIAFvjO8eexdTRi7gxGufoCVRRHObEj8MG6QilKw8XhOZRoScZxcejxI5bKhXd0UTOWLLlLDxeZV446OQTpZUAWwX+hjL96Hbpy2levSYSqUYzbz3Vl+9DIG+v7SfsD7X8IvcyJy8gQPprl3FgCku8ToNI1/0fOtGxd7B9VnUMpm0MDBi3QxqqqV5wFCMOzdhDivAHlSCkOBEkwTWphhXUg1V8I/LbsMz+36+79eYX3Aor77vcN55zTz44IkMGBDm4CuvZORxx7HpjTcwfD6EEDx7x51siLlY/iBSaEhdQwqBrzuratsZY/U6VVyHQU21/O2OsylIRym1F/Ld7z7Nww+fTFlZcMcvsReiq6WB5353FfWvv4m/qoz9zvo2ge4zkNFHGDTVpLgmASQg8D0IngfiSh59Ah59EWLpe/jKlD9jWT5Akh9sRWhZcuoCqQMeEPlqVoUxEvRdsxepooo1rMEAwsUJJh+/AgcHgaCcL6hTu5QQvVotKvSK3H3WQkg8DoEzaG5TPn7ShZS9tZx86uj3+cGJt7OppYZYwk9BsANdd/F54xw6/mUefV0t/tbWQnVlrgHYcRQBWHbG6N2BvHDGJDemIhtbTX7p5UGZ8SPchY/n9j5VP4I5QF/buw5sboGyQrj+EpWmzEZ4vSsNQihS3tPQT1i7gLAOhwWVJ1lFxQCwI+j5HtwGCyct0QxwbdA0l/2rFzHOV4vppHlzzgh0qSEKPVh6GVW3tdBa3UKXEUFb24GnwcvTxmsMzbc4MroYfOC6kinRJRzkn8jV0fN55JFlXHrplxBCUDFhAhUTlFPl0tUbab7lj+ikcDQdIWWPArF4SoAzPA/QIYuZax9MtA9Bhwbq7JUSISWnvv1vmosHcO/U49lYPpS1dYXc9Wodvzxt5/W1vQnt9Ru564DJ2O0R0DRiS9bx4lNv4q8qJ7+4gPfuXc9+Z+Yx5dxBkPwbWHMh/x5OmBnm+bkdtHT4WLhmAlVFa5k4fB4eI43WczVwczeZAPIgeMku7+MRHEktG0mRQkPv8aKczmGYfA4aaj4NuI3g1ILoZekghIqEU8+yJXoG19+pIpqUpaKN3sgPdiGExO+JE/DEewhCICnOU4qHrMPFK+/mIp5kSqXUXKle0zDUxKCRw2DlenVfXyk/Qa4/Cuejp/f+V0wcBfdcqwQkB0yAX/0ZOqOqLiZQQpOgD763h0VX0E9Yu4yflSjJ9/ykQB8wmkRwBAMnrqNzUzepOHjDkvyhgpgRwC9SbFpXBujEvEEKE5346mqJeENEX12NLgSh8nLyRw8l2VDHyMhS4rbIjTyXDuPEIr7sX82KFX0vd5aX17BxxnHUPD0LUiE8QkfHZsYvDGom3K6MXNGJyDDfj/+Jle6YnhPDC+TrAuwkMpUkYvh5YdLRPDf5OAxskikviSEl/KXAx9EJmPoFsGwCePoXP8Rui6CF/eBK3KQFAhKNLVSOBs3xsmBWkiGHhigeHgJ7DSQeZNTAaTx29Vk0tarldGGoDY+RQtPc3jOLyV2WDPAdA/6zdnkfSyjlfC7gNV5hM/UECXEgB/V4T34x0etyJiXd0RgdXd04TopNLYO55E7VL9XRvT1ZASzduA9ZS2NXZsUvEikFi9aOJ+cxIrAy22drYN1RxY0+D5x1HCxapZqFG1pUKrAvbOuovjvISgAvvQV3PwKXfVvV3164B86+AlbXqs9SPQD++HOV+tzTsEcQlhDiJuB4lNnCOuBbUsrOzGM/A85D5VMukVK+8JntKMod4YZyaEtLlmxcSqK9hfV5bZjDAY+O1AXStonbknVdI1i9ZgBWiYmWSvH9x67mkJnjmLukA9e2Mbxe4m1tbH73Xcr9acRAcKSWC82FjuvY7G+9TtPovpc7poC6/Q6itmIIw998Ac2xqfpaAcMOeJ9GuwJX9yCBAtHBDf6rODH2GBoCiYoYAfAEwHEQuDQVllPVsQUt6dJJGXo8SV5FkNvaYNbAT//47gnY8tpb4MmcGtmriq6D4xDripNf4AM3yaZ32xVhafmQfA6Sj1IYqCVvsJ943MLv7cSOSRY8As0rYcRhMGKmRPcADAajHLSKXapd9UYJJZzMHrgM/qygl6p6VXoJiVQnwm6iKCQxdIv65iJikXXEEsWkrTxyAukcTdQ1D+bhOadw2oyHSKV9uFIQ8Mb5+wvn8O7KL5FLreeE4tmtA37leBEKwLtLVV2stAhqqpSx7IdhR56GnzRMQ0WGf/43PPWqkq4fPx3enAUr18GN98HaOrj8VhWJXX0RDKr89Pfro2KPICzgJeBnUkpbCPE74GfA5UKIscBpwDhgAPCyEGKklLJvZfanCFvCXzvgX13QFkmibZnHUZWP441EoN7BqPQiTQMn5WIkLQqWrqHk2YWkKicQbKhn5GtPYUfraf76cUQbGjC8XsyAKoy7tk08omYFqC+uVI2+pkDoGk7A4KSTx/S5XwcFIIYgMnoCHUNG4ugGvx7+O1KWiWsYSNSpGZEFDNE2c0dxLRODNXy1Xg079mqAELj+PJyUTTydoDFehIUHy3Lweg1qiv2sSm+f595bYYQCpLe1QJCqwUrPZtsEPU26SAeErVJSQkfHJRyI0LZBYsUhWAxt6yB/EJSNgcJqEGIT2AnwnblbP9tej9C10HYsmtwEwoMAahurufKvN2AaaQQpSguaaGzvS/0queXhHzN/9RRO+PKTeIwkD885mTmLZ9BXHbhHBJFhLctShOD1qIhr5QZlOOv15IQd2yJrzbQ7yErLNDILocx84wnwepWt19z5qgG6K6ak96Ac3793LTx+h/oMewL2CMKSUr7Y69d3gJMyP58APCSlTAEbhBBrganA27t5F7mnQ93ClkXDwlpOnvwanmgMp9PGtVzcziieShPn+Xqcu5cQ2NLCSOky3H0IdEHYp4EueOeF93GlxLEsZCyG4fUidJ3WiEZ3yiU/CDFbIAMGembqknXjISyoeo1yjt2uPlFqgE8IoroGmobmukgEmm1hyBSGz48uoFiHkYZkUpEAA24thx82QdTNnYqH5+s0xT1s9AcRiTQVlSEGD8onreuUiS8GWQFMuuB83rz8WqTjKucSKcEFEfIRDBdjJ1sRukbNQSUZIouA7zRI3KN+F5BOSKLNajijbsK+34AhB0KsDfyF4M8HaAaxBza7fF6ReBy6vo2UXXgM0LU0tc1D+M8bJ9DWXUJFURPtkSLStgchHKTsq+dNMHvRDGYvmoGpp7GcXGow+3j2d1fmoizHVYq/xlbleOG6qpbV0Kwaif2+jHltmq3FFzI3fmSrvdgFqfv2n6BvcnRdRVCum+nhEioiDPrhzYWK0IYPzj2/KE81WO93opqrdeFpn70zxp7YOPxt4LnMz1VAXa/H6jP3bQchxHeFEPOEEPNaWlo+0R1KSxVZlRrQ1hTBq0cpEG04CYnrVas4Bw3ZkcI7vgCrOcUqfSQbjCFYAR/BsgAeQ9CS9hJtbibe1ISTTmPF4yQ7O0l1d4NuMLe1hO4EBL2SgLQxpcP8Y2ZiTNyHzdSzmIV97t/BXZsxvD7Cpk6eR+fdzkMImmny7AQzQzAjCOM97fjMGtDVN/JbhfDeEPh+EZyRDw9XwRPVguv2yad6XDkTpg5ixPBipGnQ5cD5H9MW5vOIw77/MwaffDQk07jxlNL/enSKqocQa80n1e3hoEtKyK+MgGwG30kQOF8dWy0MpElHlU22ZkLDUhg8DZLd4FqQigjU9DEfxO//jD/tXgKrFjpPB9mNQCipueZSU76Oza2VaJoNSHTNIZ32EPAm2HHVSN3v9yZ66EkTEl3bcRgU8qvoavFKRUqarojI0FWjbk2V+jk/pMQNkHNk72u0x/9iXryzTW1HSeJtG0oy53TWfDfeq9bm2JmoqxlWbYBX3oaTfwjfv+7j79cngd0WYQkhXgb6isOvklI+mXnOVahuzH/t6utLKe8G7gaYMmXKJ1q/7HYUaRUKSCZsHEsH28HVBVKqkYsmFsKrsfJJkzesUzNVIompSw4/u4PK9o0Yf13Q803UDAPpurj+ABv3O4jOqQdz/PfOZ+NT/6S24z/40bFPnoF33yGqXwM/K1jBFKZut38/Onx/3nu/jubSKjQheD45g7Edyzi7/B2Ek1TuCaIAwr/eKkwa6YUbt1FAHx2CuIQ/t0OTrYY7/qQYvtG3Y9ReCU3T+Nb9T9J03WpWzP4vBdVDGDVpOlveex/Xsqjaf38CBU3gtoAxAvRMcS/vd9D1PbBXYwZS+POh7j1Bd4MXIZJIV9lz694AaD5w0yD7HkfSj11E9FpUX5sJuJkISqIJOHj8XF5bNJO05UEgiaf9vRihd+TU28QIEik/ppkGqVEQ6sKVgvbuwowgY2sZTVE+rFivCMFjKjGDJhQZReNw2jGqETeeApHp28q+tfuJXq12DstWt3BAOc1nEfSr+7Np/9W1OY9Fx8244zhw179h+lQ4+Su7b597Y7cRlpTy8J09LoQ4FzgOmClzszE2A73lcQMz9+1WFOpQoKv5SQWFfuo3+WhY6qNqvIvdYqvBeqako8PPm//w4COCobvgSFKWl5efquGMe/PRFzUg3t8CgOs4pINhnv75n2gbOppAQQF1opTg13/AjMpyhnptvNvkzeUO1k5D9xnLE14v/3j5LRZbOlXhANqwa7nL7GKYu4wpgQJqQgf2NE7uDELASXnwtTB0u8oZ3PiCpAK3RXn1SMrPGdnz+7Ajjuj1aB9Ga8YoKHoO0m9j+Dfz9nV30bI6SajUj2O9C0IidEGgKFsQSIOx/QKkHx8Dzvpev2gg3MyiEaZPmMPtwS7WbRlGLBlAFzaWmyvKZCMnj5EikfaRTTzZrkmeL07QFyUUiBFNhTA8Lrarg56rPXklxJIqQvEYKqLKrgszWh3e/0ARQDaa6j2PShMfPurkk0J21JqdIdLCPGjtgIEVUDNANQvnBWF9fd/bSwlX3g7HHqqEJrsbe0RKUAjxFeCnwFellPFeDz0FnCaE8AohhgAjgPd29/7pAn5YpC7gRlEAx/TwTOIU4u9EMPPAKDERYZMNv2lERiwM4fRUY71eh7RtsmW+jjuzOveiUrL0uDNpHTaWwkSUclOjwoC01JjTciixXodBIkmSYNROvAYHjBjGFRd+k79dfAZtR36Ne72VPJUczY2xEzm5ZSZPRbYnq/a1a3n45JP5y+TJPHPRRSQ6OnoeMwQU6V9csvrYED7wzkDPO4tDr59F0bDRRJrSLHmiHH+BpGKsia7byolBeFTU24//DU4rOC1k2nEBC5FZ7DmOTkNrBT888WYCvljmXtHrBo4rKC9sIeBLZrYT+DxQXCgwPQVEkmWkBlSQGlgBPg/BwYKi0TlxZ1mJEldYtrJc6p3iy/7c1qlSgpBJF/YKFdytA7tPFboGPp+aSrxuEyxaofquzvkq3HEV/PhcVYvbWUpSAEtW75793RZ7hOgC+COqLeilzBiMd6SU35NSLhNCPAwsR6UKv/9ZKAQBjg6rKOueVlju1THXSZ6YNZYx8feoruigeM1yEp1jgUqEm4mFDA23JISmSUxHYuxX1rOKKvRJ6g6aSV6sHc11CWZsoIs02JKuALeQmN6Ok5mVVU4FE5n0ofv5YhSWpKBSz63yki7c2KZGhQQyJ9nyxx7jsdNOw82cUY0LF7L4/vu5YP58SkZ/cZqEP00UVFfz9QceILJ5M65tk186GxH/PbitYEyDvBt2yT+wH33AdaFtOrjret0pkdKhpbOEf7x0Ng++ejpSCgaV1lNTtoHXP5jOtilA2/WStsPIzBre0NXDtg2G7uGQMzysGAL6clj3CEQ3KZMAX6Gq96zakNudzm4VfQih0mnDBmV8Ck0VcSVTW7vE+zyK/BK7aLW0q9A0RUSFYQiHYEOdIs72LvjOL+H+J+G5u6GkAGa/t+OxJwVhVa/7LLBHEJaUcvhOHrsBuGE37s4OcUAADhisI19ayKpVbRQPr8a2B/F2fRcdkeUImSJKEJ9IYAgX4Uh0oWr2NdMEY16rp84HKSeTK06lcMIG+Z4knpb1kDeJaNymqTXJC9eZjD24lIOOrmDcgMFUMRCdvlRNW2NOHHzbKPp8GkRtWJ2GiZlA6+nzz8d1XfTMmFEpJXYiwaOnn873FvYt7ujHrkMIQd7AbAPbuRA89zPcm70QqcfA2QjkoRp7OwGHxvZyrv3HL1m3ZShlBa24UtDQVk5jR0VmmjPkwhpBIl1E0K/SZJJMii+lSOakI2DwJnjyL2CnIH+4cj3XWmGAgObNinS8veTpUip5+KSxcPoxcO2f1Ot6TNW03Juw0vZuC7DQdRhZo0x8TVNFWqD2e+58Ndjy+BnKWqqzW0WNvVGQp8ajjB+53UvvFuwRKcHPG6644iBMU6OhoZsFC7awfn0nGg5+n4ZE0OhWEBVhot484m2SmRdFMZ5Iw6EAACAASURBVKNR1t+xgk43iGlo2C586fVHMUsL8Hh0SMaJtzQzb30X9rxaujZFefnuTq79xiraF3lzZJVOQf1qiEf63LciffvR9lJmLFYzf+2OjRtJdnUh9BwBCiEQuk7LsmWfwhHrRz8+WXR0qfEez74yj7QtsV2hcm1aMYgSbnn4JyxcN5W0HcR2PFi2Scgfozu2vX2DkZnY40pFMJPHKrIpKVDTeUMBePZZmJgPVaWQrAW5CaokJLOpvsz2Xg98aaJyi/j7r+HhW+GYQ6CiREUlkZhKE2q9GMp1dzyX65PGoArVbyUykvYsNE0dvn8+pRSNpx2TIWEz0yuG+pxjh8Hvr1Bk91lgj4iwPm8YNaqERx45hTvueJf77lvIyJFF2OvrcJJpBmgtRAgzzrORkvxuBhl1jFs2kJeuTPF298nYwsTjOEwzFjPp5adITJjI/C8dh9dj0tqZxtucZsI7q/AGPQSDHjo6Evz+9+9w/99PgAeugaf+pGyaNQ2mHgs//jt4vD379vU8eDKi0oC+TAqgxYFRXhiW+ZIZ3szzt+0ElnIrEutHP/ZEtHXCOT9TPU8nHTySGftAJC4JBwWmAZuayuhOhLEtQVp4SFkeXBdMw0KI7YszFWWKnAxDEQtAZcaOsHYLvPAmjBmmTrk8YFQF1DcqKXgylatT2Y4ihIBPpQRH1mTsmrzwl2vhB7+BZ2ar52bH2u2wVlQAVANJlPeP3ffTROZ/O3qd7Ont80BxvlL3DSiFK27dvq9SkBOC3PpTmDQK/vKIOt7DB8N3Tlbk6/PymaGfsD4GUpEIq/76B1oeegezazjBohLifj9WLIbHANOxqWEzg9o3sMEdyLX37Ud9Kp8QESpoRRMar1tTkK7DqfdezVcXPo+cNJa/rqxmfZdgU0oQMgOUeUooKPCxdGkT7lN3oj16Mxge8AWU7fLbT8Kt58IVD/bs21gv/KIUbmxVaUAHRVY3lee+oOHKSoLl5cSampCalvmiSqTrUjVt2mdxSPvRj+0hJdjLwHof8IN3BgmrnIt/BbPfkxSFWrnvmaOIRq7i3KPuQxOddMbLqG8qJOSPEE/7Mc0upNTQNYdU2oNg61CmKA9KC2H6/ipNti0sKxN9bJOLCvhh2nhFWI+/DH5TzckqL1GTgcePUvOvsqipgnuvh8O+rdKJQsCaWkUG2yEPOB8oJpOfBO1eZaSy3SFCyeR3dgizxNgdg4IQfOvrcN1dat+z5CMzUd7px6jfDQO+daK67UnoJ6xdhBWPc/9hh9G8dCmOVYntlNOyrBGhq74qR0oEEiedptUN0B4eRjTmpYB2hrCRItlO2g0BFbznTOR0bQljYhuIdXeyasNAtqwSSClBdFFXHGP0oAEUFQUQT/5KxexmRo6rG+D1w3vPQiIK/tzY1OPDMDOoalYhTUVW266mTn/ySf4+YwZ2ItctGCgt5dTHHtsNR7Ef/fgQSAmxGyHxKGrZpWFHbufHf/gtj7/4ZQw9heOmCPma+M8bJ/Dfd47mkm/cRmG4g5/8+RbqWwcxsmodXdF8hHCxHYP2SCmIEKahoiIhlJz79GPhm8er6bupdM6GyLKVQ4WZUf71Tj6k0jBtApxzAowZCo++pCKUlnaoKodf9WHAX1Sgaj/r6tS04dUbc0RoGkrgQRCcPCAFojsTOYVBfhO4aQeH6kOPpZr7lUzDv56B2e/DNRcpeXo0liO1KePgkl33Yd6t6CesXcSSf/6TlmXLcG2bKreOPCJ0k0fAiSGBpAhSakRwhYe1gQPQzAClbiMH8hoWBisZw2a3CheNJAHKC/0sLR/D0/vtT9ujAistMTwgBXQ02XzQ1cQf7zgW8UR7LyO7DHRDpQc7m7ciLFBqwIk7abuqmjqVn7a28tZNN9G6ciXVhxzCft/9Ltq2S8l+9OOzgDUPko+CVqpMoF1YsibOWdN/xmOvPk4y7SMSDyOEZEDxFuKpAI/PPZFwoIvOaAECjQ82jMNjWhhamnjKz4BSjfJSpX4L+lRU8cxdOXPXqy5QozayfseaBv93FjS1wsPPK8GBx4C2LtW/dMIM9ZzLvwNnHKcah/NDqs4T6mN8nBBw9YVwwTXQ2JJT7ZmG6n1KpCDqBcrByOvl5h4BWYTSUfdy8soOjZQZBWJ2mOS29bCe1mihUpYdEZgzD5Y8AX99BFq74IgD4Gszt48k9zT0E9YuYs2zzyIz3wwNl+N5hjc5gI0MAWCMXssfJ73J2StOp8CIY7gOB8m3SOBlDtOJEsZHAoEkiYdTPziFWHQY/joLMygp8EGkKeOnqoFlW4yvTOBWDkOrXbp1A4eVAl8Qivt0q/pQmH4/h1599SdxWPrRj08W6VfUqk1TYU1bF3RGPBQE2wGRMbKFSDyMLBLk+bvpihWQF+xiQPEWgr61LF43Edv1k7bVQq8zAsOrVdTU0g6nHr21E/nxM2DyOKWWcxw4YCIMGagin8EVMOtZZWp71IHKVy/TiQJAWRH89q/wyAsqjVg9AG74gRJvvPy2IpfDvwyTxigz2ZfegjcXwIP/haSlmorTFohiEIer01wIRVoya7C7TZakt0NGwJchQFcZ2LpurklYon72mkqRWJSvanNSwvWXfvJ/uk8T/YS1iwiUliKlVGk7KQmKOEfIl3HQEZpOqdemLhJkfFEji9orGaA14teSrHVGEyWMnwQCFw2XAjqpEzUEo5KuJRq+PPDnC7x5mdcud+lYafPA93/B9MoURwQleiKm0oK2pb6dJ162leiiH/3YO2CSjQ3auyVra9V54zHSGLqN7XgyjbsCV+rEUwbVBZvID3SRSPnJC3ZTU7GB1fVjESIjQxdQuxkGlMGZx8HFZ2z/rgPKFJH1hmHAGcerW19YuR6OvxA2blHpRI9HNeWe8kOVcswPAQIefgHO/RpcfKYSP5x0FJQUwS1/VylG1wXZBvJRsKZCYBzE4iA9QAIlwNgBKkqhrkE1AWcFGL2FGNnIK+sOD/TM9Po8YQ8PAPc8TL34YjTD6LWEUdBxMXTVJW8X+DjlkPWIgGCLo2S0atqvShZLdEDDFj58boxhHcvxRzvoqnNpWukSa5Mku6B5mUYyrrHGGkSTW8Dz7TXYg8eqVGDZYLjwDjj9ys/kOPSjH58qvEeCgO5Ymlj3SioLNxD2d2M5JkV5LViOp+eCrGkOadvL9AmvMG3UXEwjRUd3AYWhNkxD4vOqSGfkELjsPHj17/CjcxWx/C+QEq6/E6aeomZI2Y6KlGJxJftOppT8vrxEvX9pkWrOXbcJnn4NzvsFvD4vM5Yk0xNV4gUzDc5ciLaBKAThBe3h7d9f0xQJmybsOzxHUH1NVdB15XLR3KaixJJCGDZ4++ft6eiPsHYRFRMncsRNN/HCD36Am1miSHTqfFPp9A9nqFjFzNK1aHnd3HL4Kzy/pob0Mi/V6QYa5UDytCRR24cG6DJBzPWxKl1FClVwkrZKRzi9xma/21jIuIGFdCciLP/SpYw/s3+GUj/2cpj7QuBCkq03UpK3Bcv20hHN46aHLqO8sJm05aO+ZRA+TwJNuBzzpacZWFKH68I3D7uHlxYez+a2gUjXprLUZEC5cpL42sxPTpb97hK480FlxwQ5okhbGWUeKuLJIjtG5PJbYX2d6oPalImKvKaKAhEQ7ob2JIinITACzGWQaoFYr9cRQpGV0CAchCMOVPvTEVFRXntnrr4Fqk6ma+r9xgXhhksVob74Jry9SKVGTzhszxrW2Bf6CetjYOpFFzHulFP494knsnHRep4qupUWYwS2K5irealtfI8bCn7BMNHOj6sbSRbZPPFBJ0ua9yVqe9HdNJbwkHQN0phIwCCNjkYaD1JqGXtkF0OTxFyN+e1+RrrQXd/Fvh9hkKJr26x84gnWPPss/uJiJl9wAcXDtzcU2bChg1mzPmD58hZGjy7hzDPHM3ToF2iWSD/2XAS+zbzVixhX/SKJVCF1LVX4vAnaukoI+aOcNmMWJx3yOHOWHMiitRN44b2jWbNZWTCUFzYwbvAS6jcXUZhfhmUJfnWJUvB9UnhmNnTHVY9TcpuxZlbGvSIYUETZFVERUTKlRpCMrFG/BzsV8diO2sY0M4SUAnctxNcp/w7DUA4TkaiqwYF6XemoZuSf3aoslkBFeL3rWx4TRg9Rz6upUs3MpgnHXwQLVoCVVvty+z/hgd8p9eOein7C+pgIlpTwrdmz+ek1LaTnCIaFU3jDYaz1y5kXncQvQz/l+MmP8uVXFuOU+Zn5DR8DFs/m4Y0HsairnHhnjDKaiOHHwURDInExcLDQAIkpHECgIQkZNoYFr47an0PicHAfKqQs7FSKfx55JA3z5vXUauf/5S8c/Yc/MPGccwC4/9+NXPHbTpo6A2huEdV57axZs5rnn1/H3Xcfx7hxZbvhKPajHztHIFRCJJ5HPF1CfijFN494kEu/cTtlhU3MXnQYV99/HfNWTaYw1EE8FcDvSaAJh+aOSra0VDHEN5dbLpvJxNF9K/f+F0iZcYAwFMn0qPogm/3Ha8K8Zep3R6rsyaCKnBqvqkzJ211XbW8avSK0Xo7utg2plIqmSotgS4siHU1Tj7V3bz0UsjdsR5FqPAmHTlHThh98VkVWHo/qKZNAQ4vyFFz0+J6rFuwnrI+Ibkc5SMyNSbxdbZzYsZZp1RXMWT6I6v9n7zyj5Kiutf2cquqcJgeNRjlnkIgCiZyzTTIm+QODsXEAJ8D5gu2Lg8A2BnOxscnJJucsEEggCWUhaaSJmpw6d3VX1fl+nBllITAIjUQ/a2lppqa7+lR1V7919tn73WP0Tcl73urBVNfVs+DFiUx+5accMShG3NIQRJni6Jx+QQ9rN6znwYcX0ibLqGU4IPFgMoQGIiJGmyxjAyNUwaNw8JOkOv4hqf1mkB4zmWcTHy1YC2+/neaFC3H7/Yi+T17ONHnxmmvwHng6c/7Rw13/8eDYfnAy2FqIDckDceRiKsNt3HrrAu68cycrzHnyfI6MHXsyvRufwrItXIZBLO0nno5Q3zacC379gIpGAD2JQgQZHNuN7WgqO05oFFaN57Dpu8ep74TD4B//UW1FImE1++nvKVVSCJecDn99WIXihACPDsUlShhGDVF1UWZWrSXV1EM2q56r91k99Te77m9jks3BKUcqkWxuV5mBut4X/ttFMdaSD1Uh81OvwxOvweoaMPt6Y6WEmrX5vFDbBLUblWHvQCQvWB+DXhsuboKFyRzd6SyO9PJ/7gkc9Ls/07r0ROwijdKxo3EFAlAyGJflQutZR25dlOe8x/Gaczo2GidE3mCISJLt6cJtQKXTQbHdTYIgJ2vP4SWDg2Asa9nftZynxCkUhkxO9byBYdsMWreQ6V/fH+2M8+CKb0GoaIfjXfHww2iatkmsADTDzTznDH59RjexRFLdyjmZvtRXE2k7NMTHMnZwlMWLW5BSInYVd8yTZzdTOWh/dOcKgtH/I5mC4rAgmSngpgd/T3mxRmWp+nL9zysCx9I2rSepKQ7ogR31jP1sOGy6co2442FIp5V4uAy1/Y8/VDVdxYXKScPrVg7ptg2NrfDafLUPl6FmURUlcPTBKnkjGod1derxVp+oaJp67nvL1Awt5Fcp+svWbjOz2wG6psRo+GBl7tvWBels3zpYnyim0pv7cmWzu+2UfWrygvUxeCQKSzIOvYkU3kQvju4i6/Iw/4KrGVX3Ip2rR2EvW8agGdPRXW6au3WmBJaw5MD7uDcxlRK9Fwn8IXogyxcs5Sr/atzBECJncU7mCVYbY/FkMiREAIRAeAxCxZKDD85R0NmMu93L5OIEM90bENLBePJGkkvvI/Dju2HizO3GqxkGcotbLkfCuswYFpZ+Ha+IEXMVqm63bL6DE+Rw9CA90RzFxb68WOUZGAhBWfXlMOg0sJaCCIJrBs8c4t7kx/fHf8JjLwnQPH3WSyoQLtHImJ/957i2SbXfcBy4+AzllPHYi2p96riZqq38JddDfYua/WxsVetPI6qhoVkJUH9xbzanCpL9Pli5Xs2e0hn1mO6oCjV63OqIMqbaVl0BPTGY9zGbKvTP+j5YrTIS+9fb+ptG9ocfk2lVTzZqAGcP5gXrY/BGT5ZMfSNFHa0YOTVvTxWU0DNoGMkTi9GXdNFOBdmaBMHSIip97YxLfsDDmesIu3sQ2ARJEyLKm4mDOffK+yho+RaJlhYyUmOYJ0rKKsGdkdhuDyLix3QJRi1+Bc1lEC5xc6inmbjjRrMt3KaJVVuP6y/fxj1nrioe3oJpF1/M84sW4TgOmqaRzVqs9x6hrgZfGBIxMCJ9vRCUsEkMhJMmlUjznasP+9zP8T6FzEB2HjhdqguxMWXXWTJ5Phq9HPTjNv+6jUezJsCR/SUjCoFKNNjW4/nT8Mjz8Pu7NwvOHQ/DFefCL69Wvzc0w3VzlMjEk5tnP9296netr0eWrm3O4osnVYZgR7eanUXjbDK0tWzIbdHSVkpYtX77th+7Ip5UN67brW/l1Ll0HPX/r67ec07sH4e8YH0MKh65CyYdgXAcbN1FTvpw9abw+zrIhQN8qeVCmgqOQh92Ot/6wYlUdLfyxx+V4qAuFBMPpnRj21lE6Qhq3C6OuukmXv/ZzzDdfrraOnEHPRjBEMLlwTRtMDP4Al5GuxyqEzUYLgtPzkZ3bKQQWLYg3d6Ku2YxTDp8q/FO+9rXWPvss2x46SWklNiWxC7wkPWVoOsuPLIeUxSDJsHJqotc8xIw3+PKK2dw3nmTdnlOrL67M1f+e3hrrHqIXanEqt+uxDUTwjerDsN5PnNGVKtUddtWTg6gQm39tU2flVi1diixKoyozDtQ4bOb71KJFUVhNYbemEof37IBoqQvmQJAbE5q6E+saOtSIUAzC+09KuQXT20tMP2H0RP75GPfWfsSv0+JJwLOOxEuPeuT7/vzJC9Yu0A6DkOeeYhwxTi6w1Ukk2XqC14HmYbqlfORuoth5jtssE5n1gxwcoczeNQHyNUmjswpZwzHoWDoUNIeF4VhGDn7WMqnTGHta3P59b9epfy9lzFDAk+ZwB9wYbQ2UzZtP7JL3sPjSmCEbXRH2+wLFvFiunK0yGZKsTC2eCs1TeO8xx+nYd481j37LA0dNj0LRmJpITSZIVw+kp6NK7HcQ8AVRpMpJlSu4cXHjmLQoPBOz0XCgR4L7uqFFxIq3fYwP3y/GKoG8F3Z50r85+D0gNaXPy0lZOdC5nHwnbtnx7aPcszBylGiqRWKg+qL3cwqwTrvpM/udd5fsdm3D5TT+vK1KpRW39JnlNvXwddxNvc03pL+rF1rCzNdgRKUoE/tS8BWnvKa1ueCgfr7tmhi6zT2bdnROPrJ5WDsGJUk8j/fHviBgLxg7QLHsvBlkhw591XuPuMGRNhBmBZ4BSIL3a+PRgJpXzXNkSOxLHC53Xzv79/iha/20t3uI+w1CVZUkNELCXtg1gy1b3dhCX991cOHzROwjbWUd9SSa28hqMcw/B5C9evICsH61iyTSoG+D60s8KCNCJDVdV4Y3UyAhzmNMwiwdWhwyMyZDJk5k0zG4rkLH6dzTR1JOVQZbpZMpchn8cNLTc49vZTBg0fu9By0WnBTB7yThJqcml35NTAEPBWDD014rBoCAzQV9vMiY3XSme2kWB+Ej77bayFAhCDzNBijwW4AbTC49qfPWyjPpyQYgKf/Cmd9W2W4CVQb9yMOhKvO/+xeR9dU0sLSD1WKeCKlkiKkVLOn7DZWR/3rQ7D9TMlx+sJw2uZkjYBfiVMqs/W+nJ3Mjjb9fRcZgjv6s6YqZxACLjpdWVWV7AXll3nB2gW62035pEnoy6GstY30QZJspR9PbYzgqy1kuotZUnIl1qQzmTrJuyn+G4x4uee2Cq6/Beo2QlzCkFJliNlfD/Lmm3UsWdLKsCElJKsvY0W0mfKmt/C3vc+YaVPxeQyoqqJtmcUHzc3sPxhExINT5sPJ2iz/5gV4vcVEiTKfdziaY3d4DF6vwV13ncrddy/h0acXkLDKOPSQcq77dhVDBn10w8achCuboTYHTVnoj0akHAgJlRKbyMDrCThl55OzfRop4Z4o3NUTIZf7DbrQucj7LJd77kUTBuCC3LvQewXq60MD1zgI/xm07Tvg5vnkjBkGy5+ExatUR93qCpg2/rOdMbR3qww/XVehv5y1azHZds3I4+orKhab/f3CQdU/a1AZvDxve+HbHfRbOs2aAd+5cPe/3mdFXrA+Bof+4Ac8cfHTGA0ZqupayaZNTPx0eSeQ9fipK6pgeHEx11669fNGDoGH/qBCFVIq25MtL6B3323CMDSEEHgEeAqrGFTXje0Kko5n8KWSYOcoGzGUulY/evV4MieZ6MEwyZkHY5WqtHY/fmpYx5EcjbYTe8hIxMt3v3sw3/3uJzv2+SnYmIPEmg9BGOiV1TjA6O4NfHn5fxjeU887Iw5j8WGncUq4YJf72xd5Mg5/6oISw4Vbt8janfwtdSwBZy1fdT+Cci4tBvf4zd9UuVWQ/DOEfrKnh7/PIIRyW58+8bPfdzYLdz8O40YoW6Vsjl02oup/q/tDdh43TB6tsvW2FLqeGCxfo5ItuqIfbzwfFeb7OI83dNWT67fXfIKdDADygvUxKJs0ia/9rpgFvxB47RxBjxtLGoi0Q1y6uPwiP5d9WezQ9kWInftzlZb6sbdZDZVCRzg2xsZVoJtoTpZyT4YJXhgvMjw77Qx6J05B4MJxBC6t//m7J/jcZoP79RdIlAzCDnjRrByza97k16/8QsXidRf7NS7Ev+Bv8JunIbzj2rB9mX/1QlgHtwC0MtxOK0X08E/zK1yQewQnKXmvzktvoo0pk7JUDS5RfZ7MZyF4w8BfOMhDS4daF6ssVXVVDS0qvT1t7vw5/WLlcasZ2dhhymVCokKAtrP5MdGkWk/aVQGwQM2MchafWLE0VChQ1+FLx8ONV8OwwZ9gHwOAvGB9TA4/spIvLYcX3qoAF+gSii245gzV5O2/4eSTx/Cvfy0lmczi8Rg0NUV5r+dQIukmmjrrqJJNfGV0G8NCApfu4Im3cfRv7+WW867l3omXY0vBCF8XRxa/xyHu0TudXX0ahueSOA212BXDcGUzaI7Nj976I2ndQ8IfQQC6dDikaSH8549wyY2f+RgGOm02RPpPvYzjEESzIdruIn63Q119IekUzNkwlrcTQznn9LXc/ed2hNhFxWeeAUN/7yvLVlZMwwerYtu65o9+3uhh8OPLlP3Si/Ogs2fz+lU/Qledgpradr4fgXKq6OrpE52+5o+bWomwa7EzDDhgslp3+/Fle59YQV6wPjZCwC+/parRX5ynOo+ePBsOnPLf73PIkAi/+92x/Pznb/D++xtJp3MEfGF60kXMTUeY7g9TFWigI+NGeEMUyzhNnmpOeuZxnhx7Flm3h9p0hLbmY/ladZj+EpSsVFZSBbpKjNiWVgvu64UFaagy4KsFMMMHyfZ21j77LNGGBiqmTGHEcccxqLGGTFlFX/1XmgIjR8SM0ekvBkeiC4eCXIqQlYElrwJfPMHazwuL01BigIWGloxzw99/w4G1C3HnMowy0uiGw42jXufyladyzyMTKAhZ3PKHifnZ1V5CKKDczB97SXn5uQzVpDGe/Ogw3vknqeLiZErVWv3ir9s/xupLxc9+RG2Vy1CNF6vK1UwsnoKWTnXJZ62dp62DCv9JqVw3dA2CIWWGuzeSF6xPgK7DkQepf58Vhx8+lOuuO4zvfe9FMpkcrS0JMjKCQLLOEaw0h1DsyWJaOm1S0mGEYUM9hz/yOB8edRp2VTlRy8vchMY5YfhHr0oAMB0IafDNIjhzi2SIVgsubILevr9vtODtFriuezWxa6/ESqXQDIMPn3iKZ39zG9Fp5zLEaKZl5EREJoXR1YVuW4i+FKOKTC9j4xvRkDu1itrX+VYRXNYMbRYkrAr+dedXmNSwAk3aWFLDJRzGBLqpSRVyTNEGlsXL+dPfp1A46ECuvCpBeXlwTx9Cno/BtZeo8N5jL6qZVlkRPHYrnHzl1m1E+lt/SKmSNI68RAlbR/fOkzSE2Cxc22Loanb17a/C828pH8H+wmRdU+tpqbQa07YZg/1di0Gtw5lZ+PMNWzcu35vYS4e9bxCNZnjhhRruu28Z7e1JTNPCkapiHwSm42J9uphiTzMgaegV1C5+j1Ehk68+9BM2/usm3jriUt7+0Z+ozcIt3fCnTgjqUNr3zt7YqcJVR/V9J97XCzLWydc+eIRR9e/TUTSUl6afy6v/eyP7WxbBigpM02b5hlZEfB3N7a8S1GN4DjgKp7wMM2PwfslkDmldhE8TjDU7wMoCAs749qZje6Mmym8WdlJnSiZrNj87vIIpw/bNjLjxHri3Cu7phVc+bGZi00oMJ4eGxJIaDgJNOHiEzX/aJgACKeFXNy7iX/fW8OijZzN9+qA9fRh5doHbrRo/XnW+Smkviqjw3JnHwkPPAXKzN5/TV2e1cIUSm0hI1WzB5rqqLekXuc3ITduryuDbFwoefVEJTnmJ2t7Roxw0Zu6vntHaqdbWemOqIDjo6ysyFsootzCshKpwL87mzQvWHqKxMcpllz1Fd3eGaDRDV1d6iwJBgUDSY3kJGSZCShwHGmo7OWGYVLUaUmMQGSYt/Std/5lI7MIrua1T4s6lcTJxohL80gbd4PddGaZMHUyJW2NNayu/uftiCpJdZDwBqjeuZNL7T/HQ6jRipKrFamiIYpoWPn+IQem11E67kkN/N4fmE2bRdfDBPDrqTA5vW8aY3hoVXNddcN71sL+yznloRTeX1+ZwAiFcfkmTpvHa/BjPZSwOHle8B8/67mOEG35RBuGF6wFdNYURgJB9bgYCISRZ2b/YJXAcSXNznGuueZHXX78ETcuHB/cGvJ6tm0D+7lqYv0SJhWMrwfJ6lEj0xsByIODbeh9uV1+j1j7hchzIOv3O7hLL7hMs8l9lQQAAIABJREFUaZGLNuK2fMSTgygv2byP0UNhQRRqGlThtNcDIwbDN7+ivA7//TJ4+rotj6xWYtXWCfc9Ddd9fTefpN1EXrD2ELfcMp+engwVFUFKSvzU1vZgWXJzoSGCjOPm8bbxjB/5Nn67l8nl6kPckzNACEw0grrFuU//muvOvJLyngaquxtwkOTQSLkDzHnyGgK5FOtDxZinXsUpNSsIJrvoCpXTsKSe+g/qMONpPJZDR7QHZ8xENmQc9MIAnkQMR/dgu0PEhn8Z+5VGXrgoQOWEk9EvPx1WzoNED0yeDUE1e5ISfrTBRNgQ7LsaPUAy7OX7c9t4eweCZedyZHp68BYUoH/avuV7mOkTpuEIDdPw4rEyaBpIRwKSVYlS2rNBtszotCyHxsYYdXW9+caZeymVZfDOA/B/j8FbC6GkSM2mahrUjKi5UyVVbNmvakux6kcCTp9Xk8DGrecIumJkLZ2/zHkB9/BzgM3hY68HhlbClHEqnDi4HI49KIGea+OcowKsqCmnvFhs1dsqGFC1ansrecHaA0gpmTu3gdJSPwCGoVFeHmTjxjgAui4QQmDbDs91jaWeKv5v2tOEE3HiJgjNwRE6UoOUDaOMLhpSGaZ0N5A13OQQhNNRku4Aq8vGMqVxKVp3G/HfX45Rm6R5v3HUL1pFy4omrC1WetNtbZjxFIyehuny4NJT1E48CbcDtu1gB0qomDQR3ei7AiYfvt2xdViSTqETsLeufvTkLFb5/dudh5WPPMLC228nl05jeDxMu/hipn3ta9u5xafTOV5+qYaetteZOWM5o0YVQ+AK0AdW455ZQ6tYe+AZDJn/GKbhQXcsHNNmfbKQS5efgSW3MGcV4DjqJsXt/ugC7jwDm7JiuOEK4Aq4fo7qNyWAlLl5Pas/i6/fAHdHqMcIwCBnQ5IQ5f4oLsci3lZDumwabV1q3aqsSInWjy+DSaMlf/jDu/z0BytVKxJpsME6lZC/gGBg89d8OgNDx+/ec7E7yQvWHsLj0bFtuclPbNSoIlpbE0gpCYXcqj5Dg2F6GzPKY6xc00lZRV8RouOoJIe+DqXdwRL8WWVLbSMwbAtd2kihoTsW4UQXbcFSIh4PeqqVdx54f3s7F13DQcdlpilpXEssUMrKyoOYX3og0xo6sTuTnH32RAzjo1Pn/RoYusCREn0L0bGFIGTbyNrlZFqbcQ8fx4bFK5l38834i4rwhEJYpsl7t92G4fcz+fzNnjpLFs3n4kuewsrG0DWb3yM457R3+Ml3b0MU/AN8Z35Wb8unRggY++O7ST8wCuOlf5DpjnJX0wTm1B5IhxXa6rHqPRbst18FVVWhnewxz97G24uVzdGaOjaZB/b3s3K71NpXa+eu9yNwyNoeHKmhu/34Aj5eW7BZ+NbWwZBKlfH3/Ku13LGiB+28A/AmTMrXNBNcXcPyleOYvl8BLkOtu9k2XHja7jv23U1esPYAQgjOOms899+/nMrKIEIIgkE3paU+MhmbUMhDOOyhsNBLusvFyQUP0daepS6qM6rIJmGCChqqO/OXTr0WXUDG5cUtQEqHrOZClzaH1bxFTgikpqNZFuvat84k6v/RERqWx4dtuGjwjeRF92nE2vzQWcPSWIopQyN885szdnlsQV1wpNvmJcdNIJ1FEwJbQFbT+NLix1j74J1kcw4uHWoyhXiCIQyvFwDD48FXVMSSf/yDSeedR1NTjHTvv/n+Ne/i0jWqBieQUmBmDe57bCIH7NfOCUdcBd6TB5YTuq7ju/BndJxwLdOn30lzcwx7JyVXI0cWcOutJ+b7j+1DRELKANdlqHWjdEatUblcMG2cSk1/dT7E4h9d+2vjAiRNiRG0UIGV2j6btKEFpp0H8bMDdJ9zkCpj0QRNB4xg/BOLaHpvJT29ByGFQXmxKs2ZOm53HfnuJy9Ye4hvfGMG9fW9vPNOI7quYdsO558/mdLSAE89tQYpwTB0brjpJEZFC2i56UY2eNx4rQ4Ge6NYjuoI/Eb5AbxdNYkx0QY6DQ9J3YWj2fiMDN977XcMijWzpGQ8wnGQHV309PXW2fZCEbaNcByybh+vJw4l4QogepJIx8HrNUgkTJYsaWPWrKE7PaZEWxv1c+dyU3kV0dww3vd7ELYDQnDi4te4bPntdOkRDLdO0rYJda/lw3qHTNbGHQpRMm4c3oICPlwf54jZ/6S+oY1Lzn6Nxo1jqa6MIaVASoHHbeH1WDz29FhOmP0imPPAe+Tue7P+S9as6SIWy+xUrKZOLWfBgsvwePKX4b7E+SfBzX9X15jbAHdIrWVVV6gZ+JBKmDEJXn13R8/uN1Ha1JcBicDaxth6S1bpoIWKcXWnCHjVsoLlMag5bhJDl73AA7+dRHFJhILw3l/2l79S9hA+n4tbbz2RmppuNm6MUV0d2bTofvXVB9HTk6a8PIjbrfP2Lx+gu7EZj2ax3CtZ79OpHTyeZE+KFWddhJk20bPtTM72cszKF9ATcfbrWMaQ+EYaApUMirVQFW/GdDkcMgyWNEMiJxBblMarnyVtWgVRrRDZEQOXjjAMdNuhqSnOQw8t36FgSSl5/uqrWXrPPci+fN0vDx3KzQ88QYceZL+a5/G9ew0dehCPLrGBnpZW1tUmcSNIOTqZnh42vvceTSUH80D7TDI1jRQVWtz36AQ6u31Ulsa3aiynGxLT1FGW0wPzY+x266RSO3cynT17SF6s9kHOPVG5VvzlftWCxDDUelNxgaqXuvA0FZqbtQgyO21Hv7WyCKFu1nZIBThJHdMJkshC0B3HMC1SPg8FY0oZOSK81wtVP/mrZQ8zalQRo0ZtXXAbDLoJBlWIq+nN11h5x58Ie6RqIGlDLG7hWl9Lw9FnsXHCdAw7R1VPExWJZoqXrsHI5tholNBklDGufQklJElmIWnpTKiwGVoEj6zQyOWcrUQr5/Wz6NRLyd3TDUiE7eDXbNw+Nzlg1aodB97n33ILi++6C8PjwRUI4DgO0bo6Vl98GhfOkIi2OmzHJKTHyNBFrVPFksZOXH3JJWRB6DrZnMMLLaNICw9CF9iWRWV5gua2AA0bI4wZ1QWo8Ipp6px23BrQCsF96G55bz4t8+c3feTfo9Gdflvl2YvRdfjh/4MLT4Xf/xPmvq9mNn4v/PQbsP8EZXRbXamc5dMmILeMemytLppQz7d3Fj/0S9BVGmLKCuI4OdwiAX431117yD4Vbs4L1gBn5R9vpFBLcuw0G+lAcwxaY1AVSXCCtoCF78Ah9fMpTXQQSUfJGEFeTQ8jVVCB28nidxu0JbzkMiaaoWHmHIJuyfhim6VtfSZmQtA9bAz/+Ndccr95BawOQCCFJCMlWi6F8Pjwerf/uCx/4AFeu+EG7FwOadvkMhk8oRCG38/Y3FqsRnDpmrrDkxK/yDDa2cDbjiTkgW7TwHC7sHI5Oikhhxuh62gaJFI+LEtQPShOZ7ePxo1hXIaDrktmH1LHqcc3Q+QhZcY2AHnuuXVEIl46O3fQdQ+IxTI73J5n36CyDP7wQ8iYKuGhMLy5aaOuqZ5dI6qhvQtWrtvammkrd/U+wTL0za4Vm5AOrLPgEAALHA1TRBg01svhxW6OHLFvdVbNC9ZApqMJuXo+J4+18arSKwr8MLGi78PcvYZJPWvUY/s+3X47yeGetTwVDbMuUcBIv4/ubCHFpT5GjC7F63Wz8f13KSvMIDs0LK+PjjFTeOzm+8is6cW1tg3dq2ObNipPSZDMaQyK2MyevXU4sH3FCt6dMwcp1Xqa0DSklJjxOL5IhCERB9sRuFwaYCBsCyS4NIlbh6wNIY+DrfmJpWz0nIPUjU1tGUCwuqaCqoooJx2zngOmdpDJGgwaVMApp87CW3k/aAO7pUkw6N6pYOULhb8YbFtoDKoeatYMeHOh6oPV2qlcK/p7ZcHm1HfpgM+vtptZMDdFmR1wcrA0Dq8acKQfkEghGRPwcfOQfa9BaF6wBjDytXuZNEzgUrWEWxnZ7vCrToAmbQoMh5eXhliXKeLMqQ5uv5eYabBqbZzp0yupmDieJ085hYcrjiYVitA8YiLSlrgffAGXsNHLfGTaUn29BjU8mSxGspdDK7cOCa599lmEEPiKiki0tm4SLuk4OJkktgNul/qIaUKwKQQvYWiFm1WNFkUBh7GhOFEDjIyDNxTGkzNIp3MIAfGEwYaGMqZOLeXiKw4hUnwgaHuHt8zpp4/l5pt3nr+8YEEzGzb05AuGv6Bc93XlC1jToIxxNa2v62+fMDk2VJRCJAjrGyEcgMKICinuNw6+d1MCK5dBkINnTMS8NGKIF9mT4CvfkJRNGLKnD/EzJy9YA5QsWZ4bu5GDhwWhNqWKD9mBUG1OJtpEXaqAtdnBlAVz1JjlTPZH6dEKSJg5mhpaqCzxc8WFlzHCW8WfuiG1rJWorqNpGjjgKnSB7ifbnUXkbMKGybmjG2h44Hacr56K1uecmUulEJpGybhxpLu6sHM5hBAYwmFwMIffq6FJG6RO3BPk9WEz6QiWMrFzHYdND1L1+psU6WmkNNEEWCM9LKpvZW6yQN1NmjaapnPxxVO5+ebjCIc92x79gGbSpDJ6erYP+wmh6vCEgCee+JBrrjlkD4wuz56muADuuxmWrVFJGg+/AB9uUK4VGROEBmceDRualI/h4HK4+HQ4abZ6/uuv1PP4W+UI3Y2GBQkDucrBG1tMWcHkPXtwu4m8YA1QFvI+LYPDZMJ+dAO0bSvjdzDF6t9Un46gCYlmm9zfOI5TzXVMLekiLDQWZ0fz6Fl/ZJZRxZUheDkJKx5ehGdoEeas8dhvb8BwwFWoQ1GAisY6yu0kJYU6sZ446e5uAmVlAIw4+mjWPfssLq+XIYcdRvf69YTTrRwzIkfpqKH4Yq2QSbKucChXnv03Yp4gjtDQXB5mdK1jzoq5uLKQsDw4uhufzPLXkY9ywKLvUFxZTmVliFtvPYGpUyt267neHXR3p7n66uexLHuLEKciHHYDgoICL83N8T02xjx7Hk2DaePVv5NnwzsfwE9uhY1pyMWj/PEOQdYI4/PA6vVK0MJBOGw6/PibJbzx2pvE5WQcPYJm9+I11zG0pIMZM/a+a+bjkBesAcqHrKa8RxDu7Gu2s41AfdTqx8RgOwdFGmlMRzAdg0dbJ/CfNptmvQzPSecRGjKZv/eqHliTPfCgZaO1xuDkKeSuPZ7cHXNJZyy88TiZmKSWCLcsDOER1YSfb+SrF5UihKB65kxGHHMMG155BSEE4ZIiTgh3UTB8DL6qIZCpRq5byC9O+CVpl4+KZBcOghQe5oWH8wNxAR8uzNCeDTIu2MVVwxZxYLiRC8Y0kpl5GHPmHL/XZji98UYdDQ1RLGv71K54PEdFZQFCaBxyyMCylsqz5xAC1jeA2d7IkTX/g9y4hIRWSpd3AgvLr8ExKtnYDn/8p3JonzGjgu9eXs4DD80llRYYuiRcJrj+ukMpLvbv8vX2RvKCNUCR0mbq469hhcJY0STu9MdPgS51p7h22Hzq0hFuaziAhO2m3QwRcce4vuF/+Yv1MLrw8nwCvlEIc44Zy5qSCFprDL0ogPWj49FqWsiFfHTe+gp6nXLv1NwBfvGreVQPLeaII4ah6TpH//rXjDvzTBrffpuilg8oq6vHSLRCUxpKh9Ax7STWVU6kTFj0Fkyloa6HUj1G8pm1PLJ4MKNEA+GwwwcM4+zWqVwzYS2lpsXatLWdWHXKTj5ofpNkOsro0CTGl8/YLV2WPwt6ezMkkzkcx8Hl0rAsZ1NLCceR9CRcZEQRzcmRSLn3F3Tm+Wx4/rU005d+nY1mBfPL/4KpRdCkRUnsfbqDJ5C13KypUyFDn1fwk58czoknjuKNN+rweg2OP34ko0fvmx0RIC9YA5bxiUGEGpvJFhaSSWZA9uLKmKhOWR+NEFDlieEWFieW1HBb44EcVtDAd4e/h6e7gInr3qJ5zLFkHdU36/vHVvD9Fd34mhuRaGTcBeRcBokVrTgFQVyiHbffg+7x0taW4M9/XsARRwxTr6VpDD7oIAbTCX+7EywTNC/0tkN3K5q/CHlQDtLdpLssXHqQLqeQ+AtvMdbaiOHVsYXGIKcHbzzFv1r3x73fCK6esHV/qOXxhTzT/hBWJgMSlmcXU7nhGS458KcY+sBL3T3ggEFIKTdlO+q6ppy4pQShMXj0eIZOPIR/PuVm6gSVMZYnT6T9bXpTBm8V/wDNyeK1e5BCp9s1EivehfRX4vOoBo6gCopnzBjEjBlfjH5qecEaoOynH0RKGFgyR7wkTGerw0MbxrI4Oohqb4xfjnqNiGvnsy5Dk1R6k1xStZQLq5YiNA2EIJWUlHbUYo2G44JgxuPU/fkPRGafTSCgYeVseHcliZdbQejInjRp3Q9uNwFNoGmC1au3yXyzcnD/L0HaKrXJyqov5nScknScqRuXsLxiMmXZDkq0Hnqj4Ip3YOiSrHCj4WBpBn7dQq7ewLorzuWEwQ3UvfEEenElpeMn80Lnv3E64rg1FwJlrtsS6eKdeQ8ya9ZFu/nd+ORMmlTG6NFFrF7diRCOcimQIISOPxyhatQkvH4P3qzqYJsXrDwAQwKNvGAciO5ksDQfvcZwJDqGTOI4XjQbLj+brVqGfJH4gh72wMfnL6Nw4ilU9OpEs9V8bfk5PNk+gR7Ly4JYFbXpQjqzPiSQdTS6s16iOddWi/ugZlu6AKSDqXvRrSxrioZzUggO88O6556jZP7ruHUN2+0jvbSH9v/UgrSgKADDinHGlZOM+ImdMQ3bbVBZuYUJp23DXT+A+pXQ2wa5LKRikN6cTPDLF39OeaKN9lAZHaESEuUlFNpx0n3mnn0tgIg6PqYG2qguSlF7z09JPXAT0b9czcu3X0Y6EcMQSqxApclrUmN52w4N2fY4Qgjuv/8sSksDaJqmWsboBobHg2VZrHznRdYveQdpp4gn9/Ro8wwEVqxo5/l53eQ0H2m9mLhRhSZtdLI4woMpgsyaoQTri0p+hjWA0c77Kd7bO3niSYdU1qAilAFHww2sSpTg1XJkbIO6jCqeDRsZWswQEwKdVPtim/YjUHcmbtvEDJVwxaxZTA4qMWtZtIggDic/dg93rhxJpimOHbOwUzYkuqAirPaQs8l43LgvPYRflS2C//kSJHqhtBrWLVJdh81UX/8TTVU79lEVbebf//wS7ww5iA5fMYXr17ChxMOcttm4PAKfYZMwXbiE5Kj9EnyQ6Ea6vCQKVIV0qK0JxwqA2DqtXeoCYgPX3mjatEr+9rdT+O1v38Y0bVavS2FlTQLhQhzbZuO6FWysrefSM89CtbnM80Xmf//3bQxXlohZR0ovxiXTiD7PJgcNHYspY/Qv7OwKBphgCSGuBX4PlEopO4Vadb8VOAlIAZdIKRfvyTF+rkRK4Ef38d4rdxIZloZwkNzGWpz2Bp7vGsNIfw+W1AgbGbyaRdYx+EfTfjhoPDL10a0W8gVgOBbdx1/L3O//gfsXLaVo9CgmVHuxs1lWvhGnNLqBqHQRdzQkOnYqS2m0jcllPcR9gqXmOK4dvJgDax8BfwhyJsx/CjJ9UwQ7p4pH5Pbd6QzbYsbaecRNSJgwsQiCPofbOg+n2/QyuqCHi0ev5qWZF3Hi6ufwyr6SfwG+dABPTxqz2I3XVAclDYG0bCYEpn0Ob8R/zxlnjOOYY0Ywb14D3/zWS3QmSpFCx5YgXC50J4EnVwNM3NNDzbMHSadzrFrVyYhCgdbQgY6FLdxo0sZBRwqNIk+Mje2le3qoe5QBI1hCiGrgOKBhi80nAqP7/h0E3N73/xcHIRg0uoply9rxeX30mhqmHaLLLOTCFdWcXbGC6eEWWjN+5keHkLTddGQDrE0VMzbQtdWuHAQP/eqv1LbncDlZepa+yFzdg14+jHeaC8g5yltQSpAeF5dXLOSy8veRbgMZkDhyIcVrouTCQVwNK1WFYyoGSDBcgNihWPXnGtgOZHIq/JfI6RzmW8N+Y9uwCsL0hoq4Z9K5DO5t4pC6+UR1g4jXo9w7hMaBj6/j3fP3wwyjwoKOw6CX0hx6+SWfy9vwaQgG3RQUeCkucuHzJmloSuCgUVkZojAsWL2qhbxgfbFxuXS8Xp24p5LRro2Ec42YWoisFsRFlgLaKKoYyZQxe3qke5YBI1jAHOCHwJNbbDsduEdKKYH5QogCIUSllLJlj4xwD3HxxdP41reeI53OIR2HuOWmKR5CAH+oO5TJwXbCegafSyKEhRCStL1t5pzAdiAVixOwMog+YdFzGZoaOsgi0Og3KdOY4Wvk8vIFdGQDOJoH75BChtm9lPY04o32WXNm02yy2rB23kYD1GQp6AGfC3KOwHIcnq4J8U53IYbIYBUnWXHQWKq651Oc6aYlWIFp23gMnVCigw3DD+GyUT9h7aKniHW1MrxiKmOvOmZT88eBTmGhl9WrO7dqN1KbTJAo9TNs2MD2Q8yz+zEMjS99aQL337+M0PgzmL7hPhb5LiKYa8PvzuEqH0FBaYCvnLKnR7pnGRCCJYQ4HdgopVy6Te1NFdC4xe9Nfdu+UIJ18MGD+fnPZ3PLLfNJ6gU0pQQRT46Ay6Y16cVyBDlNx+sPkInG8Gg24wJbZ/J1Zb2siYXoTEp80kFqBhLotArwkqaUdlq0wei6QNpwWvEaLM3AKY3gG1qEO+CmM+dhWPtaNE0Hx9qlSPXjSBWSFEItcfVaPnAsjhgSJ2vbvJQcyXv+E/GHivmPNotxHasYEa3HJS1chkNnsAT/madQUVZKxYn/77M/wbuZlpY4l1/+NPG4Wm8TAnRdYNsObW3JL0xKcp6P5qqrDqCnJ82LL2q4BoUZFnsLs2I2wcqhzDzIz5XnqpYkX2SE3DatbHe9kBCvADvyC7kBuB44TkoZFULUATP61rCeAX4rpXy7bx+vAj+SUi7cwf6/DnwdYMiQIdPr6+t305HsOSzL4V93L+Y3NzyJP9ulUrszYTQklZ4EmseHx05w46jXObZoHQBp2+CmDbN4qWskbWk3TjbDdG0pE/W1RO0AUccPOFi4eVicj5Tqy/T3o1/gmKGd+KaMptuSRBs7MZu7KYw3M7bQpNi3k9Afm+vE+u89nL6QoCbAAbKOji01QNKZC3B05/doyYQp/tZk9KALt2YxVjQzMbOe0YNiHLB/J1N8KyH4c/Cd9jmc6c8O23Y47rh7eeedRjKZrXtDaBrousaFF07h/PMnc8ghgwkE3HtopHkGCu3tSVpbEwwZEqGgYO+IIHwchBCLpJSfqoDjc5thSSmP2dF2IcRkYDjQP7saDCwWQhwIbAS29K4Z3LdtR/u/E7gTYMaMGZ+PCn/OGIaGL+AhVFVFcaCCTG+UIpeBqYcobl/G7Ir1nFO6jOGuDnCXQPEgfr9gJM9HB1NR6SWbCRKvq2G+M4OASON2kuhYSJRhrWFoOI5E1wVvpcZyZXUSw3BY8fJK2tpi6ELSnJWsqnc4cjSMLFHjkhJyUqALuVVRc7+Dw5bbNMCtOTjSIefolLmTTKGeJmMqukdHE6AbFstKJ3Ks/gbT9KVMCVaCLIDUX8B78oDtf7UtjiO54opnePfdJkxz20ZGqhGl4zjce+8yXn21lqFDI9x664lMm7Zv+sDl+XiUlQUoKwvs6WEMSPZ4gqSUcrmUskxKOUxKOQwV9ttfStkKPAVcJBQHA9Ev2vrVtuy/fyWGoeEOF1A4fDiRwdUUl4XprNifr9zxPwy/8looHwqVI0j6ynm2eShlARtt0EgGTxiJKxDETZbl9lhACYwPk1VM2vQajiMxx8/Gu/+R1CxdS+vGLoJuid+jEyyM4PZ5mLthczM5W4KORGN7Fw7ZP+Xa4g+2FEgEbs1Cx2FktgX3odVkyopIFhWTqSjjWN/bHJRbjNWSQKYtEH5wekHuPWaxTzzxIf/+9ypM096uPm5LbNuhszNFNGpy7bUvks1uL2558uQZIGtYH8FzqJT2GlRa+6V7djh7nrFji/nylyfw6KOr0HXVMNFxJBddNJXq/SfD/pNh6lHw0t0k16zH8YUwRlaDL4gARs46lPrFK4jJApZ/9Uh0acPbNaxeVoK0lcBUVYX4533nQOGF1L3TjKvofURBBCKlULccl99P1szSnZKUhVSob2dfyBJ1VyT62qMgQReyr923QALBkJ/IOxspdrtxFQa47IB7OKX1OcILkwgpEe+1wcFlcFwliOCOX2iAEY1m+NGPXsY07V36BGqaRiZj0dubweMxWLq0lQMOqPp8Bponz17EgBOsvllW/88S+OaeG83AQwjBD384k9mzh/HSS+vRNMHxx4/ceuF+yHi47GZKHEnpqgeJJ7OE+v6k6To9FSOQx46j6aiRJE3gWA+B1z/EuHcBBQUenn32AkpKlNuzZ8R4nLX1UKpaihAsQm5ch0TDpauZgC0FArnV+tUO2nRt2i6ExECQRQdN0Fw4lSFeH+bCjUQKfGitFsX0kvXouAM+9Smd2wihw+G0AfeR3SFPPbWGZDKHy6Vj2w62vfMpluOov6VSqmml7ThE6UXHIMjeIdB58nwe7B1Xf56tEEJw8MGDOfjgwR/5OE0T/PjHM/nBD14mnc7h9broTGRJhP0ccN50XIVe1q/voa0zSerwMRyTTPDrq/bfqgPu+DPPZN1zz2Fns+huNzJcQmrDGoqDGgW+TSMibrsJ6VkQEh0lVH2TqK2EzBGCjOMGTaAhaWIQi3rLueiiSQwfXshtt73P8LpV1IfKqR6RxuPOgnBDwSh4qwZOcT5XIzUpJdGoiddr4PXu+nKRUnLvvcv46U9fIxrNkMnY7CqxyXEkQoDPZ1A43mLt9NdYSgqJpJIKjuJYQptuOfLk+eKSF6x9nMMPH8rdd5/Oww+vpKEhyshJVeiHT8BX6qO1JU6yqwt/JolVUMZhF09m4sSyrZ5fMW0aM3/4Q+bPmYN0HGQ2Q1FJmGMPKkF0bgAcDM3BK+1NIT+EWtcwDoxzAAAfyklEQVQSfaolAaEJNGEghCDp+DAzklXtgpfa/RwSfIwjhw1l0ikH0t6epPjBOD2pMB3LCygp8TFmTAm6S9CZSlOXsKjwuRn8ORi0L1rUzG9+8zY1NV1YluSss8Zz3XWH4fPt/MVffnk9t966gMJCH9GoqY43uev0fymhYqSbY2/JkTU0/KgZbittPMvTnMN5A7aVSp48nxefW1r758mMGTPkwoXbZb7nAZ6Kw686wGrppWv1Ktx2GgQkCos59M4/cf13LuWAUw7f7nlmPE7nhx/iCYUofuR6RM1i6GhSDu199EW2lJmt0NBRqe8OAgeBS9cQLg8mBo8vylCXKcApqqIw4kJ3cnhnns6t88q5vvQJJrGOXsKYpkVZRYhnjvsKD4w5iUTZcCwJRwfgT5Xg0za/5nMJeDUJFQacH4HqTyFqtbU9nHvuY2zY0ENvbwYpJUII9t+/gvnzL0fTNgc7MxkLAK/X4IIL/k1TUxy/38XChc309KQ/MhwI4HIJSkoCPLh6Jqsji7cLAyZJcBpnUEm+XivP3steldaeZ2Awyw9eHD7c2E7ESSF1F6Y/iCtnUb50Ec9c8yEzTp63XfNETyhE1QEHqF8OOQPee2YrsQKVfNG/JePo+DSJlIKUYxDUs2SFF8+4g6irj9FjrqZQJFjRYdLUblFc5CZ3/70Ex3+X26ddRcnIOJFMlFnLXmdhuITbx5xMd6QQze5CCI2H4z66HQ//rhakbTi2AT7IbB7LnC64oxJOD/935+nRR1dRU9NNNGpuqpdyHMnChS3ceOOb/OxnR9DenuTmm+cxd249UsKhhw6msTGG12tgGBrhsJt43AR2voZVVuantNTPRRdNQ4/sbCYmSJH+7w4kT559iLxgfcEo0OGnRpqvpaOkCkuQQsebiHP4HbfgtgXpznai9fUUDBu28508ezvoBnh8yk/Q7Psy1Q16tSJ6Ew4RLUlHLoSOTbGRJGO7WJatZnRK45G3knR0B8kIH5qRxfD76ew2EZkc0dll1M4+FG82SUhL8MaYWaQsQTLixdNWh65JjKoAfk3waryYd2sSPB6sZnEGAmJzxmLSge+2wlEBCP0XZVtr1nRuEiutb81M0wSOY3PXXR9w/fWzuPLKZ2hqilFS4kcIwfz5TXR3p4lEvFRWhohGTUIhD7btIKUklcqRzW4uuNZ1QSKRo6JC47LL9mNtWw3dRoqY6VBU6MfrM3BwkEhKKfnkB5Enzz5GXrC+gMwu83DcdddhV/qQLh9F9bVojk3WdigIgPvJOdBTC0MnwxnfgcIt1rXaG6CtTglV1mST8a2mgT9My6m3cPz3NnBG+H0uKHgbv5NicY+LaEoSKjW58/EArR3ljKUTt7BJWgbphEkk5Cbnd9ExuApPtAtkht4cZC0dI5glefVzJLpT4IAxOEjB96fhqg7y+7//gyVf/TGG5qE/SieEatbRZatZ16xPWIP5wgs1zJvXiONIHAcMQ/aFAGXfmlSWBQuaaGqKUV6+OXzndut0dKRoaopRW9uDbctNhdhDh0ZobIzT05Pue6yGpmkMGRLGMDTuvHMxjz+5igk/zhIek6C+RWPIsDDhYheTmUKYyKd5y/Pk2SfIr+J+AfF6Daaf9yWKVy+lsGYNmmOTyzmU691cOqoJ32t3wQevwhO3wJWTYMMySMbgwZvg+uOgp1W1EpGOms5YWSVeQmPi2WcyZkIlbXUN3PuBhzlLq3m+oYxoyqG2rp1FPSXEPINAgE4Wy9GQjoRkD73DxxGrHEbWzJJNCTIJgeiKkfn1XJxEDr3Ii1bswWpN0v3L98HMYfmzlL70xHbp8wJlA+XeRQ3UtrzxRi033PAaRUW+TfVTluVg2w6Oo2ZF48aV0NycIJHI0tWVIpu1aGmJs2DBRmIxE8eRxONZksnspgzB1au76O5OI6U6/5GID5/PRVdXGtO0ueOOhRRG/HTdM5Tup8txuj18+GaaA3tnM5PDPu1bnifPPkF+hvUF5Ru/u4I7WtZS+9yT5NIOIZ+LM8ckKA0JhG+LRf90Av50hXLP+OAVSO+sPa6EqlEIt4efXTWMJ97rxNQL0HMOGVunxS5Ckza5XJa12iC69VOZlltAUPaiS2gxhrH0iG8xYrSB1ZKhYYMHr2GTXtuFSGXRKoM4EjRNohd6sTvTOB80M3LVfAa3LGb5CefisPkOLC2hWIf9PqEV2513LiYQcBGJeBk1qoiamm7VGsWWeL1qVuRy6Vx5pTKz9Xg0pBSYpo1tO2iawDB03G6dXM4ik7FxnBzOFtaL6bRFLufg9epomkY0msG2JU1NMTRNUNLjJ/BWAS0tcZpdLqaf+glVN0+efZS8YH1B0XWNbz44h2jD92hbsRJ/YcH/b+/eo6sqz8SPf599brmRhBACAQIk4aIIRSgCLaN4F62oY/25vHXU2tXRnz/F9etMq+2sds1Y12jH1p+X1taKTn+ddtQqba12psVqO9N6ARStIFUB5WKAcM3t5Fz23s/8sXcuSMIlBJJz8nzWYsHZ55x93jeb5Mn77vd9Hsbecy4S/9j8WaIQNr4FW98LMrRzkBVvTUH9rYmFTYyrLubDvRH8tA8K6zLjWeHNIkkRSa+AXYzjL9RQSguRWJyi8kpumjmGZxMO2SIh6ihOBFyNQqtPebaRfZGqIGmuBoO7uoZX8H7xDsNGVTOyNUljcQGOBGmfEgI/HAOJI5xD2LSpidLSoPrvlCkjKCqKsmHDPlKpLDU1ZbS1ZVi9elu4iEJpbXXDe1vB18XzOu5VuZ2BrrAwSnu7u9/nuK5Pa6sfbilTMhm/s/TI5s1N1NcPx3Gc/VYjGjPUWcAa4srGj6ds/PgwnXrkwBxLHdUXsykoLIFMqucTAaRa4e8XUvHWCsp3p/l0cYItZbV8sDvKyrbJABQ6Hr54pH3IaoRmShleVMC3v72Iyy+fxoKWPXx5L2TLS9AolBdtZde2dtqa0gyf1E4yW4TvgbSm4KF3SKfg5c01NC/+HpVXzaHktElcOreaW0ZGGNWHZe3TplXyzju7wilBoaamnLKyQkSU1at34Ps+yaSL43RlqOhJ91WBmYzb6+tUg0UdiYQgIrS2pnFd5Y03tlNWlqC2dniv7zVmqLF7WCYgAjPPCFb8dQQt1eBxzQlhMkCF2EHKX+zdCWv+SFkkw+SR0NqSYnTzOkZE29jjlxHDpZUikl4MXyXcp6WMG1dKff1wRITTS0fwXyfuZcH3H2biPzzCzGXPEFGXtpYYO1ZD69o2kuuSJLe4vPvRGBqpYo1Mp2lnksLn36bgn56n7j//3KdgBUFNItf12L07STbrsXdvOy0taXbvbkdVSSSinaOeYEGG9JjJoiPOA3gHyWXrOEF2jJqaMvbtS+G6Xedqbk5z2WVPWTJcY0IWsEyX234I1fWQagvuVaXaYHQtfOWnkCgORlmRHgKWSHDcS6OOgycR5tc6zJ8oFMZgcmIHrsRocipIawxHFEe6krgPGxbn4YdXdp6uoORsfvQvl/PJyC52tw8jiuKgxMQnKoITBro2hvF85BL8aLBAYsuWZkpK4ixbtu6Iuq2q3Hvvy9TV3c+iRf9GaWmC+vpyUimXyZMrWLJkHolElEgkmKIT6RpBua4eNBP7oXhesPH4/fd399Au2LhxD889917fP8CYPGJTgqZLWSU8/Bas+DV88GeonQHzLgwC0hW3wzPfgWQLRBPgpgEHEkVQWByMvHZtxdegkq4jwoljIkyv9kiqxw/S7bzZVBKMrCT4Ie8jFMeV0tIC3n9/z35NGT3rFJaumsm2P/4Xt921luf+1ExJ1CWbdWlKx8IcGoKrQpSOYpFKW1v2sHL+dXf++T9h+fINnY9/97sPKC1NsG7dzVRXD2PVqgaiUYfRo0toaAjKmxxukAoqCx/8xSIcUNyxQybj8/bbjVx66YmH94HG5DELWGZ/jgPzLwz+dHfJbVA/G/74NLS1QGkFNLwfLHeftgDGnQD3XY/ne4ATZrtVENjnl/H1aa9xw6pzaEwX4WkwpRYTj7Fjg6mwqVNHHNiWWJzqM87mlthk/nDZz0ilXCSikM0gnbOWGt5LEmKxKG1tGa65ZsZhd3f16m0sX74Rx5HODcKqSnNzmi9/eTk//vGlzJhR1Zn8Np122bw5E97DOvT5DxWsotFgj9a77+4fsDtmYFVhxoyRh90fY/KZBSxzeETgEwuDPz1RRR//CtE92/EEQBB8FOFnkcU0EmXFFa/wf39fz2+2jmFYJNi39d6HMWIfpVmyZF6vHz1v3jhOPnk0e/a0k0gEQWP16m34ftfIKhoN0llMn17F5z8/67C79eSTa1FVHKcrHYZIMO330ksfApBIRLn77rP4whd+RWNjW+dm4MrKQhobk4f9WR8nEmTPGDeujPXr9/YY3BKJCBdeOBWgM5+hMUOV3cMy/UMEuX8FO6QKVBGUDDF+zdn8vHU+2+oXUXP3v7F44Ug+PaKBNilmh1tKLBZBBO699+VeTx2LRfjOd86jtDTRuQChrq6C8ePLOPHEkUycWE5d3XDuv38RP/3pZykrK2DfvhRPP72W731vBRs37t3vfA0NzXzjGy9xzjk/5vnng/tDPS2c6FjeDrBzZ5Jdu4KFGB0v3bfvICsmD5PnKa+/3kAstv+3Ysdn3HHHAl59dQvTp3+XoqK7GD78Hm699T8OWbLEmHxk2dpNv/rTHzfxwJceY2yihYaiOra0FJHNenz3uxdwyiljGTv22+zeHWQw7xgxxGIOjgPr1y9h9OjeCxam0y6rVjXQ3u5y8smjKSyMsmZNI4lElOnTq4hGgx/6L764kauvXsbOncnwB7tw2mk13HLLPO6771VWrmzAdX0iESEScTr3SMViDiKC7wdZLZYuXcx1181CVamvf4DGxjaKimK0tmZIp72DLms/EhUVBaTTWdravM5FHcE9s2JqaspYubKBbNZDRMJpQuWssyayfPm1/fL5xhwPlq3dDDoL/moCsQe/yA9+sIrtG/Zy0kkjuPHGOcyeXQ1AS0sG1/U77xmpKpmMh+OA5x38plAiEWXBgvH7HZs3b/8ilk1NKa699hc0NrbhOEFA8jzl97/fzBuvN+D5kE6HlZI9xXH8cGl5sJkXgmm6z31uBtddF0wtbtiwhx07WikujiMilJTEiURcWlsz/fI1a293cRyHwkKhqCjGzJmjKCiI4jgOL764kUzGIxoVRIKA7Ps+L764iQ8/3MfEieX90gZjcoEFLNPv5s4dy9y5Y3t8rqAgSmtrhkgkuBcTjBp8otEoY8f2sRZIN6+9tpUdO9o6RyNBdvRgJNTckqWKnaSpwJNot8+H4cMTLFw4gfnza7jmmhmMGdPVlj172onHI3ie4nkeyWS2M7gdLZFgA/KIEYWdwTwWi3QuAOkIrh3BCoKNxp7n8ctf/oUlS+b3SzuMyQUWsMxxo6qMHl1Cc3OabNZHwqV+jiOMH98/2ciDRLXBdKN2lkDu0kglhSTxtASlayFDW1uWxYuncv31By7YqKuroLg4RkND61HtuepJxxTfnj1BkciCggiRSBCcstlgZJXJ7P+hvu8jItTVWRYMM7RYwDLHjYhw2mkTiMUcWloy7NuXorg4RmlpgjPOqO2Xz5g/v4Z43Ol1XxMIaQoISk12rQyMRh0WLZrU4ztc12fv3lS/B6sOqkHV4WTSY9iw4s4qxZ7nc/XVn+Bf//VNPC+45xaUPFGGDy/kM5+ZfGwaZMwgZQHLHFe33TafNWsacRyHUaNKSKVciotj3Hpr78vaj0RFRSFXXjmdxx9/q9fXBHkzuqJPPB7hyiunU109rMfXL136BgAFBZGDBMK+y2aDUWFVVTG33TaPTZuaKC8v4KKLpjJ7djUlJTG+//3Xcd1gZDVyZDG//e01ndOGxgwVFrDMcTVpUgX//u+fZdmydaxbt4sTT6zks5+ddtDVgUfq9ttP5bnn3mfnzp73SCngECFRGGXChDJqa4dz551n9nq+rVubgWB5fSbjH3J1oAgUF8dobe2t5H0XxwlGnpmMR1NTiieeWEM67TF16gjS6WBhx333nc+dd57Fiy9+wIgRhSxYUGPBygxJFrDMcVddPYybb557zM4/eXIF555bzzPPvEM65e53FyuKR2V5lJLK4YwbV8att87jnHPqKCnpPalvcXGcZLL3jOvdRSJQWBjrXCxxKEG2DMXzlEmTKmhpybB1azPvv7+H+vrhLF++kUWL6rnqqhnMnTuWMWN6HgUaMxRYwDJ5R0R44IHzicUiPPXkGtrbXRQlFlFKhxVQM7mK0ilZrn+gmGTFSl5hE7P4JJVUHnCujRv38sgjqzpTJR1KVVUxu3a1dy7dP5K9Wlu3NndWJM5mPVIpl1jM4f77X+NXv3qPRCLK/PnjuPPOMygrO8LKlMbkAZtXMHmpoqKQxx+/mA0bb+WJJy/j+utnMW16NeNrKznpvDgXfD9LW8VOMmTYyEZ+ztM00njAeR56aAWeFyw7TyQi4f6xruejUSEadYjHIxQWRiktjTNsWCLcqyUcSSalVMolk/HC1FBCa2uGDRv2AoLjBPeuXn55C9/4xu+P+utjTC6yEZbJa6NHD+Pyy0/i8stPQlVxXZ+fx35GM4UUEIxSYsRIkmQFr3IhF+33/o5Rj+M4naMa31d27UpSUBChpCSOKuEGZZ+Ghlbq6ytQhR07WkmlXNrbXdJpr3Pvme/3XJLE83xUhfb2LJmMRzrthp8dBDDHEUaNKuHll7fQ2NhGVVXxgScxJo/ZCMsMGSKCE4Pd7CZBYr/nCihgO9sOeM/ChRPC6cCuCKMabBqORh0cx+ncN+X7SjTqkExm2bOnnYKCKFOnVrJw4QQSiQiJRITS0kSvoy7PC87R0hKkfkomg2DX1pZl/frdbN/eGo7whObmdD99VYzJHTbCMkOKg0Mhhbi4xOgqS5wlyzAOzLRxww2zeOihFWza1EQ87uD7wb6sqqpCWlqy4f4oB9/3aW/PMmnSCJqaUuza1UY267N5c1NnGRIRyGS8wypL8nEtLVnefHM7tbVljB1b2m8brY3JJTbCMkOKIMxiNina8QhW/rm4ZMgwm08e8PqCghivvPIFbrhhFhUVRVRXl3D77QtYs+Z/M3fuWJLJLE1NKZqbM0ycGASRysoiUikP19X9glOQr7Dvu49d1+fDD5uoqSklHo8c+g3G5BkbYZkh5xPMxMVlNW+QIk2MGKdyGpPoOXNEeXkBDz54AQ8+2HVMVbniipPYsaOVrVtb8DyfTZuacd0gUB2rrBjRqMO6dbv46KPmfsm9aEwusYBlhhxB+CRzmMnJpEhRSCERjmzEsnJlA48+uppMJlhMkUjE2Lu3vU/TfZ3iEcgcev9WOu3xwQf7LGCZIccClhmyokQpoW8ZNp577j1EYPfudmKxCHv29EOwOsQaeBGIRIT2drdfM4MYkyvsHpYxfZBKuZ3l6jMZF9/XI9pz9XEFi6cz8W8/BQc5R1FRBN9XTj55FPX1lqndDD0WsIzpg3PPrcfzfIqLY2TCaby+3rf6678+gbO+tZiaG0+lZMpIJBYJApcDRDvqhoHvC/X1FSxdenFnsDRmKLGAZUwfnH76RM48s5aKisJDVkr+uI6pvUhEKC2N88MfLub6yghtiRhjLptF0fhyYuWFOMUJIpEIkYhQX1/O3/3dp/nv/76e0tLEoT/EmDxk97CM6YNo1OGee87hkktO4KqrlrF5c9Nhv7cje0Wwfwv+9KfNXLr4BHa58PjfzCUF7P71Woals0waUcBX71jAeedNxnFsVGWGNgtYxvSR4wgVFYW4rnfIWlnRqHTuwYrFHEpK4nieMmFCGY888gYXXXQCf1sB15RH2P71T1F6xymQTFNRUdiZScOYoc4CljFHqakpTVFRDNcNchV+XFApOPi7I3AVFcUYP76MiopCGhpa8H3FcYRiB+rjQDwKxfbtaUx39h1hzFEYP76MeDyC70NpaZympjSe17X6oqwsTjweJZ32iMcd0mmPqqoCZs4cDUBzc5q6uuE23WfMYbC5BmOOQnFxnAsuCDJkeJ4SjwclSAoKItTWliHihKsIlbKyAnw/KFXiuj779qVoa8tw663HrpilMfnERljGHKVvfvNMtm9vpaGhhUzGY9u2FoqKYkyePIL2dpf33ttNJCJcdNEU5s+v4Te/Wd9ZUfjGG+cwf/64ge6CMTlB9FglPRtAc+bM0VWrVg10M8wQ0tKS5oUXPmDLlibi8QjPP/8ejY1tqMKcOWP4x388nZEjrX6VGbpE5HVVnXNU57CAZUz/U1UaGlpIJKJUVhYNdHOMGXD9EbBsStCYY0BELDmtMf1s0Cy6EJFbROQvIrJWRL7V7fgdIrJeRN4VkfMGso3GGGMGzqAYYYnIGcDFwExVTYtIVXh8GnAFcBIwBnhBRKao6qFrMBhjjMkrg2WEdRNwt6qmAVS1MTx+MfCEqqZV9QNgPWBrgI0xZggaLAFrCnCqiLwmIn8QkVPC42OBLd1etzU8dgAR+aKIrBKRVTt37jzGzTXGGHO8HbcpQRF5ARjdw1NfC9tRAcwHTgGeEpG6Izm/qj4CPALBKsGja60xxpjB5rgFLFU9u7fnROQmYJkGa+xXiIgPVAIfATXdXjouPGaMMWaIGSxTgr8AzgAQkSlAHNgFPAtcISIJEakFJgMrBqyVxhhjBsygWCUIPAY8JiJrgAxwbTjaWisiTwHvAC5ws60QNMaYoWlQBCxVzQDX9PLcXcBdx7dFxhhjBpvBMiVojDHGHJQFLGOMMTnBApYxxpickJfZ2kWkBXh3oNtxDFQSrJ7MJ9an3JGP/crHPsHg7NcEVR15NCcYFIsujoF3jzaN/WAkIqvyrV/Wp9yRj/3Kxz5B/vbLpgSNMcbkBAtYxhhjckK+BqxHBroBx0g+9sv6lDvysV/52CfI037l5aILY4wx+SdfR1jGGGPyjAUsY4wxOSHvApaI3CIifxGRtSLyrW7H7xCR9SLyroicN5Bt7AsR+ZKIqIhUho9FRB4I+/RnEZk90G08EiLyL+F1+rOI/FxEyrs9l7PXSkQWhe1eLyK3D3R7+kJEakTkJRF5J/w+WhIerxCR5SLyfvj38IFua1+ISEREVovIc+Hj2rB47HoReVJE4gPdxiMhIuUi8nT4/bRORD6VL9fq4/IqYInIGcDFwExVPQm4Nzw+DbgCOAlYBHxPRCID1tAjJCI1wLnA5m6HzycotzIZ+CLw8AA07WgsB6ar6ieA94A7ILevVdjO7xJcm2nAlWF/co0LfElVpxEUVb057MftwO9UdTLwu/BxLloCrOv2+B7gPlWdBOwFbhiQVvXd/cB/quoJwEyCvuXLtdpPXgUs4CbgblVNA6hqY3j8YuAJVU2r6gfAemDuALWxL+4Dvgx0XyFzMfD/NfAqUC4i1QPSuj5Q1d+qqhs+fJWgOCfk9rWaC6xX1Y1hBYInCPqTU1R1m6q+Ef67heAH4FiCvvwofNmPgEsGpoV9JyLjgM8Aj4aPBTgTeDp8SU71S0TKgNOApRBUvlDVfeTBtepJvgWsKcCp4fD+DyJySnh8LLCl2+u2hscGPRG5GPhIVd/62FM526cefB74j/DfudyvXG57j0RkIjALeA0Yparbwqe2A6MGqFlH4/8R/PLnh49HAPu6/fKUa9esFtgJPB5Ocz4qIsXkx7U6QM6lZhKRF4DRPTz1NYL+VBBMY5wCPCUidcexeX1yiD59lWA6MOccrF+q+svwNV8jmIL6yfFsmzk0ESkBngFuU9XmYDASUFUVkZzaEyMiFwKNqvq6iJw+0O3pJ1FgNnCLqr4mIvfzsem/XLxWvcm5gKWqZ/f2nIjcBCwLqxWvEBGfIAnkR0BNt5eOC48NCr31SURmEPwG9Vb4w2Ic8IaIzGWQ9wkOfq0AROQ64ELgLO3aEDjo+3UQudz2/YhIjCBY/URVl4WHd4hItapuC6efG3s/w6C0ALhIRC4ACoBSgvs/5SISDUdZuXbNtgJbVfW18PHTBAEr169Vj/JtSvAXwBkAIjIFiBNkLH4WuEJEEiJSS7BQYcWAtfIwqerbqlqlqhNVdSLBf87ZqrqdoE9/E64WnA80dZsCGPREZBHB1MxFqprs9lROXqvQSmByuOosTrB45NkBbtMRC+/rLAXWqep3uj31LHBt+O9rgV8e77YdDVW9Q1XHhd9LVwAvqurVwEvAZeHLcqpf4c+CLSIyNTx0FvAOOX6tepNzI6xDeAx4TETWABng2vA397Ui8hTBhXSBm1XVG8B29odfAxcQLEpIAtcPbHOO2ENAAlgejh5fVdUbVTVnr5WquiLyf4DfABHgMVVdO8DN6osFwOeAt0XkzfDYV4G7CabZbwA2AZcPUPv621eAJ0Tkm8BqwgUMOeQW4CfhL0kbCX4WOOThtbLUTMYYY3JCvk0JGmOMyVMWsIwxxuQEC1jGGGNyggUsY4wxOcECljHGmJxgAcsYY0xOsIBljDEmJ1jAMmYQEZEbReThbo+/KSI/Hsg2GTNY2MZhYwYRESkC3gVmAH8F3Al8WlXbB7RhxgwCFrCMGWQkqJRdTFAI8hxV3TDATTJmULCAZcwgIyInEBRNvFhVcy55rjHHit3DMmbw+TpBUb7O5NQiUiciS0Xk6d7fZkx+s4BlzCAiIl8iqNV0ObCk47iqblTVGwasYcYMAvlWXsSYnCUiZxKUhviUqraISKmInKyqbx7qvcYMBTbCMmYQEJHxwKPA/1LVlvDw/cBtA9cqYwYXW3RhTA4QkRHAXcA5wKOq+s8D3CRjjjsLWMYYY3KCTQkaY4zJCRawjDHG5AQLWMYYY3KCBSxjjDE5wQKWMcaYnGAByxhjTE6wgGWMMSYnWMAyxhiTE/4HxiE9XE/fziUAAAAASUVORK5CYII=\n",
      "text/plain": [
       "<Figure size 504x504 with 1 Axes>"
      ]
     },
     "metadata": {
      "needs_background": "light"
     },
     "output_type": "display_data"
    }
   ],
   "source": [
    "alpha = 0.7\n",
    "\n",
    "fig, ax = plt.subplots(figsize=(7, 7))\n",
    "ax.scatter(\n",
    "    emb_transformed[0],\n",
    "    emb_transformed[1],\n",
    "    c=emb_transformed[\"label\"].astype(\"category\"),\n",
    "    cmap=\"jet\",\n",
    "    alpha=alpha,\n",
    ")\n",
    "ax.set(aspect=\"equal\", xlabel=\"$X_1$\", ylabel=\"$X_2$\")\n",
    "plt.title(\n",
    "    \"{} visualization of GraphSAGE embeddings for cora dataset\".format(transform.__name__)\n",
    ")\n",
    "plt.show()"
   ]
  },
  {
   "cell_type": "markdown",
   "metadata": {},
   "source": [
    "The observation that same-colored nodes in the embedding space are concentrated together is indicative  of similarity of embeddings of papers on the same topics. We would emphasize here again that the node embeddings are learnt in unsupervised way, without using true class labels. "
   ]
  },
  {
   "cell_type": "markdown",
   "metadata": {},
   "source": [
    "### Downstream task\n",
    "\n",
    "The node embeddings calculated using the unsupervised GraphSAGE can be used as node feature vectors in a downstream task such as node classification. \n",
    "\n",
    "In this example, we will use the  node embeddings to train a simple Logistic Regression classifier to predict paper subjects in Cora dataset."
   ]
  },
  {
   "cell_type": "code",
   "execution_count": 25,
   "metadata": {},
   "outputs": [],
   "source": [
    "# X will hold the 50 input features (node embeddings)\n",
    "X = node_embeddings\n",
    "# y holds the corresponding target values\n",
    "y = np.array(node_subject)"
   ]
  },
  {
   "cell_type": "markdown",
   "metadata": {},
   "source": [
    "### Data Splitting\n",
    "\n",
    "We split the data into train and test sets. \n",
    "\n",
    "We use 5% of the data for training and the remaining 95% for testing as a hold out test set."
   ]
  },
  {
   "cell_type": "code",
   "execution_count": 26,
   "metadata": {},
   "outputs": [],
   "source": [
    "X_train, X_test, y_train, y_test = train_test_split(\n",
    "    X, y, train_size=0.05, test_size=None, stratify=y\n",
    ")"
   ]
  },
  {
   "cell_type": "markdown",
   "metadata": {},
   "source": [
    "### Classifier Training\n",
    "\n",
    "We train a Logistic Regression classifier on the training data. "
   ]
  },
  {
   "cell_type": "code",
   "execution_count": 27,
   "metadata": {},
   "outputs": [
    {
     "data": {
      "text/plain": [
       "LogisticRegression(C=1.0, class_weight=None, dual=False, fit_intercept=True,\n",
       "                   intercept_scaling=1, l1_ratio=None, max_iter=100,\n",
       "                   multi_class='auto', n_jobs=None, penalty='l2',\n",
       "                   random_state=None, solver='lbfgs', tol=0.0001, verbose=0,\n",
       "                   warm_start=False)"
      ]
     },
     "execution_count": 27,
     "metadata": {},
     "output_type": "execute_result"
    }
   ],
   "source": [
    "clf = LogisticRegression(verbose=0, solver=\"lbfgs\", multi_class=\"auto\")\n",
    "clf.fit(X_train, y_train)"
   ]
  },
  {
   "cell_type": "markdown",
   "metadata": {},
   "source": [
    "Predict the hold out test set."
   ]
  },
  {
   "cell_type": "code",
   "execution_count": 28,
   "metadata": {},
   "outputs": [],
   "source": [
    "y_pred = clf.predict(X_test)"
   ]
  },
  {
   "cell_type": "markdown",
   "metadata": {},
   "source": [
    "Calculate the accuracy of the classifier on the test set."
   ]
  },
  {
   "cell_type": "code",
   "execution_count": 29,
   "metadata": {},
   "outputs": [
    {
     "data": {
      "text/plain": [
       "0.7749708511465215"
      ]
     },
     "execution_count": 29,
     "metadata": {},
     "output_type": "execute_result"
    }
   ],
   "source": [
    "accuracy_score(y_test, y_pred)"
   ]
  },
  {
   "cell_type": "markdown",
   "metadata": {},
   "source": [
    "The obtained accuracy is pretty decent, better than that obtained by using node embeddings obtained by `node2vec` that ignores node attributes, only taking into account the graph structure (see this [demo](https://github.com/stellargraph/stellargraph/tree/master/demos/embeddings/stellargraph-node2vec.ipynb)). "
   ]
  },
  {
   "cell_type": "markdown",
   "metadata": {},
   "source": [
    "**Predicted classes**"
   ]
  },
  {
   "cell_type": "code",
   "execution_count": 30,
   "metadata": {},
   "outputs": [
    {
     "data": {
      "text/plain": [
       "2    803\n",
       "1    438\n",
       "6    367\n",
       "3    366\n",
       "0    256\n",
       "4    215\n",
       "5    128\n",
       "dtype: int64"
      ]
     },
     "execution_count": 30,
     "metadata": {},
     "output_type": "execute_result"
    }
   ],
   "source": [
    "pd.Series(y_pred).value_counts()"
   ]
  },
  {
   "cell_type": "markdown",
   "metadata": {},
   "source": [
    "**True classes**"
   ]
  },
  {
   "cell_type": "code",
   "execution_count": 31,
   "metadata": {},
   "outputs": [
    {
     "data": {
      "text/plain": [
       "2    818\n",
       "3    426\n",
       "1    418\n",
       "6    351\n",
       "0    298\n",
       "4    217\n",
       "5    180\n",
       "dtype: int64"
      ]
     },
     "execution_count": 31,
     "metadata": {},
     "output_type": "execute_result"
    }
   ],
   "source": [
    "pd.Series(y).value_counts()"
   ]
  },
  {
   "cell_type": "markdown",
   "metadata": {},
   "source": [
    "### Uses for unsupervised graph representation learning\n",
    "1. Unsupervised GraphSAGE learns embeddings of unlabeled graph nodes. This is highly useful as most of the real-world data is typically either unlabeled, or have noisy, unreliable, or sparse labels. In such scenarios unsupervised techniques that learn low-dimensional meaningful representation of nodes in a graph by leveraging the graph structure and features of the nodes is useful.\n",
    "2. Moreover, GraphSAGE is an inductive technique that allows us to obtain embeddings of unseen nodes, without the need to re-train the embedding model. That is, instead of training individual embeddings for each node (as in algorithms such as `node2vec` that learn a look-up table of node embeddings), GraphSAGE learns a function that generates embeddings by sampling and aggregating attributes from each node's local neighborhood, and combining those with the node's own attributes."
   ]
  }
 ],
 "metadata": {
  "file_extension": ".py",
  "kernelspec": {
   "display_name": "Python 3",
   "language": "python",
   "name": "python3"
  },
  "language_info": {
   "codemirror_mode": {
    "name": "ipython",
    "version": 3
   },
   "file_extension": ".py",
   "mimetype": "text/x-python",
   "name": "python",
   "nbconvert_exporter": "python",
   "pygments_lexer": "ipython3",
   "version": "3.6.10"
  },
  "mimetype": "text/x-python",
  "name": "python",
  "npconvert_exporter": "python",
  "pygments_lexer": "ipython3",
  "version": 3
 },
 "nbformat": 4,
 "nbformat_minor": 4
}<|MERGE_RESOLUTION|>--- conflicted
+++ resolved
@@ -112,11 +112,7 @@
    "outputs": [],
    "source": [
     "edgelist = pd.read_csv(\n",
-<<<<<<< HEAD
-    "    os.path.join(data_dir, \"cora.cites\"),\n",
-=======
     "    os.path.join(dataset.data_directory, \"cora.cites\"),\n",
->>>>>>> 54c68e2e
     "    sep=\"\\t\",\n",
     "    header=None,\n",
     "    names=[\"target\", \"source\"],\n",
@@ -165,14 +161,10 @@
     "feature_names = [\"w_{}\".format(ii) for ii in range(1433)]\n",
     "column_names = feature_names + [\"subject\"]\n",
     "node_data = pd.read_csv(\n",
-<<<<<<< HEAD
-    "    os.path.join(data_dir, \"cora.content\"), sep=\"\\t\", header=None, names=column_names\n",
-=======
     "    os.path.join(dataset.data_directory, \"cora.content\"),\n",
     "    sep=\"\\t\",\n",
     "    header=None,\n",
     "    names=column_names,\n",
->>>>>>> 54c68e2e
     ")"
    ]
   },
