--- conflicted
+++ resolved
@@ -479,13 +479,8 @@
     }
    ],
    "source": [
-<<<<<<< HEAD
     "test_metrics = model.evaluate(\n",
-    "    test_gen, verbose=1, use_multiprocessing=True, workers=num_workers\n",
-=======
-    "test_metrics = model.evaluate_generator(\n",
     "    test_gen, verbose=1, use_multiprocessing=False, workers=num_workers\n",
->>>>>>> 865aed95
     ")\n",
     "\n",
     "print(\"Untrained model's Test Evaluation:\")\n",
@@ -622,13 +617,8 @@
     }
    ],
    "source": [
-<<<<<<< HEAD
     "test_metrics = model.evaluate(\n",
-    "    test_gen, use_multiprocessing=True, workers=num_workers, verbose=1\n",
-=======
-    "test_metrics = model.evaluate_generator(\n",
     "    test_gen, use_multiprocessing=False, workers=num_workers, verbose=1\n",
->>>>>>> 865aed95
     ")\n",
     "\n",
     "print(\"Test Evaluation:\")\n",
