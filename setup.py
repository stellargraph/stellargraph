--- conflicted
+++ resolved
@@ -21,11 +21,7 @@
 
 # Required packages
 REQUIRES = [
-<<<<<<< HEAD
     "tensorflow>=2.0.0",
-=======
-    "tensorflow>=1.14,<1.15",
->>>>>>> ef558803
     "numpy>=1.14",
     "scipy>=1.1.0",
     "networkx>=2.2",
